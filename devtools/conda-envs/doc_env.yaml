--- conflicted
+++ resolved
@@ -37,13 +37,8 @@
   - sphinx_rtd_theme
 
   - pip:
-<<<<<<< HEAD
       - jax
       - flax
       - pytorch2jax
       - git+https://github.com/ArnNag/sake.git@nanometer
-      - "ray[data,train,tune,serve]"
-=======
-      - pytorch2jax
-      - git+https://github.com/ArnNag/sake.git@nanometer
->>>>>>> 01ac5443
+      - "ray[data,train,tune,serve]"