--- conflicted
+++ resolved
@@ -35,11 +35,6 @@
       - jax
       - flax
       - pytorch2jax
-<<<<<<< HEAD
-      - "ray[data,train,tune,serve]"
-      - git+https://github.com/ArnNag/sake.git@nanometer
-=======
       - git+https://github.com/ArnNag/sake.git@nanometer
       #- "ray[data,train,tune,serve]"
-      - flax
->>>>>>> 19a5c246
+      - flax