--- conflicted
+++ resolved
@@ -21,13 +21,6 @@
   - rdkit
   - retry
   - sqlitedict
-<<<<<<< HEAD
-=======
-  - pytorch_scatter
-  - jax
-  - flax
-  - ray-all
->>>>>>> dfeaf40d
 
   # Testing
   - pytest>=2.1
