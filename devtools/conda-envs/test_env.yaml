name: test
channels:
  - conda-forge
  - pytorch
  - pyg
dependencies:
  # Base depends
  - python
  - pip
  - h5py
  - requests
  - tqdm
  - qcelemental=0.25.1
  - qcportal>=0.50
  - pytorch>=2.1
  - loguru
  - gdown>=5.0.0
  - lightning=2.0.8
  - tensorboard
  - torchvision
  - openff-units
  - pint
  - rdkit
  - retry
  - sqlitedict

  # Testing
  - pytest>=2.1
  - pytest-cov
  - codecov
  - qcelemental=0.25.1
  - qcportal>=0.50
  - requests
<<<<<<< HEAD
  - jax
  - flax
  - versioneer
=======
  - torchani
  - pytorch_scatter
>>>>>>> 342c5ed9

  # pip installs
  - pip:
      - schnetpack>=2.0.0
<<<<<<< HEAD
      - git+https://github.com/ArnNag/sake.git@update_versioneer
=======
      - pyro-ppl
>>>>>>> 342c5ed9
<|MERGE_RESOLUTION|>--- conflicted
+++ resolved
@@ -31,20 +31,14 @@
   - qcelemental=0.25.1
   - qcportal>=0.50
   - requests
-<<<<<<< HEAD
   - jax
   - flax
   - versioneer
-=======
   - torchani
   - pytorch_scatter
->>>>>>> 342c5ed9
 
   # pip installs
   - pip:
       - schnetpack>=2.0.0
-<<<<<<< HEAD
       - git+https://github.com/ArnNag/sake.git@update_versioneer
-=======
-      - pyro-ppl
->>>>>>> 342c5ed9
+      - pyro-ppl