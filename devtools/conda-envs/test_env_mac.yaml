--- conflicted
+++ resolved
@@ -23,7 +23,6 @@
   - sqlitedict
   - pytorch_scatter
   - jax
-  - torchmetrics>=1.4
 
   # Testing
   - pytest>=2.1
@@ -38,13 +37,11 @@
 
   # pip installs
   - pip:
-<<<<<<< HEAD
-=======
       # - schnetpack>=2.0.0
->>>>>>> 5a312b0f
       - pytorch2jax
       - versioneer
       - flax
       - torchviz
       - git+https://github.com/ArnNag/sake.git@nanometer
-      - tensorflow+      - tensorflow
+      - torchviz