--- conflicted
+++ resolved
@@ -123,8 +123,6 @@
                 "u_in": unit.cm**-1,
                 "u_out": unit.cm**-1,
             },
-<<<<<<< HEAD
-=======
         }
 
         self.thermochemical_references = {
@@ -168,7 +166,6 @@
                 "G_298.15K": -99.733544 * unit.hartree,
                 "Cv": 2.981 * unit.calorie_per_mole / unit.kelvin,
             },
->>>>>>> 415e14f5
         }
 
     def _init_record_entries_series(self):
