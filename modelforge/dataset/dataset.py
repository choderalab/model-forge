import os
from typing import Callable, Dict, List, Optional

import numpy as np
import pytorch_lightning as pl
import torch
from loguru import logger as log
from torch.utils.data import DataLoader

from modelforge.utils.prop import PropertyNames

from modelforge.dataset.utils import RandomRecordSplittingStrategy, SplittingStrategy


class TorchDataset(torch.utils.data.Dataset[Dict[str, torch.Tensor]]):
    """
    Wraps a numpy dataset to make it compatible with PyTorch DataLoader.

    Parameters
    ----------
    dataset : np.lib.npyio.NpzFile
        The underlying numpy dataset.
    property_name : PropertyNames
        Names of the properties to extract from the dataset.
    preloaded : bool, optional
        If True, converts properties to PyTorch tensors ahead of time. Default is False.

    """

    # TODO: add support for general properties with given formats

    def __init__(
        self,
        dataset: np.lib.npyio.NpzFile,
        property_name: PropertyNames,
        preloaded: bool = False,
    ):
        """
        Initializes the TorchDataset with a numpy dataset and property names.

        Parameters
        ----------
        dataset : np.lib.npyio.NpzFile
            The numpy dataset to wrap.
        property_name : PropertyNames
            The property names to extract from the dataset for use in PyTorch.
        preloaded : bool, optional
            If set to True, properties are preloaded as PyTorch tensors. Default is False.
        """

        self.properties_of_interest = {
            "atomic_numbers": torch.from_numpy(dataset[property_name.Z]),
            "positions": torch.from_numpy(dataset[property_name.R]),
            "E_label": torch.from_numpy(dataset[property_name.E]),
        }

        self.n_records = len(dataset["atomic_subsystem_counts"])
        single_atom_start_idxs_by_rec = np.concatenate(
            [[0], np.cumsum(dataset["atomic_subsystem_counts"])]
        )
        # length: n_records + 1

        self.series_mol_start_idxs_by_rec = np.concatenate(
            [[0], np.cumsum(dataset["n_confs"])]
        )
        # length: n_records + 1

        if len(single_atom_start_idxs_by_rec) != len(self.series_mol_start_idxs_by_rec):
            raise ValueError(
                "Number of records in `atomic_subsystem_counts` and `n_confs` do not match."
            )

        self.single_atom_start_idxs_by_conf = np.repeat(
            single_atom_start_idxs_by_rec[: self.n_records], dataset["n_confs"]
        )
        self.single_atom_end_idxs_by_conf = np.repeat(
            single_atom_start_idxs_by_rec[1 : self.n_records + 1], dataset["n_confs"]
        )
        # length: n_conformers

        self.series_atom_start_idxs_by_conf = np.concatenate(
            [
                [0],
                np.cumsum(
                    np.repeat(dataset["atomic_subsystem_counts"], dataset["n_confs"])
                ),
            ]
        )
        # length: n_conformers + 1

        self.length = len(self.single_atom_start_idxs_by_conf)
        self.preloaded = preloaded

    def __len__(self) -> int:
        """
        Return the number of conformers in the dataset.

        Returns:
        --------
        int
            Total number of conformers available in the dataset.
        """
        return self.length

    def record_len(self) -> int:
        """
        Return the number of records in the TorchDataset.
        """
        return self.n_records

    def get_series_mol_idxs(self, record_idx: int) -> List[int]:
        """
        Return the indices of the conformers for a given record.
        """
        return list(
            range(
                self.series_mol_start_idxs_by_rec[record_idx],
                self.series_mol_start_idxs_by_rec[record_idx + 1],
            )
        )

    def __setitem__(self, idx: int, value: Dict[str, torch.Tensor]) -> None:
        """
        Set the value of a property for a given conformer index.

        Parameters
        ----------
        idx : int
            Index of the conformer to set the value for.
        value : Dict[str, torch.Tensor]
            Dictionary containing the property name and value to set.

        """
        for key, val in value.items():
            self.properties_of_interest[key][idx] = val

    def __getitem__(self, idx: int) -> Dict[str, torch.Tensor]:
        """
        Fetch a tuple of the values for the properties of interest for a given conformer index.

        Parameters
        ----------
        idx : int
            Index of the molecule to fetch data for.

        Returns
        -------
        dict, contains:
            - 'atomic_numbers': torch.Tensor, shape [n_atoms]
                Atomic numbers for each atom in the molecule.
            - 'positions': torch.Tensor, shape [n_atoms, 3]
                Coordinates for each atom in the molecule.
            - 'E_label': torch.Tensor, shape []
                Scalar energy value for the molecule.
            - 'idx': int
                Index of the conformer in the dataset.
            - 'atomic_subsystem_counts': torch.Tensor, shape [1]
                Number of atoms in the conformer. Length one if __getitem__ is called with a single index, length batch_size if collate_conformers is used with DataLoader
        """
        series_atom_start_idx = self.series_atom_start_idxs_by_conf[idx]
        series_atom_end_idx = self.series_atom_start_idxs_by_conf[idx + 1]
        single_atom_start_idx = self.single_atom_start_idxs_by_conf[idx]
        single_atom_end_idx = self.single_atom_end_idxs_by_conf[idx]
        atomic_numbers = (
            self.properties_of_interest["atomic_numbers"][
                single_atom_start_idx:single_atom_end_idx
            ]
            .clone()
            .detach()
        ).to(torch.int64)
        positions = (
            self.properties_of_interest["positions"][
                series_atom_start_idx:series_atom_end_idx
            ]
            .clone()
            .detach()
        ).to(torch.float32)
        E_label = (
            (self.properties_of_interest["E_label"][idx])
            .clone()
            .detach()
            .to(torch.float64)
        )  # NOTE: upgrading to float64 to avoid precision issues

        return {
            "atomic_numbers": atomic_numbers,
            "positions": positions,
            "E_label": E_label,
            "atomic_subsystem_counts": torch.tensor([atomic_numbers.shape[0]]),
            "idx": idx,
        }


class HDF5Dataset:
    """
    Manages data stored in HDF5 format, supporting processing and interaction.

    Attributes
    ----------
    raw_data_file : str
        Path to the raw HDF5 data file.
    processed_data_file : str
        Path to the processed data file, typically a .npz file for efficiency.
    """

    def __init__(
        self, raw_data_file: str, processed_data_file: str, local_cache_dir: str
    ):
        """
        Initializes the HDF5Dataset with paths to raw and processed data files.

        Parameters
        ----------
        raw_data_file : str
            Path to the raw HDF5 data file.
        processed_data_file : str
            Path to the processed data file.
        local_cache_dir : str
            Directory to store temporary processing files.
        """

        self.raw_data_file = raw_data_file
        self.processed_data_file = processed_data_file
        self.hdf5data: Optional[Dict[str, List[np.ndarray]]] = None
        self.numpy_data: Optional[np.ndarray] = None
        self.local_cache_dir = local_cache_dir

    def _from_hdf5(self) -> None:
        """
        Processes and extracts data from an hdf5 file.

        Examples
        --------
        >>> hdf5_data = HDF5Dataset("raw_data.hdf5", "processed_data.npz")
        >>> processed_data = hdf5_data._from_hdf5()

        """
        import gzip
        from collections import OrderedDict
        import h5py
        import tqdm
        import shutil

        log.debug(f"Processing and extracting data from {self.raw_data_file}")

        # this will create an unzipped file which we can then load in
        # this is substantially faster than passing gz_file directly to h5py.File()
        # by avoiding data chunking issues.

        temp_hdf5_file = f"{self.local_cache_dir}/temp_unzipped.hdf5"
        with gzip.open(self.raw_data_file, "rb") as gz_file:
            with open(temp_hdf5_file, "wb") as out_file:
                shutil.copyfileobj(gz_file, out_file)

        log.debug("Reading in and processing hdf5 file ...")

        with h5py.File(temp_hdf5_file, "r") as hf:
            # create dicts to store data for each format type
            single_rec_data: Dict[str, List[np.ndarray]] = OrderedDict()
            # value shapes: (*)
            single_atom_data: Dict[str, List[np.ndarray]] = OrderedDict()
            # value shapes: (n_atoms, *)
            series_mol_data: Dict[str, List[np.ndarray]] = OrderedDict()
            # value shapes: (n_confs, *)
            series_atom_data: Dict[str, List[np.ndarray]] = OrderedDict()
            # value shapes: (n_confs, n_atoms, *)

            # intialize each relevant value in data dicts to empty list
            for value in self.properties_of_interest:
                value_format = hf[next(iter(hf.keys()))][value].attrs["format"]
                if value_format == "single_rec":
                    single_rec_data[value] = []
                elif value_format == "single_atom":
                    single_atom_data[value] = []
                elif value_format == "series_mol":
                    series_mol_data[value] = []
                elif value_format == "series_atom":
                    series_atom_data[value] = []
                else:
                    raise ValueError(
                        f"Unknown format type {value_format} for property {value}"
                    )

            self.atomic_subsystem_counts = []  # number of atoms in each record
            self.n_confs = []  # number of conformers in each record

            # loop over all records in the hdf5 file and add property arrays to the appropriate dict

            log.debug(f"n_entries: {len(hf.keys())}")

            for record in tqdm.tqdm(list(hf.keys())):
                # There may be cases where a specific property of interest
                # has not been computed for a given record
                # in that case, we'll want to just skip over that entry
                property_found = [
                    value in hf[record].keys() for value in self.properties_of_interest
                ]

                if all(property_found):
                    # we want to exclude conformers with NaN values for any property of interest
                    configs_nan_by_prop: Dict[str, np.ndarray] = (
                        OrderedDict()
                    )  # ndarray.size (n_configs, )
                    for value in list(series_mol_data.keys()) + list(
                        series_atom_data.keys()
                    ):
                        record_array = hf[record][value][()]
                        configs_nan_by_prop[value] = np.isnan(record_array).any(
                            axis=tuple(range(1, record_array.ndim))
                        )
                    # check that all values have the same number of conformers

                    if (
                        len(
                            set([value.shape for value in configs_nan_by_prop.values()])
                        )
                        != 1
                    ):
                        raise ValueError(
                            f"Number of conformers is inconsistent across properties for record {record}"
                        )

                    configs_nan = np.logical_or.reduce(
                        list(configs_nan_by_prop.values())
                    )  # boolean array of size (n_configs, )
                    n_confs_rec = sum(~configs_nan)

                    atomic_subsystem_counts_rec = hf[record][
                        next(iter(single_atom_data.keys()))
                    ].shape[0]
                    # all single and series atom properties should have the same number of atoms as the first property

                    self.n_confs.append(n_confs_rec)
                    self.atomic_subsystem_counts.append(atomic_subsystem_counts_rec)

                    for value in single_atom_data.keys():
                        record_array = hf[record][value][()]
                        if record_array.shape[0] != atomic_subsystem_counts_rec:
                            raise ValueError(
                                f"Number of atoms for property {value} is inconsistent with other properties for record {record}"
                            )
                        else:
                            single_atom_data[value].append(record_array)

                    for value in series_atom_data.keys():
                        record_array = hf[record][value][()][~configs_nan]
                        if record_array.shape[1] != atomic_subsystem_counts_rec:
                            raise ValueError(
                                f"Number of atoms for property {value} is inconsistent with other properties for record {record}"
                            )
                        else:
                            series_atom_data[value].append(
                                record_array.reshape(
                                    n_confs_rec * atomic_subsystem_counts_rec, -1
                                )
                            )

                    for value in series_mol_data.keys():
                        record_array = hf[record][value][()][~configs_nan]
                        series_mol_data[value].append(record_array)

                    for value in single_rec_data.keys():
                        record_array = hf[record][value][()]
                        single_rec_data[value].append(record_array)

            # convert lists of arrays to single arrays

            data = OrderedDict()
            for value in single_atom_data.keys():
                data[value] = np.concatenate(single_atom_data[value], axis=0)
            for value in series_mol_data.keys():
                data[value] = np.concatenate(series_mol_data[value], axis=0)
            for value in series_atom_data.keys():
                data[value] = np.concatenate(series_atom_data[value], axis=0)
            for value in single_rec_data.keys():
                data[value] = np.stack(single_rec_data[value], axis=0)

        self.hdf5data = data

    def _from_file_cache(self) -> None:
        """
        Loads the processed data from cache.

        Examples
        --------
        >>> hdf5_data = HDF5Dataset("raw_data.hdf5", "processed_data.npz")
        >>> processed_data = hdf5_data._from_file_cache()
        """
        log.debug(f"Loading processed data from {self.processed_data_file}")
        self.numpy_data = np.load(self.processed_data_file)

    def _to_file_cache(
        self,
    ) -> None:
        """
                Save processed data to a numpy (.npz) file.
                Parameters
                ----------
        )
                Examples
                --------
                >>> hdf5_data = HDF5Dataset("raw_data.hdf5", "processed_data.npz")
                >>> hdf5_data._to_file_cache()
        """
        log.debug(f"Writing data cache to {self.processed_data_file}")

        np.savez(
            self.processed_data_file,
            atomic_subsystem_counts=self.atomic_subsystem_counts,
            n_confs=self.n_confs,
            **self.hdf5data,
        )
        del self.hdf5data


class DatasetFactory:
    """
    Factory for creating TorchDataset instances from HDF5 data.

    Methods are provided to load or process data as needed, handling caching to improve efficiency.

    Examples
    --------
    >>> factory = DatasetFactory()
    >>> qm9_data = QM9Data()
    >>> torch_dataset = factory.create_dataset(qm9_data)
    """

    def __init__(
        self,
    ) -> None:
        pass

    @staticmethod
    def _load_or_process_data(
        data: HDF5Dataset,
    ) -> None:
        """
        Loads the dataset from cache if available, otherwise processes and caches the data.

        Parameters
        ----------
        data : HDF5Dataset
            The HDF5 dataset instance to use.
        """

        # if not cached, download and process
        if not os.path.exists(data.processed_data_file):
            if not os.path.exists(data.raw_data_file):
                data._download()
            # load from hdf5 and process
            data._from_hdf5()
            # save to cache
            data._to_file_cache()
        # load from cache
        data._from_file_cache()

    @staticmethod
    def create_dataset(
        data: HDF5Dataset,
    ) -> TorchDataset:
        """
        Creates a TorchDataset from an HDF5Dataset, applying optional transformations.

        Parameters
        ----------
        data : HDF5Dataset
            The HDF5 dataset to convert.
<<<<<<< HEAD
        label_transform : Optional[Dict[str, Callable]], optional
            Transformations to apply to labels, keyed by property name.
        transform : Optional[Dict[str, Callable]], optional
            Transformations to apply to data, keyed by property name.
=======
>>>>>>> 228bc41b

        Returns
        -------
        TorchDataset
            The resulting PyTorch-compatible dataset.
        """

        log.info(f"Creating {data.dataset_name} dataset")
<<<<<<< HEAD
        DatasetFactory._load_or_process_data(data, label_transform, transform)
=======
        DatasetFactory._load_or_process_data(data)
>>>>>>> 228bc41b
        return TorchDataset(data.numpy_data, data._property_names)


from torch import nn


class TorchDataModule(pl.LightningDataModule):
    """
    Data module for PyTorch Lightning, handling data preparation and loading.

    Parameters
    ----------
    data : HDF5Dataset
        The dataset to use.
    split : SplittingStrategy, optional
        The strategy for splitting data into training,
        validation, and test sets. Defaults to RandomRecordSplittingStrategy.
    batch_size : int,

    Examples
    --------
    >>> data = QM9Dataset()
    >>> data_module = TorchDataModule(data)
    >>> data_module.prepare_data()
    >>> train_loader = data_module.train_dataloader()
    """

    def __init__(
        self,
        data: HDF5Dataset,
        split: SplittingStrategy = RandomRecordSplittingStrategy(),
        batch_size: int = 64,
        split_file: Optional[str] = None,
        transform: Optional[nn.Module] = None,
    ):
        super().__init__()
        self.data = data
        self.batch_size = batch_size
        self.split_idxs = None
        self.train_dataset = None
        self.test_dataset = None
        self.val_dataset = None
        self.transform = transform
        self.split = split
        self.split_file = split_file
        self.dataset_statistics = {}
<<<<<<< HEAD


    @classmethod
    def calculate_self_energies(
        cls, dataset: TorchDataset, collate: bool = True
    ) -> Dict[str, float]:
=======
        self._ase = data.atomic_self_energies  # atomic self energies

    def calculate_self_energies(self, collate: bool = True) -> Dict[str, float]:
>>>>>>> 228bc41b
        """
        Calculates the self energies for each atomic number in the dataset by performing a least squares regression.

        Parameters
        ----------
        dataset : TorchDataset
            The dataset from which to calculate self energies.
        collate : bool, optional
            If True, uses a custom collate function to gather batch data. Defaults to True.

        Returns
        -------
        Dict[int, float]
            A dictionary mapping atomic numbers to their calculated self energies.
        """
        log.info("Computing self energies for elements in the dataset.")
<<<<<<< HEAD

        # Define the collate function based on the `collate` parameter
        collate_fn = collate_conformers if collate else None

        # Initialize variables to hold data for regression
        batch_size = 64
        # Determine the size of the counts tensor
        num_molecules = dataset.n_records
        # Determine up to which Z we detect elements
        max_atomic_number = 100
        # Initialize the counts tensor
        counts = torch.zeros(num_molecules, max_atomic_number + 1, dtype=torch.int64)
        # save energies in list
        energy_array = torch.zeros(dataset.n_records, dtype=torch.float64)
        # for filling in the element count matrix
        molecule_counter = 0
        # counter for saving energy values
        current_index = 0
        # save unique atomic numbers in list
        unique_atomic_numbers = set()

        for batch in DataLoader(dataset, batch_size=batch_size, collate_fn=collate_fn):
            energies, atomic_numbers, molecules_id = (
                batch["E_label"].squeeze(),
                batch["atomic_numbers"].squeeze(-1),
                batch["atomic_subsystem_indices"].to(torch.int64),
            )

            # Update the energy array and unique atomic numbers set
            batch_size = energies.size(0)
            energy_array[current_index : current_index + batch_size] = (
                energies.squeeze()
            )
            current_index += batch_size
            unique_atomic_numbers |= set(atomic_numbers.tolist())
            atomic_numbers_ = atomic_numbers - 1

            # Count the occurrence of each atomic number in molecules
            for molecule_id in molecules_id.unique():
                mask = molecules_id == molecule_id
                counts[molecule_counter].scatter_add_(
                    0, atomic_numbers_[mask], torch.ones_like(atomic_numbers_[mask])
                )
                molecule_counter += 1

        # Prepare the data for lineare regression
        valid_elements_mask = counts.sum(dim=0) > 0
        filtered_counts = counts[:, valid_elements_mask]

        Xs = [
            filtered_counts[:, i].unsqueeze(1).detach().numpy()
            for i in range(filtered_counts.shape[1])
        ]

        A = np.hstack(Xs)
        y = energy_array.numpy()

        # Perform least squares regression
        least_squares_fit, _, _, _ = np.linalg.lstsq(A, y, rcond=None)
        self_energies = {
            idx: energy for idx, energy in zip(unique_atomic_numbers, least_squares_fit)
        }

        log.info("Calculated self energies for elements.")

        log.info("Coefficients for each element:", self_energies)
        print(self_energies)
        return self_energies

    # print information about the unit system used in the dataset
    def print_unit_system(self) -> None:
        """
        Print information about the unit system used in the dataset.
=======
        from modelforge.dataset.utils import calculate_self_energies

        # Define the collate function based on the `collate` parameter
        collate_fn = collate_conformers if collate else None
        return calculate_self_energies(self.dataset, collate_fn)

    # print information about the unit system used in the dataset
    def print_unit_system(self) -> None:
        """
        Print information about the unit system used in the dataset.
        """
        from modelforge.utils import provide_details_about_used_unitsystem

        provide_details_about_used_unitsystem()

    def prepare_data(
        self,
        remove_self_energies: bool = True,
        normalize: bool = False,
        self_energies: Dict[str, float] = None,
        regression_ase: bool = False,
    ) -> None:
        """
        Prepares the dataset for use by calculating self energies, normalizing data, and splitting the dataset.

        Parameters
        ----------
        remove_self_energies : bool, optional
            Whether to remove self energies from the dataset. Defaults to True.
        normalize : bool, optional
            Whether to normalize the dataset. Defaults to True.
        self_energies : Dict[str, float], optional
            A dictionary mapping atomic numbers to their calculated self energies. Defaults to None.
        regression_ase : bool, optional
            If regression_ase is True, atomic self energies are calculated using linear regression

        if remove_self_energies is True and
            - self_energies are passed as dictionary, these will be used
            - self_energies are None, self._ase will be used
            - regression_ase is True, self_energies will be calculated
>>>>>>> 228bc41b
        """
        from modelforge.utils import provide_details_about_used_unitsystem

        provide_details_about_used_unitsystem()

<<<<<<< HEAD
    def prepare_data(
        self, remove_self_energies: bool = True, normalize: bool = False
    ) -> None:
        """
        Prepares the dataset for use by calculating self energies, normalizing data, and splitting the dataset.

        Parameters
        ----------
        remove_self_energies : bool, optional
            Whether to remove self energies from the dataset. Defaults to True.
        normalize : bool, optional
            Whether to normalize the dataset. Defaults to True.
        """

=======
>>>>>>> 228bc41b
        if self.split_file and os.path.exists(self.split_file):
            self.split_idxs = np.load(self.split_file, allow_pickle=True)
            log.debug(f"Loaded split indices from {self.split_file}")
        else:
            log.debug("Splitting strategy will be applied")

        # generate dataset
        factory = DatasetFactory()
        self.dataset = factory.create_dataset(self.data)
        dataset_statistics = {}
        # calculate self energies
<<<<<<< HEAD
        if remove_self_energies:
            self_energies = TorchDataModule.calculate_self_energies(self.dataset)
            self.dataset = TorchDataModule.remove_self_energies(
                self.dataset, self_energies
            )
            dataset_statistics["self_energies"] = self_energies

        # calculate average and variance
        if normalize:
            stats = TorchDataModule.calculate_mean_and_variance(self.dataset)
            self.dataset = TorchDataModule.normalize_energies(self.dataset, stats)
            dataset_statistics["stddev"] = stats["stddev"]
            dataset_statistics["mean"] = stats["mean"]

        self.dataset_statistics = dataset_statistics
        self.setup()

    @classmethod
    def normalize_energies(cls, dataset, stats: Dict[str, float]) -> None:
        """
        Normalizes the energies in the dataset.
        """
        from tqdm import tqdm

        for i in tqdm(range(len(dataset)), desc="Adjusting Energies"):
            energy = dataset[i]["E_label"]
            # Normalize using the computed mean and std
            modified_energy = (energy - stats["mean"]) / stats["stddev"]
            dataset[i] = {"E_label": modified_energy}

        return dataset

    @classmethod
    def calculate_mean_and_variance(cls, dataset) -> Dict[str, float]:
        """
        Calculates the mean and variance of the dataset.

        """
        import numpy as np

        log.info("Calculating mean and variance for normalization")
        energies = np.array([dataset[i]["E_label"] for i in range(len(dataset))])
        stats = {"mean": energies.mean(), "stddev": energies.std()}
        log.info(f"Mean and standard deviation of the dataset:{stats}")
        return stats

    @classmethod
    def remove_self_energies(cls, dataset, self_energies: Dict[str, float]) -> None:
        """
=======
        import toml

        if remove_self_energies:
            log.debug("Self energies are removed ...")
            if not self_energies:
                if regression_ase:
                    log.debug(
                        "Using linear regression to calculate atomic self energies..."
                    )
                    self_energies = self.calculate_self_energies()
                else:
                    log.debug("Using atomic self energies from the dataset...")
                    self_energies = self._ase
            self.dataset = self.remove_self_energies(self.dataset, self_energies)
            # save the self energies that are removed from the dataset
            dataset_statistics["self_energies"] = self_energies
            with open("ase.toml", "w") as f:
                self_energies_ = {str(idx): energy for (idx, energy) in self_energies}
                toml.dump(self_energies_, f)

        # calculate average and variance
        if normalize:
            from modelforge.dataset.utils import (
                calculate_mean_and_variance,
                normalize_energies,
            )

            stats = calculate_mean_and_variance(self.dataset)
            self.dataset = normalize_energies(self.dataset, stats)
            dataset_statistics["stddev"] = stats["stddev"]
            dataset_statistics["mean"] = stats["mean"]

        self.dataset_statistics = dataset_statistics
        self.setup()

    def remove_self_energies(self, dataset, self_energies: Dict[str, float]) -> None:
        """
>>>>>>> 228bc41b
        Removes the self energies from the dataset.

        Parameters
        ----------
        self_energies : Dict[str, float]
            Dictionary containing the self energies for each element in the dataset.
        """
        from tqdm import tqdm

<<<<<<< HEAD
=======
        print(self_energies)
        print(self_energies[1])

>>>>>>> 228bc41b
        log.info("Removing self energies from the dataset")
        for i in tqdm(range(len(dataset)), desc="Removing Self Energies"):
            atomic_numbers = dataset[i]["atomic_numbers"]
            E_label = dataset[i]["E_label"]
            for idx, Z in enumerate(atomic_numbers):
<<<<<<< HEAD
                E_label -= self_energies[Z.item()]
=======
                E_label -= self_energies[int(Z.item())]
>>>>>>> 228bc41b
            dataset[i] = {"E_label": E_label}
        return dataset

    @classmethod
    def preprocess_dataset(
        cls,
        dataset: TorchDataset,
        normalize: bool,
        dataset_mean: float,
        dataset_std: Optional[float] = None,
    ) -> None:
        from tqdm import tqdm

        log.info(f"Adjusting energies by subtracting global mean {dataset_mean}")

        if normalize:
            log.info("Normalizing energies using computed mean and std")
        for i in tqdm(range(len(dataset)), desc="Adjusting Energies"):
            energy = dataset[i]["E_label"]
            if normalize:
                # Normalize using the computed mean and std
                modified_energy = (energy - dataset_mean) / dataset_std
            else:
                # Only adjust by subtracting the mean
                modified_energy = energy - dataset_mean
            dataset[i] = {"E_label": modified_energy}
<<<<<<< HEAD

        return dataset

    def setup(self) -> None:
        """
        Sets up datasets for the train, validation, and test stages.

        Parameters
        ----------
        stage : Optional[str]
            The stage for which to set up the dataset. Can be 'fit', 'validate', 'test', or 'predict'. Defaults to None.
        """
        from torch.utils.data import Subset

=======

        return dataset

    def setup(self) -> None:
        """
        Sets up datasets for the train, validation, and test stages.

        Parameters
        ----------
        stage : Optional[str]
            The stage for which to set up the dataset. Can be 'fit', 'validate', 'test', or 'predict'. Defaults to None.
        """
        from torch.utils.data import Subset

>>>>>>> 228bc41b
        # Create subsets for training, validation, and testing
        if self.split_idxs and os.path.exists(self.split_file):
            self.train_dataset = Subset(self.dataset, self.split_idxs["train_idx"])
            self.val_dataset = Subset(self.dataset, self.split_idxs["val_idx"])
            self.test_dataset = Subset(self.dataset, self.split_idxs["test_idx"])
        else:
            # Fallback to manual splitting if split_idxs is not available
            self.train_dataset, self.val_dataset, self.test_dataset = self.split.split(
                self.dataset
            )

    def train_dataloader(self) -> DataLoader:
        """
        Create a DataLoader for the training dataset.

        Returns
        -------
        DataLoader
            DataLoader containing the training dataset.
        """
        return DataLoader(
            self.train_dataset,
            batch_size=self.batch_size,
            collate_fn=collate_conformers,
            num_workers=4,
        )

    def val_dataloader(self) -> DataLoader:
        """
        Create a DataLoader for the validation dataset.

        Returns
        -------
        DataLoader
            DataLoader containing the validation dataset.
        """
        return DataLoader(
            self.val_dataset,
            batch_size=self.batch_size,
            collate_fn=collate_conformers,
            num_workers=4,
        )

    def test_dataloader(self) -> DataLoader:
        """
        Create a DataLoader for the test dataset.

        Returns
        -------
        DataLoader
            DataLoader containing the test dataset.
        """
        return DataLoader(
            self.test_dataset, batch_size=self.batch_size, collate_fn=collate_conformers
        )


def collate_conformers(
    conf_list: List[Dict[str, torch.Tensor]]
) -> Dict[str, torch.Tensor]:
    # TODO: once TorchDataset is reimplemented for general properties, reimplement this function using formats too.
    """Concatenate the Z, R, and E tensors from a list of molecules into a single tensor each, and return a new dictionary with the concatenated tensors."""
    atomic_numbers_list = []
    positions_list = []
    E_list = []
    atomic_subsystem_counts = []
    atomic_subsystem_indices = []
    atomic_subsystem_indices_referencing_dataset = []
    for idx, conf in enumerate(conf_list):
        atomic_numbers_list.append(conf["atomic_numbers"])
        positions_list.append(conf["positions"])
        E_list.append(conf["E_label"])
        atomic_subsystem_counts.extend(conf["atomic_subsystem_counts"])
        atomic_subsystem_indices.extend([idx] * conf["atomic_subsystem_counts"][0])
        atomic_subsystem_indices_referencing_dataset.extend(
            [conf["idx"]] * conf["atomic_subsystem_counts"][0]
        )
    atomic_numbers_cat = torch.cat(atomic_numbers_list)
    positions_cat = torch.cat(positions_list).requires_grad_(True)
    E_stack = torch.stack(E_list)
    return {
        "atomic_numbers": atomic_numbers_cat,
        "positions": positions_cat,
        "E_label": E_stack,
        "atomic_subsystem_counts": torch.tensor(
            atomic_subsystem_counts, dtype=torch.int32
        ),
        "atomic_subsystem_indices": torch.tensor(
            atomic_subsystem_indices, dtype=torch.int32
        ),
        "atomic_subsystem_indices_referencing_dataset": torch.tensor(
            atomic_subsystem_indices_referencing_dataset, dtype=torch.int32
        ),
    }<|MERGE_RESOLUTION|>--- conflicted
+++ resolved
@@ -466,13 +466,6 @@
         ----------
         data : HDF5Dataset
             The HDF5 dataset to convert.
-<<<<<<< HEAD
-        label_transform : Optional[Dict[str, Callable]], optional
-            Transformations to apply to labels, keyed by property name.
-        transform : Optional[Dict[str, Callable]], optional
-            Transformations to apply to data, keyed by property name.
-=======
->>>>>>> 228bc41b
 
         Returns
         -------
@@ -481,11 +474,7 @@
         """
 
         log.info(f"Creating {data.dataset_name} dataset")
-<<<<<<< HEAD
-        DatasetFactory._load_or_process_data(data, label_transform, transform)
-=======
         DatasetFactory._load_or_process_data(data)
->>>>>>> 228bc41b
         return TorchDataset(data.numpy_data, data._property_names)
 
 
@@ -532,18 +521,9 @@
         self.split = split
         self.split_file = split_file
         self.dataset_statistics = {}
-<<<<<<< HEAD
-
-
-    @classmethod
-    def calculate_self_energies(
-        cls, dataset: TorchDataset, collate: bool = True
-    ) -> Dict[str, float]:
-=======
         self._ase = data.atomic_self_energies  # atomic self energies
 
     def calculate_self_energies(self, collate: bool = True) -> Dict[str, float]:
->>>>>>> 228bc41b
         """
         Calculates the self energies for each atomic number in the dataset by performing a least squares regression.
 
@@ -560,81 +540,6 @@
             A dictionary mapping atomic numbers to their calculated self energies.
         """
         log.info("Computing self energies for elements in the dataset.")
-<<<<<<< HEAD
-
-        # Define the collate function based on the `collate` parameter
-        collate_fn = collate_conformers if collate else None
-
-        # Initialize variables to hold data for regression
-        batch_size = 64
-        # Determine the size of the counts tensor
-        num_molecules = dataset.n_records
-        # Determine up to which Z we detect elements
-        max_atomic_number = 100
-        # Initialize the counts tensor
-        counts = torch.zeros(num_molecules, max_atomic_number + 1, dtype=torch.int64)
-        # save energies in list
-        energy_array = torch.zeros(dataset.n_records, dtype=torch.float64)
-        # for filling in the element count matrix
-        molecule_counter = 0
-        # counter for saving energy values
-        current_index = 0
-        # save unique atomic numbers in list
-        unique_atomic_numbers = set()
-
-        for batch in DataLoader(dataset, batch_size=batch_size, collate_fn=collate_fn):
-            energies, atomic_numbers, molecules_id = (
-                batch["E_label"].squeeze(),
-                batch["atomic_numbers"].squeeze(-1),
-                batch["atomic_subsystem_indices"].to(torch.int64),
-            )
-
-            # Update the energy array and unique atomic numbers set
-            batch_size = energies.size(0)
-            energy_array[current_index : current_index + batch_size] = (
-                energies.squeeze()
-            )
-            current_index += batch_size
-            unique_atomic_numbers |= set(atomic_numbers.tolist())
-            atomic_numbers_ = atomic_numbers - 1
-
-            # Count the occurrence of each atomic number in molecules
-            for molecule_id in molecules_id.unique():
-                mask = molecules_id == molecule_id
-                counts[molecule_counter].scatter_add_(
-                    0, atomic_numbers_[mask], torch.ones_like(atomic_numbers_[mask])
-                )
-                molecule_counter += 1
-
-        # Prepare the data for lineare regression
-        valid_elements_mask = counts.sum(dim=0) > 0
-        filtered_counts = counts[:, valid_elements_mask]
-
-        Xs = [
-            filtered_counts[:, i].unsqueeze(1).detach().numpy()
-            for i in range(filtered_counts.shape[1])
-        ]
-
-        A = np.hstack(Xs)
-        y = energy_array.numpy()
-
-        # Perform least squares regression
-        least_squares_fit, _, _, _ = np.linalg.lstsq(A, y, rcond=None)
-        self_energies = {
-            idx: energy for idx, energy in zip(unique_atomic_numbers, least_squares_fit)
-        }
-
-        log.info("Calculated self energies for elements.")
-
-        log.info("Coefficients for each element:", self_energies)
-        print(self_energies)
-        return self_energies
-
-    # print information about the unit system used in the dataset
-    def print_unit_system(self) -> None:
-        """
-        Print information about the unit system used in the dataset.
-=======
         from modelforge.dataset.utils import calculate_self_energies
 
         # Define the collate function based on the `collate` parameter
@@ -675,29 +580,11 @@
             - self_energies are passed as dictionary, these will be used
             - self_energies are None, self._ase will be used
             - regression_ase is True, self_energies will be calculated
->>>>>>> 228bc41b
         """
         from modelforge.utils import provide_details_about_used_unitsystem
 
         provide_details_about_used_unitsystem()
 
-<<<<<<< HEAD
-    def prepare_data(
-        self, remove_self_energies: bool = True, normalize: bool = False
-    ) -> None:
-        """
-        Prepares the dataset for use by calculating self energies, normalizing data, and splitting the dataset.
-
-        Parameters
-        ----------
-        remove_self_energies : bool, optional
-            Whether to remove self energies from the dataset. Defaults to True.
-        normalize : bool, optional
-            Whether to normalize the dataset. Defaults to True.
-        """
-
-=======
->>>>>>> 228bc41b
         if self.split_file and os.path.exists(self.split_file):
             self.split_idxs = np.load(self.split_file, allow_pickle=True)
             log.debug(f"Loaded split indices from {self.split_file}")
@@ -709,57 +596,6 @@
         self.dataset = factory.create_dataset(self.data)
         dataset_statistics = {}
         # calculate self energies
-<<<<<<< HEAD
-        if remove_self_energies:
-            self_energies = TorchDataModule.calculate_self_energies(self.dataset)
-            self.dataset = TorchDataModule.remove_self_energies(
-                self.dataset, self_energies
-            )
-            dataset_statistics["self_energies"] = self_energies
-
-        # calculate average and variance
-        if normalize:
-            stats = TorchDataModule.calculate_mean_and_variance(self.dataset)
-            self.dataset = TorchDataModule.normalize_energies(self.dataset, stats)
-            dataset_statistics["stddev"] = stats["stddev"]
-            dataset_statistics["mean"] = stats["mean"]
-
-        self.dataset_statistics = dataset_statistics
-        self.setup()
-
-    @classmethod
-    def normalize_energies(cls, dataset, stats: Dict[str, float]) -> None:
-        """
-        Normalizes the energies in the dataset.
-        """
-        from tqdm import tqdm
-
-        for i in tqdm(range(len(dataset)), desc="Adjusting Energies"):
-            energy = dataset[i]["E_label"]
-            # Normalize using the computed mean and std
-            modified_energy = (energy - stats["mean"]) / stats["stddev"]
-            dataset[i] = {"E_label": modified_energy}
-
-        return dataset
-
-    @classmethod
-    def calculate_mean_and_variance(cls, dataset) -> Dict[str, float]:
-        """
-        Calculates the mean and variance of the dataset.
-
-        """
-        import numpy as np
-
-        log.info("Calculating mean and variance for normalization")
-        energies = np.array([dataset[i]["E_label"] for i in range(len(dataset))])
-        stats = {"mean": energies.mean(), "stddev": energies.std()}
-        log.info(f"Mean and standard deviation of the dataset:{stats}")
-        return stats
-
-    @classmethod
-    def remove_self_energies(cls, dataset, self_energies: Dict[str, float]) -> None:
-        """
-=======
         import toml
 
         if remove_self_energies:
@@ -797,7 +633,6 @@
 
     def remove_self_energies(self, dataset, self_energies: Dict[str, float]) -> None:
         """
->>>>>>> 228bc41b
         Removes the self energies from the dataset.
 
         Parameters
@@ -807,22 +642,12 @@
         """
         from tqdm import tqdm
 
-<<<<<<< HEAD
-=======
-        print(self_energies)
-        print(self_energies[1])
-
->>>>>>> 228bc41b
         log.info("Removing self energies from the dataset")
         for i in tqdm(range(len(dataset)), desc="Removing Self Energies"):
             atomic_numbers = dataset[i]["atomic_numbers"]
             E_label = dataset[i]["E_label"]
             for idx, Z in enumerate(atomic_numbers):
-<<<<<<< HEAD
-                E_label -= self_energies[Z.item()]
-=======
                 E_label -= self_energies[int(Z.item())]
->>>>>>> 228bc41b
             dataset[i] = {"E_label": E_label}
         return dataset
 
@@ -849,7 +674,6 @@
                 # Only adjust by subtracting the mean
                 modified_energy = energy - dataset_mean
             dataset[i] = {"E_label": modified_energy}
-<<<<<<< HEAD
 
         return dataset
 
@@ -857,29 +681,9 @@
         """
         Sets up datasets for the train, validation, and test stages.
 
-        Parameters
-        ----------
-        stage : Optional[str]
-            The stage for which to set up the dataset. Can be 'fit', 'validate', 'test', or 'predict'. Defaults to None.
         """
         from torch.utils.data import Subset
 
-=======
-
-        return dataset
-
-    def setup(self) -> None:
-        """
-        Sets up datasets for the train, validation, and test stages.
-
-        Parameters
-        ----------
-        stage : Optional[str]
-            The stage for which to set up the dataset. Can be 'fit', 'validate', 'test', or 'predict'. Defaults to None.
-        """
-        from torch.utils.data import Subset
-
->>>>>>> 228bc41b
         # Create subsets for training, validation, and testing
         if self.split_idxs and os.path.exists(self.split_file):
             self.train_dataset = Subset(self.dataset, self.split_idxs["train_idx"])
