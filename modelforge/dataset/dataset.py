"""
This module contains classes and functions for managing datasets.
"""

import os
from dataclasses import dataclass
from typing import TYPE_CHECKING, Dict, List, Literal, NamedTuple, Optional, Union

import numpy as np
import pytorch_lightning as pl
import torch
from loguru import logger as log
from openff.units import Quantity
from torch.utils.data import DataLoader

from modelforge.dataset.utils import RandomRecordSplittingStrategy, SplittingStrategy
from modelforge.utils.misc import lock_with_attribute
from modelforge.utils.prop import PropertyNames

if TYPE_CHECKING:
    from modelforge.potential.processing import AtomicSelfEnergies

from enum import Enum

from pydantic import BaseModel, ConfigDict, Field


class CaseInsensitiveEnum(str, Enum):
    """
    Enum class that allows case-insensitive comparison of its members.
    """

    @classmethod
    def _missing_(cls, value):
        for member in cls:
            if member.value.lower() == value.lower():
                return member
        return super()._missing_(value)


class DataSetName(CaseInsensitiveEnum):
    QM9 = "QM9"
    ANI1X = "ANI1X"
    ANI2X = "ANI2X"
    SPICE1 = "SPICE1"
    SPICE2 = "SPICE2"
    SPICE1_OPENFF = "SPICE1_OPENFF"
    PHALKETHOH = "PhAlkEthOH"


class DatasetParameters(BaseModel):
    """
    Class to hold the dataset parameters.

    Attributes
    ----------
    dataset_name : DataSetName
        The name of the dataset.
    version_select : str
        The version of the dataset to use.
    num_workers : int
        The number of workers to use for the DataLoader.
    pin_memory : bool
        Whether to pin memory for the DataLoader.
    regenerate_processed_cache : bool
        Whether to regenerate the processed cache.
    """

    model_config = ConfigDict(
        use_enum_values=True, arbitrary_types_allowed=True, validate_assignment=True
    )

    dataset_name: DataSetName
    version_select: str
    num_workers: int = Field(gt=0)
    pin_memory: bool
    regenerate_processed_cache: bool = False


from dataclasses import dataclass, field


@dataclass(frozen=False)
class Metadata:
    """
    A dataclass to structure metadata for neural network potentials.

    Parameters
    ----------
    E : torch.Tensor
        Energies for each molecule.
    atomic_subsystem_counts : torch.Tensor
        The number of atoms in each subsystem.
    atomic_subsystem_indices_referencing_dataset : torch.Tensor
        Indices referencing the dataset.
    number_of_atoms : int
        Total number of atoms.
    F : torch.Tensor, optional
        Forces for each atom.
    dipole_moment : torch.Tensor, optional
        Dipole moments for each molecule.

    """

    E: torch.Tensor
    atomic_subsystem_counts: torch.Tensor
    atomic_subsystem_indices_referencing_dataset: torch.Tensor
    number_of_atoms: int
    F: torch.Tensor = field(
        default_factory=lambda: torch.tensor([], dtype=torch.float32)
    )
    dipole_moment: torch.Tensor = field(
        default_factory=lambda: torch.tensor([], dtype=torch.float32)
    )

    def to(
        self, device: Optional[torch.device] = None, dtype: Optional[torch.dtype] = None
    ):
        """Move all tensors in this instance to the specified device."""
        if device:
            self.E = self.E.to(device)
            self.F = self.F.to(device)
            self.atomic_subsystem_counts = self.atomic_subsystem_counts.to(device)
            self.atomic_subsystem_indices_referencing_dataset = (
                self.atomic_subsystem_indices_referencing_dataset.to(device)
            )
            self.dipole_moment = self.dipole_moment.to(device)

        if dtype:
            self.E = self.E.to(dtype)
            self.F = self.F.to(dtype)
            self.dipole_moment = self.dipole_moment.to(dtype)
        return self


NNPInputTuple = NamedTuple(
    "NNPInputTuple",
    [
        ("atomic_numbers", torch.Tensor),
        ("positions", torch.Tensor),
        ("atomic_subsystem_indices", torch.Tensor),
        ("total_charge", torch.Tensor),
        ("pair_list", torch.Tensor),
        ("partial_charge", torch.Tensor),
        ("box_vectors", torch.Tensor),
        ("is_periodic", torch.Tensor),
    ],
)


@dataclass
class NNPInput:
    """
    A dataclass to structure the inputs for neural network potentials.

    Attributes
    ----------
    atomic_numbers : torch.Tensor
        A 1D tensor containing atomic numbers for each atom in the system(s).
        Shape: [num_atoms], where `num_atoms` is the total number of atoms
        across all systems.
    positions : torch.Tensor
        A 2D tensor of shape [num_atoms, 3], representing the XYZ coordinates of
        each atom.
    atomic_subsystem_indices : torch.Tensor
        A 1D tensor mapping each atom to its respective subsystem or molecule.
        This allows for calculations involving multiple molecules or subsystems
        within the same batch. Shape: [num_atoms].
    total_charge : torch.Tensor
        A tensor with the total charge of molecule. Shape: [num_systems,1], where
        `num_systems` is the number of molecules.
    pair_list : Optional[torch.Tensor]
        Pair list for neighbor interactions.
    box_vectors : Optional[torch.Tensor]
        A 2D tensor of shape [3, 3], representing the box vectors in a system.
        Currently, only supports a single box vector for all systems, as this is primarily meant for
        inference on a single system, not training.
    is_periodic : Optional[bool]
        A boolean indicating whether the system is periodic or not.
    """

    atomic_numbers: torch.Tensor
    positions: Union[torch.Tensor, Quantity]
    atomic_subsystem_indices: torch.Tensor
    total_charge: torch.Tensor
    pair_list: Optional[torch.Tensor] = None
    partial_charge: Optional[torch.Tensor] = None
    box_vectors: Optional[torch.Tensor] = torch.zeros(3, 3)
    is_periodic: Optional[torch.Tensor] = torch.Tensor([False])

    def to(
        self,
        *,
        device: Optional[torch.device] = None,
        dtype: Optional[torch.dtype] = None,
    ):
        """Move all tensors in this instance to the specified device/dtype."""

        if device:
            self.atomic_numbers = self.atomic_numbers.to(device)
            self.positions = self.positions.to(device)
            self.atomic_subsystem_indices = self.atomic_subsystem_indices.to(device)
            self.total_charge = self.total_charge.to(device)
            if self.pair_list is not None:
                self.pair_list = self.pair_list.to(device)
            self.pair_list = (
                self.pair_list.to(device)
                if self.pair_list is not None
                else self.pair_list
            )
            self.partial_charge = (
                self.partial_charge.to(device)
                if self.partial_charge is not None
                else self.partial_charge
            )
            self.box_vectors = self.box_vectors.to(device)
            self.is_periodic = self.is_periodic.to(device)

        if dtype:
            self.positions = self.positions.to(dtype)
            self.box_vectors = self.box_vectors.to(dtype)
            assert self.box_vectors.shape == (3, 3)
        return self

    def __post_init__(self):
        # Convert positions if necessary
        if isinstance(self.positions, Quantity):
            self.positions = torch.tensor(
                self.positions.to(unit.nanometer).m,
                dtype=torch.float32,
            )
        else:
            self.positions = self.positions.to(dtype=torch.float32)
        # Convert types
        self.atomic_numbers = self.atomic_numbers.to(torch.int32)
        self.atomic_subsystem_indices = self.atomic_subsystem_indices.to(torch.int32)
        self.total_charge = self.total_charge.to(torch.int32)

        # Validate inputs
        self._validate_inputs()

    def _validate_inputs(self):
        if self.atomic_numbers.dim() != 1:
            raise ValueError("atomic_numbers must be a 1D tensor")
        if self.positions.dim() != 2 or self.positions.size(1) != 3:
            raise ValueError("positions must be a 2D tensor with shape [num_atoms, 3]")
        if self.atomic_subsystem_indices.dim() != 1:
            raise ValueError("atomic_subsystem_indices must be a 1D tensor")

        # Optionally, check that the lengths match if required
        if len(self.positions) != len(self.atomic_numbers):
            raise ValueError(
                "The size of atomic_numbers and the first dimension of positions must match"
            )
        if len(self.positions) != len(self.atomic_subsystem_indices):
            raise ValueError(
                "The size of atomic_subsystem_indices and the first dimension of positions must match"
            )

    def as_namedtuple(self) -> NamedTuple:
        """Export the dataclass fields and values as a named tuple."""

        from dataclasses import fields

        return NNPInputTuple(*[getattr(self, field.name) for field in fields(self)])

    def as_jax_namedtuple(self) -> NamedTuple:
        """Export the dataclass fields and values as a named tuple.
        Convert pytorch tensors to jax arrays."""

        import collections
        from dataclasses import dataclass, fields

        from modelforge.utils.io import import_

        convert_to_jax = import_("pytorch2jax").pytorch2jax.convert_to_jax

        NNPInputTuple = collections.namedtuple(
            "NNPInputTuple", [field.name for field in fields(self)]
        )
        return NNPInputTuple(
            *[convert_to_jax(getattr(self, field.name)) for field in fields(self)]
        )


@dataclass
class BatchData:
    nnp_input: NNPInput
    metadata: Metadata

    def to(
        self,
        device: Optional[torch.device] = None,
        dtype: Optional[torch.dtype] = None,
    ):
        """Move all data in this batch to the specified device and dtype."""
        self.nnp_input = self.nnp_input.to(device=device, dtype=dtype)
        self.metadata = self.metadata.to(device=device, dtype=dtype)
        return self

    def batch_size(self) -> int:
        """Return the batch size."""
        return self.metadata.E.size(dim=0)

    @property
    def nnp_input_tuple(self):
        """Return the NNP input as a named tuple."""
        return self.nnp_input.as_namedtuple()

    @property
    def jax_nnp_input_tuple(self):
        """
        Property to return the nnp_input as an NNPInputTuple.
        """
        return self.nnp_input.as_jax_namedtuple()


class TorchDataset(torch.utils.data.Dataset[BatchData]):
    def __init__(
        self,
        dataset: np.lib.npyio.NpzFile,
        property_name: PropertyNames,
        preloaded: bool = False,
    ):
        """
        Wraps a numpy dataset to make it compatible with PyTorch DataLoader.

        Parameters
        ----------
        dataset : np.lib.npyio.NpzFile
            The underlying numpy dataset.
        property_name : PropertyNames
            Names of the properties to extract from the dataset.
        preloaded : bool, optional
            If True, converts properties to PyTorch tensors ahead of time. Default
            is False.
        """
        super().__init__()
        self.preloaded = preloaded
        self.properties_of_interest = self._load_properties(dataset, property_name)

        self.number_of_records = len(dataset["atomic_subsystem_counts"])
        self.number_of_atoms = len(dataset["atomic_numbers"])
        self.length = len(self.properties_of_interest["E"])

        # Prepare indices for atom and conformer data
        self._prepare_indices(dataset)

    def _prepare_indices(self, dataset: np.lib.npyio.NpzFile):
        """Prepare indices for atom and conformer data."""
        single_atom_start_idxs_by_rec = np.concatenate(
            [np.array([0]), np.cumsum(dataset["atomic_subsystem_counts"])]
        )
        self.series_mol_start_idxs_by_rec = np.concatenate(
            [np.array([0]), np.cumsum(dataset["n_confs"])]
        )

        self.single_atom_start_idxs_by_conf = np.repeat(
            single_atom_start_idxs_by_rec[: self.number_of_records], dataset["n_confs"]
        )
        self.single_atom_end_idxs_by_conf = np.repeat(
            single_atom_start_idxs_by_rec[1 : self.number_of_records + 1],
            dataset["n_confs"],
        )

        self.series_atom_start_idxs_by_conf = np.concatenate(
            [
                np.array([0]),
                np.cumsum(
                    np.repeat(dataset["atomic_subsystem_counts"], dataset["n_confs"])
                ),
            ]
        )

    def _load_properties(
        self, dataset: np.lib.npyio.NpzFile, property_name: PropertyNames
    ) -> Dict[str, torch.Tensor]:
        """Load properties from the dataset."""
        properties = {
            "atomic_numbers": torch.from_numpy(
                dataset[property_name.atomic_numbers].flatten()
            ).to(torch.int32),
            "positions": torch.from_numpy(dataset[property_name.positions]).to(
                torch.float32
            ),
            "E": torch.from_numpy(dataset[property_name.E]).to(torch.float64),
        }

        properties["total_charge"] = (
            torch.from_numpy(dataset[property_name.total_charge])
            .to(torch.int32)
            .unsqueeze(-1)
            if property_name.total_charge is not None
            and False  # FIXME: as soon as I figured out how to make this to a per data point property
            else torch.zeros((dataset[property_name.E].shape[0], 1), dtype=torch.int32)
        )

        properties["F"] = (
            torch.from_numpy(dataset[property_name.F])
            if property_name.F is not None
            else torch.zeros_like(properties["positions"])
        )

        properties["dipole_moment"] = (
            torch.from_numpy(dataset[property_name.dipole_moment])
            if property_name.dipole_moment is not None
            else torch.zeros(
                (dataset[property_name.E].shape[0], 3), dtype=torch.float32
            )
        )

        properties["pair_list"] = None  # Placeholder for pair list

        return properties

    def __len__(self) -> int:
        """
        Return the number of data points in the dataset.

        Returns:
        --------
        int
            Total number of data points available in the dataset.
        """
        return self.length

    def record_len(self) -> int:
        """
        Return the number of records in the TorchDataset.
        """
        return self.number_of_records

    def get_series_mol_idxs(self, record_idx: int) -> List[int]:
        """
        Return the indices of the conformers for a given record.
        """
        return list(
            range(
                self.series_mol_start_idxs_by_rec[record_idx],
                self.series_mol_start_idxs_by_rec[record_idx + 1],
            )
        )

    def __setitem__(self, idx: int, value: Dict[str, torch.Tensor]) -> None:
        """
        Set the value of a property for a given conformer index.

        Parameters
        ----------
        idx : int
            Index of the conformer to set the value for.
        value : Dict[str, torch.Tensor]
            Dictionary containing the property name and value to set.

        """
        for key, val in value.items():
            self.properties_of_interest[key][idx] = val

    def _set_pairlist(self, idx: int):
        # pairlist is set here (instead of l279) because it is not a default property
        if self.properties_of_interest["pair_list"] is None:
            pair_list = None
        else:
            pair_list_indices_start = self.properties_of_interest["number_of_pairs"][
                idx
            ]
            pair_list_indices_end = self.properties_of_interest["number_of_pairs"][
                idx + 1
            ]
            pair_list = self.properties_of_interest["pair_list"][
                :, pair_list_indices_start:pair_list_indices_end
            ]
        return pair_list

    def __getitem__(self, idx: int) -> BatchData:
        """Fetch data for a given conformer index."""
        series_atom_start_idx = self.series_atom_start_idxs_by_conf[idx]
        series_atom_end_idx = self.series_atom_start_idxs_by_conf[idx + 1]
        single_atom_start_idx = self.single_atom_start_idxs_by_conf[idx]
        single_atom_end_idx = self.single_atom_end_idxs_by_conf[idx]

        atomic_numbers = self.properties_of_interest["atomic_numbers"][
            single_atom_start_idx:single_atom_end_idx
        ]

        # get properties (Note that default properties are set in l279)
        positions = self.properties_of_interest["positions"][
            series_atom_start_idx:series_atom_end_idx
        ]
        E = self.properties_of_interest["E"][idx]
        F = self.properties_of_interest["F"][series_atom_start_idx:series_atom_end_idx]
        total_charge = self.properties_of_interest["total_charge"][idx]
        number_of_atoms = len(atomic_numbers)
        dipole_moment = self.properties_of_interest["dipole_moment"][idx]

        nnp_input = NNPInput(
            atomic_numbers=atomic_numbers,
            positions=positions,
            pair_list=self._set_pairlist(idx),
            total_charge=total_charge,
            atomic_subsystem_indices=torch.zeros(number_of_atoms, dtype=torch.int32),
        )
        metadata = Metadata(
            E=E,
            F=F,
            atomic_subsystem_counts=torch.tensor([number_of_atoms], dtype=torch.int32),
            atomic_subsystem_indices_referencing_dataset=torch.repeat_interleave(
                torch.tensor([idx], dtype=torch.int32), number_of_atoms
            ),
            number_of_atoms=number_of_atoms,
            dipole_moment=dipole_moment,
        )

        return BatchData(nnp_input, metadata)


class HDF5Dataset:
    """
    Manages data stored in HDF5 format, supporting processing and interaction.

    Attributes
    ----------
    raw_data_file : str
        Path to the raw HDF5 data file.
    processed_data_file : str
        Path to the processed data file, typically a .npz file for efficiency.
    """

    def __init__(
        self,
        url: str,
        gz_data_file: Dict[str, str],
        hdf5_data_file: Dict[str, str],
        processed_data_file: Dict[str, str],
        local_cache_dir: str,
        force_download: bool = False,
        regenerate_cache: bool = False,
    ):
        """
        Initializes the HDF5Dataset with paths to raw and processed data files.

        Parameters
        ----------
        url : str
            URL of the hdf5.gz data file.
        gz_data_file : Dict[str, str]
            Name of the gzipped data file (name) and checksum (md5).
        hdf5_data_file : Dict[str, str]
            Name of the hdf5 data file (name) and checksum (md5).
        processed_data_file : Dict[str, str]
            Name of the processed npz data file (name) and checksum (md5).
        local_cache_dir : str
            Directory to store the files.
        force_download : bool, optional
            If set to True, the data will be downloaded even if it already exists. Default is False.
        regenerate_cache : bool, optional
            If set to True, the cache file will be regenerated even if it already exists. Default is False.
        """
        self.url = url
        self.gz_data_file = gz_data_file
        self.hdf5_data_file = hdf5_data_file
        self.processed_data_file = processed_data_file
        import os

        # make sure we can handle a path with a ~ in it
        self.local_cache_dir = os.path.expanduser(local_cache_dir)
        self.force_download = force_download
        self.regenerate_cache = regenerate_cache

        self.hdf5data: Optional[Dict[str, List[np.ndarray]]] = None
        self.numpy_data: Optional[np.ndarray] = None

    def _ungzip_hdf5(self) -> None:
        """
        Unzips an HDF5.gz file.

        Examples
        -------
        """
        import gzip
        import shutil

        with gzip.open(
            f"{self.local_cache_dir}/{self.gz_data_file['name']}", "rb"
        ) as gz_file:
            from modelforge.utils.misc import OpenWithLock

            # rather than locking the file we are writing, we will create a lockfile.  the _from_hdf5 function will
            # try to open the same lockfile before reading, so this should prevent issues
            # The use of a lockfile is necessary because h5py will exit immediately if it tries to open a file that is
            # locked by another process.
            with OpenWithLock(
                f"{self.local_cache_dir}/{self.hdf5_data_file['name']}.lockfile", "w"
            ) as lock_file:
                with open(
                    f"{self.local_cache_dir}/{self.hdf5_data_file['name']}", "wb"
                ) as out_file:
                    shutil.copyfileobj(gz_file, out_file)

            # now that the file is written we can safely remove the lockfile
            import os

            os.remove(f"{self.local_cache_dir}/{self.hdf5_data_file['name']}.lockfile")

    def _check_lists(self, list_1: List, list_2: List) -> bool:
        """
        Check to see if all elements in the lists match and the length is the same.

        Note the order of the lists do not matter.

        Parameters
        ----------
        list_1 : List
            First list to compare
        list_2 : List
            Second list to compare

        Returns
        -------
        bool
            True if all elements of sub_list are in containing_list, False otherwise
        """
        if len(list_1) != len(list_2):
            return False
        for a in list_1:
            if a not in list_2:
                return False
        return True

    def _metadata_validation(self, file_name: str, file_path: str) -> bool:
        """
        Validates the metadata file for the npz file.

        Parameters
        ----------
        file_name : str
            Name of the metadata file.
        file_path : str
            Path to the metadata file.

        Returns
        -------
        bool
            True if the metadata file exists, False otherwise.
        """
        if not os.path.exists(f"{file_path}/{file_name}"):
            log.debug(f"Metadata file {file_path}/{file_name} does not exist.")
            return False
        else:
            import json

            from modelforge.utils.misc import OpenWithLock

            with OpenWithLock(f"{file_path}/{file_name}.lockfile", "w") as fl:
                with open(f"{file_path}/{file_name}", "r") as f:
                    self._npz_metadata = json.load(f)

                    if not self._check_lists(
                        self._npz_metadata["data_keys"], self.properties_of_interest
                    ):
                        log.warning(
                            f"Data keys used to generate {file_path}/{file_name} ({self._npz_metadata['data_keys']}) do not match data loader ({self.properties_of_interest}) ."
                        )
                        return False

                    if (
                        self._npz_metadata["hdf5_checksum"]
                        != self.hdf5_data_file["md5"]
                    ):
                        log.warning(
                            f"Checksum for hdf5 file used to generate npz file does not match current file in dataloader."
                        )
                        return False
            os.remove(f"{file_path}/{file_name}.lockfile")
        return True

    def _file_validation(
        self, file_name: str, file_path: str, checksum: str = None
    ) -> bool:
        """
        Validates if the file exists, and if the calculated checksum matches the expected checksum.

        Parameters
        ----------
        file_name : str
            Name of the file to validate.
        file_path : str
            Path to the file.
        checksum : str
            Expected checksum of the file. Default=None
            If None, checksum will not be validated.

        Returns
        -------
        bool
            True if the file exists and the checksum matches, False otherwise.
        """
        full_file_path = f"{file_path}/{file_name}"
        if not os.path.exists(full_file_path):
            log.debug(f"File {full_file_path} does not exist.")
            return False
        elif checksum is not None:
            from modelforge.utils.remote import calculate_md5_checksum

            calculated_checksum = calculate_md5_checksum(file_name, file_path)
            if calculated_checksum != checksum:
                log.warning(
                    f"Checksum mismatch for file {file_path}/{file_name}. Expected {calculated_checksum}, found {checksum}."
                )
                return False
            return True
        else:
            return True

    def _from_hdf5(self) -> None:
        """
        Processes and extracts data from an hdf5 file.

        Examples
        --------
        >>> hdf5_data = HDF5Dataset("raw_data.hdf5", "processed_data.npz")
        >>> processed_data = hdf5_data._from_hdf5()

        """
        from collections import OrderedDict

        import h5py
        import tqdm

        # this will create an unzipped file which we can then load in
        # this is substantially faster than passing gz_file directly to h5py.File()
        # by avoiding data chunking issues.

        temp_hdf5_file = f"{self.local_cache_dir}/{self.hdf5_data_file['name']}"

        if self._file_validation(
            self.hdf5_data_file["name"],
            self.local_cache_dir,
            self.hdf5_data_file["md5"],
        ):
            log.debug(f"Loading unzipped hdf5 file from {temp_hdf5_file}")
        else:
            from modelforge.utils.remote import calculate_md5_checksum

            checksum = calculate_md5_checksum(
                self.hdf5_data_file["name"], self.local_cache_dir
            )
            raise ValueError(
                f"Checksum mismatch for unzipped data file {temp_hdf5_file}. Found {checksum}, Expected {self.hdf5_data_file['md5']}"
            )
        from modelforge.utils.misc import OpenWithLock

        # h5py does file locking internally, but will exit immediately if the file is locked by another program
        # let us create a simple lockfile to prevent this, as OpenWithLock will just wait until the lockfile is unlocked
        # before proceeding
        with OpenWithLock(
            f"{self.local_cache_dir}/{self.hdf5_data_file['name']}.lockfile", "w"
        ) as lock_file:
            with h5py.File(temp_hdf5_file, "r") as hf:
                # create dicts to store data for each format type
                single_rec_data: Dict[str, List[np.ndarray]] = OrderedDict()
                # value shapes: (*)
                single_atom_data: Dict[str, List[np.ndarray]] = OrderedDict()
                # value shapes: (n_atoms, *)
                single_mol_data: Dict[str, List[np.ndarray]] = OrderedDict()
                # value_shapes: (*)
                series_mol_data: Dict[str, List[np.ndarray]] = OrderedDict()
                # value shapes: (n_confs, *)
                series_atom_data: Dict[str, List[np.ndarray]] = OrderedDict()
                # value shapes: (n_confs, n_atoms, *)

                # initialize each relevant value in data dicts to empty list
                for value in self.properties_of_interest:
                    value_format = hf[next(iter(hf.keys()))][value].attrs["format"]
                    if value_format == "single_rec":
                        single_rec_data[value] = []
                    elif value_format == "single_atom":
                        single_atom_data[value] = []
                    elif value_format == "series_mol":
                        series_mol_data[value] = []
                    elif value_format == "series_atom":
                        series_atom_data[value] = []
                    else:
                        raise ValueError(
                            f"Unknown format type {value_format} for property {value}"
                        )
                self.atomic_subsystem_counts = []  # number of atoms in each record
                self.n_confs = []  # number of conformers in each record

                # loop over all records in the hdf5 file and add property arrays to the appropriate dict

                log.debug(f"n_entries: {len(hf.keys())}")

                for record in tqdm.tqdm(list(hf.keys())):
                    # if we have a record with no conformers, we'll skip it to avoid failures
                    if hf[record]["n_configs"][()] != 0:
                        # There may be cases where a specific property of interest
                        # has not been computed for a given record
                        # in that case, we'll want to just skip over that entry
                        property_found = [
                            value in hf[record].keys()
                            for value in self.properties_of_interest
                        ]
                        if all(property_found):
                            # we want to exclude conformers with NaN values for any property of interest
                            configs_nan_by_prop: Dict[str, np.ndarray] = (
                                OrderedDict()
                            )  # ndarray.size (n_configs, )
                            for value in list(series_mol_data.keys()) + list(
                                series_atom_data.keys()
                            ):
                                record_array = hf[record][value][()]
                                configs_nan_by_prop[value] = np.isnan(record_array).any(
                                    axis=tuple(range(1, record_array.ndim))
                                )
                            # check that all values have the same number of conformers

                            if (
                                len(
                                    set(
                                        [
                                            value.shape
                                            for value in configs_nan_by_prop.values()
                                        ]
                                    )
                                )
                                != 1
                            ):
                                val_temp = [
                                    value.shape
                                    for value in configs_nan_by_prop.values()
                                ]
                                raise ValueError(
                                    f"Number of conformers is inconsistent across properties for record {record}: values {val_temp}"
                                )

                            configs_nan = np.logical_or.reduce(
                                list(configs_nan_by_prop.values())
                            )  # boolean array of size (n_configsself.properties_of_interest, )
                            n_confs_rec = sum(~configs_nan)

                            atomic_subsystem_counts_rec = hf[record][
                                next(iter(single_atom_data.keys()))
                            ].shape[0]
                            # all single and series atom properties should have the same number of atoms as the first property

                            self.n_confs.append(n_confs_rec)
                            self.atomic_subsystem_counts.append(
                                atomic_subsystem_counts_rec
                            )

                            for value in single_atom_data.keys():
                                record_array = hf[record][value][()]
                                if record_array.shape[0] != atomic_subsystem_counts_rec:
                                    raise ValueError(
                                        f"Number of atoms for property {value} is inconsistent with other properties for record {record}"
                                    )
                                else:
                                    single_atom_data[value].append(record_array)

                            for value in series_atom_data.keys():
                                record_array = hf[record][value][()][~configs_nan]
                                try:
                                    if (
                                        record_array.shape[1]
                                        != atomic_subsystem_counts_rec
                                    ):
                                        raise ValueError(
                                            f"Number of atoms for property {value} is inconsistent with other properties for record {record}"
                                        )
                                    else:
                                        series_atom_data[value].append(
                                            record_array.reshape(
                                                n_confs_rec
                                                * atomic_subsystem_counts_rec,
                                                -1,
                                            )
                                        )
                                except IndexError:
                                    log.warning(
                                        f"Property {value} has an index error for record {record}."
                                    )
                                    log.warning(
                                        record_array.shape, atomic_subsystem_counts_rec
                                    )

                            for value in series_mol_data.keys():
                                record_array = hf[record][value][()][~configs_nan]
                                series_mol_data[value].append(record_array)

                            for value in single_rec_data.keys():
                                record_array = hf[record][value][()]
                                single_rec_data[value].append(record_array)

                        else:
                            log.warning(
                                f"Skipping record {record} as not all properties of interest are present."
                            )
                # convert lists of arrays to single arrays

                data = OrderedDict()
                for value in single_atom_data.keys():
                    data[value] = np.concatenate(single_atom_data[value], axis=0)
                for value in single_mol_data.keys():
                    data[value] = np.concatenate(single_mol_data[value], axis=0)
                for value in series_mol_data.keys():
                    data[value] = np.concatenate(series_mol_data[value], axis=0)
                for value in series_atom_data.keys():
                    data[value] = np.concatenate(series_atom_data[value], axis=0)
                for value in single_rec_data.keys():
                    data[value] = np.stack(single_rec_data[value], axis=0)

            self.hdf5data = data
        # we can safely remove the lockfile now that we have read the file
        import os

        os.remove(f"{self.local_cache_dir}/{self.hdf5_data_file['name']}.lockfile")

    def _from_file_cache(self) -> None:
        """
        Loads the processed data from cache.

        Examples
        --------
        """
        # skip validating the checksum, as the npz file checksum of otherwise identical data differs between python 3.11 and 3.9/10
        # we have a metadatafile we validate separately instead
        if self._file_validation(
            self.processed_data_file["name"], self.local_cache_dir, checksum=None
        ):
            if self._metadata_validation(
                self.processed_data_file["name"].replace(".npz", ".json"),
                self.local_cache_dir,
            ):
                log.debug(
                    f"Loading processed data from {self.local_cache_dir}/{self.processed_data_file['name']} generated on {self._npz_metadata['date_generated']}"
                )
                log.debug(
                    f"Properties of Interest in .npz file: {self._npz_metadata['data_keys']}"
                )

                from modelforge.utils.misc import OpenWithLock

                # this will check check for the existence of the lock file and wait until it is unlocked
                # we will just open it as write, since we do not need to read it in; this ensure that we don't have an issue
                # where we have deleted the lock file from a separate, prior process
                with OpenWithLock(
                    f"{self.local_cache_dir}/{self.processed_data_file['name']}.lockfile",
                    "w",
                ) as f:
                    self.numpy_data = np.load(
                        f"{self.local_cache_dir}/{self.processed_data_file['name']}"
                    )
                # we can safely remove the lockfile
                import os

                os.remove(
                    f"{self.local_cache_dir}/{self.processed_data_file['name']}.lockfile"
                )
        else:
            raise ValueError(
                f"Processed data file {self.local_cache_dir}/{self.processed_data_file['name']} not found."
            )

    def _to_file_cache(
        self,
    ) -> None:
        """
                Save processed data to a numpy (.npz) file.
                Parameters
                ----------
        )
                Examples
                --------
                >>> hdf5_data = HDF5Dataset("raw_data.hdf5", "processed_data.npz")
                >>> hdf5_data._to_file_cache()
        """
        log.debug(
            f"Writing npz file to {self.local_cache_dir}/{self.processed_data_file['name']}"
        )
        from modelforge.utils.misc import OpenWithLock

        # we will create a separate lock file that we will check for in the load function to ensure we aren't
        # reading the npz file from a separate process while still writing

        with OpenWithLock(
            f"{self.local_cache_dir}/{self.processed_data_file['name']}.lockfile", "w"
        ) as f:
            np.savez(
                f"{self.local_cache_dir}/{self.processed_data_file['name']}",
                atomic_subsystem_counts=self.atomic_subsystem_counts,
                n_confs=self.n_confs,
                **self.hdf5data,
            )
        # we can safely remove the lockfile
        import os

        os.remove(f"{self.local_cache_dir}/{self.processed_data_file['name']}.lockfile")
        import datetime

        # we will generate a simple metadata file to list which data keys were used to generate the npz file
        # and the checksum of the hdf5 file used to create the npz
        # we can also add in the date of generation so we can report on when the datafile was generated when we load the npz
        metadata = {
            "data_keys": list(self.hdf5data.keys()),
            "hdf5_checksum": self.hdf5_data_file["md5"],
            "hdf5_gz_checkusm": self.gz_data_file["md5"],
            "date_generated": str(datetime.datetime.now()),
        }
        import json

        json_file_path = f"{self.local_cache_dir}/{self.processed_data_file['name'].replace('.npz', '.json')}"
        with OpenWithLock(f"{json_file_path}.lockfile", "w") as fl:
            with open(
                json_file_path,
                "w",
            ) as f:
                json.dump(metadata, f)

        del self.hdf5data


class DatasetFactory:
    """
    Factory for creating TorchDataset instances from HDF5 data.

    Methods are provided to load or process data as needed, handling caching to improve efficiency.
    """

    @staticmethod
    def _load_or_process_data(
        data: HDF5Dataset,
    ) -> None:
        """
        Loads the dataset from cache if available, otherwise processes and caches the data.

        Parameters
        ----------
        data : HDF5Dataset
            The HDF5 dataset instance to use.
        """

        # For efficiency purposes, we first want to see if there is an npz file available before reprocessing the hdf5
        # file, expanding the gzziped archive or download the file.
        # Saving to cache will create an npz file and metadata file.
        # The metadata file will contain the keys used to generate the npz file, the checksum of the hdf5 and gz
        # file used to generate the npz file.  We will look at the metadata file and compare this to the
        # variables saved in the HDF5Dataset class to determine if the npz file is valid.
        # It is important to check the keys used to generate the npz file, as these are allowed to be changed by the user.

        if data._file_validation(
            data.processed_data_file["name"],
            data.local_cache_dir,
        ) and (
            data._metadata_validation(
                data.processed_data_file["name"].replace(".npz", ".json"),
                data.local_cache_dir,
            )
            and not data.force_download
            and not data.regenerate_cache
        ):
            data._from_file_cache()
        # check to see if the hdf5 file exists and the checksum matches
        elif (
            data._file_validation(
                data.hdf5_data_file["name"],
                data.local_cache_dir,
                data.hdf5_data_file["md5"],
            )
            and not data.force_download
        ):
            data._from_hdf5()
            data._to_file_cache()
            data._from_file_cache()
        # if the npz or hdf5 files don't exist/match checksums, call download
        # download will check if the gz file exists and matches the checksum
        # or will use force_download.
        else:
            data._download()
            data._ungzip_hdf5()
            data._from_hdf5()
            data._to_file_cache()
            data._from_file_cache()

    @staticmethod
    def create_dataset(
        data: HDF5Dataset,
    ) -> TorchDataset:
        """
        Creates a TorchDataset from an HDF5Dataset, applying optional transformations.

        Parameters
        ----------
        data : HDF5Dataset
            The HDF5 dataset to convert.

        Returns
        -------
        TorchDataset
            The resulting PyTorch-compatible dataset.
        """

        log.info(f"Creating dataset from {data.url}")
        DatasetFactory._load_or_process_data(data)
        return TorchDataset(data.numpy_data, data._property_names)


from openff.units import unit
from modelforge.custom_types import DatasetType


class DataModule(pl.LightningDataModule):
    def __init__(
        self,
<<<<<<< HEAD
        name: DataSetName,
=======
        name: DatasetType,
>>>>>>> cf4dc03c
        splitting_strategy: SplittingStrategy = RandomRecordSplittingStrategy(),
        batch_size: int = 64,
        remove_self_energies: bool = True,
        shift_center_of_mass_to_origin: bool = False,
        atomic_self_energies: Optional[Dict[str, float]] = None,
        regression_ase: bool = False,
        force_download: bool = False,
        version_select: str = "latest",
        local_cache_dir: str = "./",
        regenerate_cache: bool = False,
        regenerate_dataset_statistic: bool = False,
        regenerate_processed_cache: bool = True,
    ):
        """
        Initializes adData module for PyTorch Lightning handling data preparation and loading object with the specified configuration.
        If `remove_self_energies` is `True` and:
        - `self_energies` are passed as a dictionary, these will be used
        - `self_energies` are `None`, `self._ase` will be used
        - `regression_ase` is `True`, self_energies will be calculated

        Parameters
        ---------
            name: Literal["QM9", "ANI1X", "ANI2X", "SPICE1", "SPICE2", "SPICE1_OPENFF"]
                The name of the dataset to use.
            splitting_strategy : SplittingStrategy, defaults to RandomRecordSplittingStrategy
                The strategy to use for splitting the dataset into train, test, and validation sets. .
            batch_size : int, defaults to 64.
                The batch size to use for the dataset.
            remove_self_energies : bool, defaults to True
                Whether to remove the self energies from the dataset.
            shift_center_of_mass_to_origin: bool, defaults to False
                Whether to shift the center of mass of the molecule to the origin. This is necessary if using the
                dipole moment in the loss function.
            atomic_self_energies : Optional[Dict[str, float]]
                A dictionary mapping element names to their self energies. If not provided, the self energies will be calculated.
            regression_ase: bool, defaults to False
                Whether to use the calculated self energies for regression.
            force_download : bool,  defaults to False
                Whether to force the dataset to be downloaded, even if it is already cached.
            version_select : str, defaults to "latest"
                Select the version of the dataset to use. If "latest", the latest version will be used.
                "latest_test" will use the latest test version. Specific versions can be selected by passing the version name
                as defined in the yaml files associated with each dataset.
            local_cache_dir : str, defaults to "./"
                Directory to store the files.
            regenerate_cache : bool, defaults to False
                Whether to regenerate the cache.
        """
        import os

        from modelforge.potential.models import Pairlist

        super().__init__()

        self.name = name
        self.batch_size = batch_size
        self.splitting_strategy = splitting_strategy
        self.remove_self_energies = remove_self_energies
        self.shift_center_of_mass_to_origin = shift_center_of_mass_to_origin
        self.dict_atomic_self_energies = (
            atomic_self_energies  # element name (e.g., 'H') maps to self energies
        )
        self.regression_ase = regression_ase
        self.force_download = force_download
        self.version_select = version_select
        self.regenerate_dataset_statistic = regenerate_dataset_statistic
        self.train_dataset: Optional[TorchDataset] = None
        self.val_dataset: Optional[TorchDataset] = None
        self.test_dataset: Optional[TorchDataset] = None

        # make sure we can handle a path with a ~ in it
        self.local_cache_dir = os.path.expanduser(local_cache_dir)
        # create the local cache directory if it does not exist
        os.makedirs(self.local_cache_dir, exist_ok=True)
        self.regenerate_cache = regenerate_cache
        # Use a logical OR to ensure regenerate_processed_cache is True when
        # regenerate_cache is True
        self.regenerate_processed_cache = (
            regenerate_processed_cache or self.regenerate_cache
        )

        self.pairlist = Pairlist()
        self.dataset_statistic_filename = (
            f"{self.local_cache_dir}/{self.name}_dataset_statistic.toml"
        )
        self.cache_processed_dataset_filename = (
            f"{self.local_cache_dir}/{self.name}_{self.version_select}_processed.pt"
        )
        self.lock_file = f"{self.cache_processed_dataset_filename}.lockfile"

    @lock_with_attribute("lock_file")
    def prepare_data(
        self,
    ) -> None:
        """
        Prepares the dataset for use. This method is responsible for the initial
        processing of the data such as calculating self energies, atomic energy
        statistics, and splitting. It is executed only once per node.
        """
        # check if there is a filelock present, if so, wait until it is removed

        # if the dataset has already been processed, skip this step
        if (
            os.path.exists(self.cache_processed_dataset_filename)
            and not self.regenerate_processed_cache
        ):
            if not os.path.exists(self.dataset_statistic_filename):
                raise FileNotFoundError(
                    f"Dataset statistics file {self.dataset_statistic_filename} not found. Please regenerate the cache."
                )
            log.info('Processed dataset already exists. Skipping "prepare_data" step.')
            return None

        # if the dataset is not already processed, process it
        from modelforge.dataset import _ImplementedDatasets

        dataset_class = _ImplementedDatasets.get_dataset_class(str(self.name))
        dataset = dataset_class(
            force_download=self.force_download,
            version_select=self.version_select,
            local_cache_dir=self.local_cache_dir,
            regenerate_cache=self.regenerate_cache,
        )
        torch_dataset = self._create_torch_dataset(dataset)
        # if dataset statistics is present load it from disk
        if (
            os.path.exists(self.dataset_statistic_filename)
            and self.regenerate_dataset_statistic is False
        ):
            log.info(
                f"Loading dataset statistics from disk: {self.dataset_statistic_filename}"
            )
            atomic_self_energies = self._read_atomic_self_energies()
            training_dataset_statistics = self._read_atomic_energies_stats()
        else:
            atomic_self_energies = None
            training_dataset_statistics = None
            # obtain the atomic self energies from the dataset
            dataset_ase = dataset.atomic_self_energies.energies

            # depending on the control flow that is set in the __init__,
            # either use the atomic self energies of the dataset, recalculate
            # it on the fly  or use the provided dictionary
            atomic_self_energies = self._calculate_atomic_self_energies(
                torch_dataset, dataset_ase
            )

        # wrap them in the AtomicSelfEnergy class for processing the dataset
        from modelforge.potential.processing import AtomicSelfEnergies

        log.debug("Process dataset ...")
        self._process_dataset(torch_dataset, AtomicSelfEnergies(atomic_self_energies))

        # calculate the dataset statistic of the dataset
        # This is done __after__ self energies are removed (if requested)
        if training_dataset_statistics is None:
            from modelforge.dataset.utils import calculate_mean_and_variance

            training_dataset_statistics = calculate_mean_and_variance(torch_dataset)
            # wrap everything in a dictionary and save it to disk
            dataset_statistic = {
                "atomic_self_energies": atomic_self_energies,
                "training_dataset_statistics": training_dataset_statistics,
            }

            if atomic_self_energies and training_dataset_statistics:
                log.info(dataset_statistic)
                # save dataset_statistic dictionary to disk as yaml files
                self._log_dataset_statistic(dataset_statistic)
            else:
                raise RuntimeError(
                    "Atomic self energies or atomic energies statistics are missing."
                )

        # Save processed dataset and statistics for later use in setup
        self._cache_dataset(torch_dataset)

    def _log_dataset_statistic(self, dataset_statistic):
        """Save the dataset statistics to a file with units"""
        import toml

        # cast units to string
        atomic_self_energies = {
            key: str(value) if isinstance(value, unit.Quantity) else value
            for key, value in dataset_statistic["atomic_self_energies"].items()
        }
        # cast float and kJ/mol on pytorch tensors and then convert to string
        training_dataset_statistics = {
            key: (
                str(unit.Quantity(value.item(), unit.kilojoule_per_mole))
                if isinstance(value, torch.Tensor)
                else value
            )
            for key, value in dataset_statistic["training_dataset_statistics"].items()
        }

        dataset_statistic = {
            "atomic_self_energies": atomic_self_energies,
            "training_dataset_statistics": training_dataset_statistics,
        }
        toml.dump(
            dataset_statistic,
            open(
                self.dataset_statistic_filename,
                "w",
            ),
        )
        log.info(
            f"Saving dataset statistics to disk: {self.dataset_statistic_filename}"
        )

    def _read_atomic_self_energies(self) -> Dict[str, Quantity]:
        """Read the atomic self energies from a file."""
        from modelforge.potential.processing import load_atomic_self_energies

        return load_atomic_self_energies(self.dataset_statistic_filename)

    def _read_atomic_energies_stats(self) -> Dict[str, torch.Tensor]:
        """Read the atomic energies statistics from a file."""
        from modelforge.potential.processing import load_dataset_energy_statistics

        return load_dataset_energy_statistics(self.dataset_statistic_filename)

    def _create_torch_dataset(self, dataset):
        """Create a PyTorch dataset from the provided dataset instance."""
        return DatasetFactory().create_dataset(dataset)

    def _process_dataset(
        self, torch_dataset: TorchDataset, atomic_self_energies: "AtomicSelfEnergies"
    ) -> None:
        """Calculate and subtract self energies from the dataset."""
        from modelforge.potential.processing import AtomicSelfEnergies

        if self.regression_ase and not self.dict_atomic_self_energies:
            atomic_self_energies = AtomicSelfEnergies(
                self.calculate_self_energies(torch_dataset)
            )
        self._per_datapoint_operations(torch_dataset, atomic_self_energies)

    def _calculate_atomic_self_energies(
        self, torch_dataset, dataset_ase
    ) -> Dict[str, float]:
        # Use provided ase dictionary
        if self.dict_atomic_self_energies:
            log.info("Using atomic self energies from the provided dictionary.")
            return self.dict_atomic_self_energies

        # Use regression to calculate ase
        elif self.dict_atomic_self_energies is None and self.regression_ase is True:
            log.info("Calculating atomic self energies using regression.")
            return self.calculate_self_energies(torch_dataset)

        # use self energies provided by the dataset (this should be the DEFAULT option)
        elif self.dict_atomic_self_energies is None and self.regression_ase is False:
            log.info("Using atomic self energies provided by the dataset.")
            return dataset_ase
        else:
            raise RuntimeError()

    def _cache_dataset(self, torch_dataset):
        """Cache the dataset and its statistics using PyTorch's serialization."""
        torch.save(torch_dataset, self.cache_processed_dataset_filename)
        # sleep for 5 second to make sure that the dataset was written to disk
        import time

        time.sleep(5)

    def setup(self, stage: Optional[str] = None) -> None:
        """Sets up datasets for the train, validation, and test stages based on the stage argument."""

        self.torch_dataset = torch.load(self.cache_processed_dataset_filename)
        (
            self.train_dataset,
            self.val_dataset,
            self.test_dataset,
        ) = self.splitting_strategy.split(self.torch_dataset)

    def calculate_self_energies(
        self, torch_dataset: TorchDataset, collate: bool = True
    ) -> Dict[str, float]:
        """
        Calculates the self energies for each atomic number in the dataset by performing a least squares regression.

        Parameters
        ----------
        dataset : TorchDataset
            The dataset from which to calculate self energies.
        collate : bool, optional
            If True, uses a custom collate function to gather batch data. Defaults to True.

        Returns
        -------
        Dict[int, float]
            A dictionary mapping atomic numbers to their calculated self energies.
        """
        log.info("Computing self energies for elements in the dataset.")
        from modelforge.dataset.utils import _calculate_self_energies

        # Define the collate function based on the `collate` parameter
        collate_fn = collate_conformers if collate else None
        return _calculate_self_energies(
            torch_dataset=torch_dataset, collate_fn=collate_fn
        )

    def _per_datapoint_operations(
        self, dataset, self_energies: "AtomicSelfEnergies"
    ) -> None:
        """
        Removes the self energies from the total energies for each molecule in the dataset .

        Parameters
        ----------
        dataset: torch.Dataset
            The dataset from which to remove the self energies.
        self_energies : AtomicSelfEnergies
        """

        from tqdm import tqdm

        # remove the self energies if requested
        log.info("Performing per datapoint operations in the dataset dataset")
        if self.remove_self_energies:
            log.info("Removing self energies from the dataset")

            for i in tqdm(range(len(dataset)), desc="Process dataset"):
                start_idx = dataset.single_atom_start_idxs_by_conf[i]
                end_idx = dataset.single_atom_end_idxs_by_conf[i]
                energy = torch.sum(
                    self_energies.ase_tensor_for_indexing[
                        dataset.properties_of_interest["atomic_numbers"][
                            start_idx:end_idx
                        ]
                    ]
                )

                dataset[i] = {"E": dataset.properties_of_interest["E"][i] - energy}

        if self.shift_center_of_mass_to_origin:
            log.info("Shifting the center of mass of each molecule to the origin.")
            from openff.units.elements import MASSES

            for i in tqdm(range(len(dataset)), desc="Process dataset"):
                start_idx = dataset.single_atom_start_idxs_by_conf[i]
                end_idx = dataset.single_atom_end_idxs_by_conf[i]

                atomic_masses = torch.Tensor(
                    [
                        MASSES[atomic_number].m
                        for atomic_number in dataset.properties_of_interest[
                            "atomic_numbers"
                        ][start_idx:end_idx].tolist()
                    ]
                )
                molecule_mass = torch.sum(atomic_masses)

                positions = dataset.properties_of_interest["positions"][
                    start_idx:end_idx
                ]
                center_of_mass = (
                    torch.einsum("i, ij->j", atomic_masses, positions) / molecule_mass
                )
                dataset.properties_of_interest["positions"][
                    start_idx:end_idx
                ] -= center_of_mass

        from torch.utils.data import DataLoader

        all_pairs = []
        n_pairs_per_molecule_list = [torch.tensor([0], dtype=torch.int16)]

        for batch in tqdm(
            DataLoader(
                dataset,
                batch_size=500,
                collate_fn=collate_conformers,
                num_workers=4,
                shuffle=False,
                pin_memory=False,
                persistent_workers=False,
            ),
            desc="Calculating pairlist for dataset",
        ):
            (
                pairs_batch,
                n_pairs_batch,
            ) = self.pairlist.construct_initial_pairlist_using_numpy(
                batch.nnp_input.atomic_subsystem_indices.to("cpu")
            )
            all_pairs.append(torch.from_numpy(pairs_batch))
            n_pairs_per_molecule_list.append(torch.from_numpy(n_pairs_batch))

        nr_of_pairs = torch.cat(n_pairs_per_molecule_list, dim=0)
        nr_of_pairs_in_dataset = torch.cumsum(nr_of_pairs, dim=0, dtype=torch.int64)

        # Determine N (number of tensors) and K (maximum M)
        dataset.properties_of_interest["pair_list"] = torch.cat(all_pairs, dim=1)
        dataset.properties_of_interest["number_of_pairs"] = nr_of_pairs_in_dataset

    def train_dataloader(
        self, num_workers: int = 4, shuffle: bool = True, pin_memory: bool = False
    ) -> DataLoader:
        """
        Create a DataLoader for the training dataset.

        Returns
        -------
        DataLoader
            DataLoader containing the training dataset.
        """
        return DataLoader(
            self.train_dataset,
            batch_size=self.batch_size,
            collate_fn=collate_conformers,
            num_workers=num_workers,
            shuffle=shuffle,
            pin_memory=pin_memory,
        )

    def val_dataloader(self, num_workers: int = 4) -> DataLoader:
        """
        Create a DataLoader for the validation dataset.

        Returns
        -------
        DataLoader
            DataLoader containing the validation dataset.
        """
        return DataLoader(
            self.val_dataset,
            batch_size=self.batch_size,
            collate_fn=collate_conformers,
            num_workers=num_workers,
        )

    def test_dataloader(self, num_workers: int = 4) -> DataLoader:
        """
        Create a DataLoader for the test dataset.

        Returns
        -------
        DataLoader
            DataLoader containing the test dataset.
        """
        return DataLoader(
            self.test_dataset,
            batch_size=self.batch_size,
            collate_fn=collate_conformers,
            num_workers=num_workers,
        )


def collate_conformers(conf_list: List[BatchData]) -> BatchData:
    """
    Collate a list of BatchData instances into a single BatchData instance.

    Parameters
    ----------
    conf_list : List[BatchData]
        List of BatchData instances.

    Returns
    -------
    BatchData
        Collated batch data.
    """
    atomic_numbers_list = []
    positions_list = []
    total_charge_list = []
    E_list = []  # total energy
    F_list = []  # forces
    ij_list = []
    dipole_moment_list = []
    atomic_subsystem_counts_list = []
    atomic_subsystem_indices_referencing_dataset_list = []

    offset = torch.tensor([0], dtype=torch.int32)
    pair_list_present = (
        True
        if hasattr(conf_list[0].nnp_input, "pair_list")
        and isinstance(conf_list[0].nnp_input.pair_list, torch.Tensor)
        else False
    )

    for conf in conf_list:
        if pair_list_present:
            ## pairlist
            # generate pairlist without padded values
            pair_list = conf.nnp_input.pair_list.to(dtype=torch.int32) + offset
            # update offset (for making sure the pair_list indices are pointing to the correct molecule)
            offset += conf.nnp_input.atomic_numbers.shape[0]
            ij_list.append(pair_list)

        atomic_numbers_list.append(conf.nnp_input.atomic_numbers)
        positions_list.append(conf.nnp_input.positions)
        total_charge_list.append(conf.nnp_input.total_charge)
        dipole_moment_list.append(conf.metadata.dipole_moment)
        E_list.append(conf.metadata.E)
        F_list.append(conf.metadata.F)
        atomic_subsystem_counts_list.append(conf.metadata.atomic_subsystem_counts)
        atomic_subsystem_indices_referencing_dataset_list.append(
            conf.metadata.atomic_subsystem_indices_referencing_dataset
        )

    atomic_subsystem_counts = torch.cat(atomic_subsystem_counts_list)
    atomic_subsystem_indices = torch.repeat_interleave(
        torch.arange(len(conf_list), dtype=torch.int32), atomic_subsystem_counts
    )
    atomic_subsystem_indices_referencing_dataset = torch.cat(
        atomic_subsystem_indices_referencing_dataset_list
    )
    atomic_numbers = torch.cat(atomic_numbers_list)
    total_charge = torch.stack(total_charge_list)
    positions = torch.cat(positions_list).requires_grad_(True)
    F = torch.cat(F_list).to(torch.float64)
    dipole_moment = torch.stack(dipole_moment_list).to(torch.float64)
    E = torch.stack(E_list)
    if pair_list_present:
        IJ_cat = torch.cat(ij_list, dim=1).to(torch.int64)
    else:
        IJ_cat = None

    nnp_input = NNPInput(
        atomic_numbers=atomic_numbers,
        positions=positions,
        total_charge=total_charge,
        atomic_subsystem_indices=atomic_subsystem_indices,
        pair_list=IJ_cat,
    )
    metadata = Metadata(
        E=E,
        F=F,
        atomic_subsystem_counts=atomic_subsystem_counts,
        atomic_subsystem_indices_referencing_dataset=atomic_subsystem_indices_referencing_dataset,
        number_of_atoms=atomic_numbers.numel(),
        dipole_moment=dipole_moment,
    )
    return BatchData(nnp_input, metadata)


from modelforge.dataset.dataset import DatasetFactory
from modelforge.dataset.utils import (
    FirstComeFirstServeSplittingStrategy,
    SplittingStrategy,
)


def initialize_datamodule(
    dataset_name: str,
    version_select: str = "nc_1000_v0",
    batch_size: int = 64,
    splitting_strategy: SplittingStrategy = FirstComeFirstServeSplittingStrategy(),
    remove_self_energies: bool = True,
    shift_center_of_mass_to_origin: bool = False,
    regression_ase: bool = False,
    regenerate_dataset_statistic: bool = False,
    local_cache_dir="./",
) -> DataModule:
    """
    Initialize a dataset for a given mode.
    """

    data_module = DataModule(
        dataset_name,
        splitting_strategy=splitting_strategy,
        batch_size=batch_size,
        version_select=version_select,
        remove_self_energies=remove_self_energies,
        shift_center_of_mass_to_origin=shift_center_of_mass_to_origin,
        regression_ase=regression_ase,
        regenerate_dataset_statistic=regenerate_dataset_statistic,
        local_cache_dir=local_cache_dir,
    )
    data_module.prepare_data()
    data_module.setup()
    return data_module


def single_batch(batch_size: int = 64, dataset_name="QM9"):
    """
    Utility function to create a single batch of data for testing.
    """
    data_module = initialize_datamodule(
        dataset_name=dataset_name,
        batch_size=batch_size,
        version_select="nc_1000_v0",
    )
    return next(iter(data_module.train_dataloader(shuffle=False)))


def initialize_dataset(
    dataset_name: str,
    local_cache_dir: str,
    versions_select: str = "nc_1000_v0",
    force_download: bool = False,
) -> DataModule:
    """
    Initialize a dataset for a given mode.
    """
    from modelforge.dataset import _ImplementedDatasets

    factory = DatasetFactory()
    data = _ImplementedDatasets.get_dataset_class(dataset_name)(
        local_cache_dir=local_cache_dir,
        version_select=versions_select,
        force_download=force_download,
    )
    dataset = factory.create_dataset(data)

    return dataset<|MERGE_RESOLUTION|>--- conflicted
+++ resolved
@@ -1112,11 +1112,7 @@
 class DataModule(pl.LightningDataModule):
     def __init__(
         self,
-<<<<<<< HEAD
-        name: DataSetName,
-=======
         name: DatasetType,
->>>>>>> cf4dc03c
         splitting_strategy: SplittingStrategy = RandomRecordSplittingStrategy(),
         batch_size: int = 64,
         remove_self_energies: bool = True,
