--- conflicted
+++ resolved
@@ -131,13 +131,8 @@
             - 'atomic_subsystem_counts': torch.Tensor, shape [1]
                 Number of atoms in the conformer. Length one if __getitem__ is called with a single index, length
                 batch_size if collate_conformers is used with DataLoader
-<<<<<<< HEAD
-=======
-        """
-
->>>>>>> f643e3a1
-        """
-        
+        """
+
         series_atom_start_idx = self.series_atom_start_idxs_by_conf[idx]
         series_atom_end_idx = self.series_atom_start_idxs_by_conf[idx + 1]
         single_atom_start_idx = self.single_atom_start_idxs_by_conf[idx]
