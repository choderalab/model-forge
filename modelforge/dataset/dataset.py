--- conflicted
+++ resolved
@@ -534,7 +534,7 @@
         self.dataset_statistics = {}
         self._ase = data.atomic_self_energies  # atomic self energies
 
-    def calculate_self_energies(self, collate: bool = True) -> Dict[str, float]:
+    def calculate_self_energies(self, torch_dataset: TorchDataset, collate: bool = True) -> Dict[str, float]:
         """
         Calculates the self energies for each atomic number in the dataset by performing a least squares regression.
 
@@ -555,11 +555,7 @@
 
         # Define the collate function based on the `collate` parameter
         collate_fn = collate_conformers if collate else None
-<<<<<<< HEAD
-        return calculate_self_energies(self.torch_dataset, collate_fn)
-=======
-        return calculate_self_energies(self.dataset, collate_fn)
->>>>>>> cfd020b0
+        return calculate_self_energies(torch_dataset, collate_fn)
 
     def prepare_data(
         self,
