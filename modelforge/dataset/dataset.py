import os
from typing import Callable, Dict, List, Optional
from collections import OrderedDict

import numpy as np
import pytorch_lightning as pl
import torch
from loguru import logger
from torch.utils.data import DataLoader

from modelforge.utils.prop import PropertyNames

from .transformation import default_transformation
from modelforge.dataset.utils import RandomSplittingStrategy, SplittingStrategy


class TorchDataset(torch.utils.data.Dataset):
    """
    A custom dataset class to wrap numpy datasets for PyTorch.

    Parameters
    ----------
    dataset : np.lib.npyio.NpzFile
        The underlying numpy dataset.
    property_name : PropertyNames
        Property names to extract from the dataset.
    preloaded : bool, optional
        If True, preconverts the properties to PyTorch tensors to save time during item fetching.
        Default is False.

    """

    def __init__(
        self,
        dataset: np.lib.npyio.NpzFile,
        property_name: PropertyNames,
        preloaded: bool = False,
    ):
        self.properties_of_interest = {
            "Z": dataset[property_name.Z],
            "R": dataset[property_name.R],
            "E": dataset[property_name.E],
        }

        self.mol_start_idxs = np.concatenate([[0], np.cumsum(dataset["n_atoms"])])
        self.length = len(dataset["n_atoms"])
        self.preloaded = preloaded

    def __len__(self) -> int:
        """
        Return the number of datapoints in the dataset.

        Returns:
        --------
        int
            Total number of datapoints available in the dataset.
        """
        return self.length

    def __getitem__(self, idx: int) -> Dict[str, torch.Tensor]:
        """
        Fetch a tuple of the values for the properties of interest for a given molecule index.

        Parameters
        ----------
        idx : int
            Index of the molecule to fetch data for.

        Returns
        -------
        dict, contains:
            - 'Z': torch.Tensor, shape [n_atoms]
                Atomic numbers for each atom in the molecule.
            - 'R': torch.Tensor, shape [n_atoms, 3]
                Coordinates for each atom in the molecule.
            - 'E': torch.Tensor, shape []
                Scalar energy value for the molecule.
            - 'idx': int
                Index of the molecule in the dataset.
        """
        start_idx = self.mol_start_idxs[idx]
        end_idx = self.mol_start_idxs[idx + 1]
        Z = torch.tensor(self.properties_of_interest["Z"][start_idx:end_idx], dtype=torch.int64)
        R = torch.tensor(self.properties_of_interest["R"][start_idx:end_idx], dtype=torch.float32)
        E = torch.tensor(self.properties_of_interest["E"][start_idx:end_idx], dtype=torch.float32)

        return {"Z": Z, "R": R, "E": E, "idx": idx}


class HDF5Dataset:
    """
    Base class for data stored in HDF5 format.

    Provides methods for processing and interacting with the data stored in HDF5 format.

    Attributes
    ----------
    raw_data_file : str
        Path to the raw data file.
    processed_data_file : str
        Path to the processed data file.
    """

    def __init__(
        self, raw_data_file: str, processed_data_file: str, local_cache_dir: str
    ):
        self.raw_data_file = raw_data_file
        self.processed_data_file = processed_data_file
        self.hdf5data: Optional[Dict[str, List]] = None
        self.numpy_data: Optional[np.ndarray] = None
        self.local_cache_dir = local_cache_dir

    def _from_hdf5(self) -> None:
        """
        Processes and extracts data from an hdf5 file.

        Returns
        -------
        OrderedDict[str, List]
            Processed data from the hdf5 file.

        Examples
        --------
        >>> hdf5_data = HDF5Dataset("raw_data.hdf5", "processed_data.npz")
        >>> processed_data = hdf5_data._from_hdf5()

        """
        import gzip

        import h5py
        import tqdm
        import shutil

        logger.debug("Reading in and processing hdf5 file ...")
        # initialize dict with empty lists
        data = OrderedDict()
        for value in self.properties_of_interest:
            data[value] = []

        # molecule_id will contain an integer that is unique to molecules
        # i.e., conformers of the same molecule will have the same id.
        data["molecule_id"] = []
        logger.debug(f"Processing and extracting data from {self.raw_data_file}")

        # this will create an unzipped file which we can then load in
        # this is substantially faster than passing gz_file directly to h5py.File()
        # by avoiding data chunking issues.

        temp_hdf5_file = f"{self.local_cache_dir}/temp_unzipped.hdf5"
        with gzip.open(self.raw_data_file, "rb") as gz_file:
            with open(temp_hdf5_file, "wb") as out_file:
                shutil.copyfileobj(gz_file, out_file)

        with h5py.File(temp_hdf5_file, "r") as hf:
            logger.debug(f"n_entries: {len(hf.keys())}")
            molecule_id = 0
            for mol in tqdm.tqdm(list(hf.keys())):
                n_configs = hf[mol]["n_configs"][()]
                temp_data = {}
                self.is_series = {}

                # There may be cases where a specific property of interest
                # has not been computed for a given molecule
                # in that case, we'll want to just skip over that entry
                property_found = True
                property_keys = list(hf[mol].keys())
                for value in self.properties_of_interest:
                    if not value in property_keys:
                        property_found = False

                if property_found:
                    for value in self.properties_of_interest:
                        # First grab all the data of interest;
                        # indexing into a local np array is much faster
                        # than indexing into the array in the hdf5 file
                        temp_data[value] = hf[mol][value][()]
<<<<<<< HEAD
                        self.is_series[value] = hf[mol][value].attrs["series"]
=======
                        is_series[value] = hf[mol][value].attrs["format"].split("_")[0]
>>>>>>> e1feb1e8

                    for n in range(n_configs):
                        not_nan = True
                        temp_data_cut = {}
                        for value in self.properties_of_interest:
<<<<<<< HEAD
                            if self.is_series[value]:
=======
                            if is_series[value] == "series":
>>>>>>> e1feb1e8
                                temp_data_cut[value] = temp_data[value][n]
                                if np.any(np.isnan(temp_data_cut[value])):
                                    not_nan = False
                                    break
                            else:
                                temp_data_cut[value] = temp_data[value]
                                if np.any(np.isnan(temp_data_cut[value])):
                                    not_nan = False
                                    break
                        if not_nan:
                            for value in self.properties_of_interest:
                                data[value].append(temp_data_cut[value])
                            # keep track of the name of the molecule and configuration number
                            # may be needed for splitting
                            data["molecule_id"].append(molecule_id)
                    molecule_id += 1

        self.hdf5data = data

    def _from_file_cache(self) -> Dict[str, List]:
        """
        Loads the processed data from cache.

        Returns
        -------
        OrderedDict[str, List]
            Processed data from the cache file.

        Examples
        --------
        >>> hdf5_data = HDF5Dataset("raw_data.hdf5", "processed_data.npz")
        >>> processed_data = hdf5_data._from_file_cache()
        """
        logger.debug(f"Loading processed data from {self.processed_data_file}")
        self.numpy_data = np.load(self.processed_data_file)

    def _perform_transformations(
        self,
        label_transform: Optional[Dict[str, Callable]],
        transforms: Dict[str, Callable],
    ) -> None:
        for prop_key in self.hdf5data:
            if prop_key not in self.hdf5data:
                raise ValueError(f"Property {prop_key} not found in data")
            if transforms and prop_key in transforms:
                logger.debug(f"Transformation applied to : {prop_key}")
                self.hdf5data[prop_key] = transforms[prop_key](self.hdf5data[prop_key])
            elif label_transform and prop_key in label_transform:
                logger.debug(f"Transformation applied to : {prop_key}")
                self.hdf5data[prop_key] = transforms[prop_key](self.hdf5data[prop_key])
            else:
                logger.debug(f"NO Transformation applied to : {prop_key}")
                self.hdf5data[prop_key] = transforms["all"](self.hdf5data[prop_key])

    def _to_file_cache(
        self,
        label_transform: Optional[Dict[str, Callable]],
        transforms: Optional[Dict[str, Callable]],
    ) -> None:
        """
        Save processed data to a numpy (.npz) file.
        Parameters
        ----------
        data : OrderedDict[str, List[np.ndarray]]
            Dictionary containing processed data to be saved.
        processed_dataset_file : str
            Path to save the processed dataset.
        label_transform : Optional[Dict[str, Callable]], optional
            transformations to apply to the labels
        transforms : Dict[str, Callable], default=default_transformation
            transformations to apply to the data

        Examples
        --------
        >>> hdf5_data = HDF5Dataset("raw_data.hdf5", "processed_data.npz")
        >>> hdf5_data._to_file_cache()
        """
        logger.debug(f"Processing data ...")
        if transforms:
            logger.debug(f"Applying transforms to {transforms.keys()}...")
            self._perform_transformations(label_transform, transforms)

        logger.debug(f"Writing data cache to {self.processed_data_file}")

        data_arrays = OrderedDict()
        n_atoms_by_property = OrderedDict()
        for value in self.properties_of_interest:
            if self.is_series[value]:
                data_arrays[value] = np.concatenate(self.hdf5data[value], axis=0)
                n_atoms_by_property[value] = np.array([len(mol) for mol in self.hdf5data[value]])
            else:
                data_arrays[value] = np.array(self.hdf5data[value])

        n_atoms = next(iter(n_atoms_by_property.values()))
        if not all(np.array_equal(n_atoms_other, n_atoms) for n_atoms_other in n_atoms_by_property.values()):
            raise ValueError("Number of atoms per molecule not consistent across series properties")

        np.savez(
            self.processed_data_file,
            n_atoms,
            **data_arrays
        )
        del self.hdf5data


class DatasetFactory:
    """
    Factory class for creating Dataset instances.

    Provides utilities for processing and caching data.

    Examples
    --------
    >>> factory = DatasetFactory()
    >>> qm9_data = QM9Data()
    >>> torch_dataset = factory.create_dataset(qm9_data)
    """

    def __init__(
        self,
    ) -> None:
        pass

    @staticmethod
    def _load_or_process_data(
        data: HDF5Dataset,
        label_transform: Optional[Dict[str, Callable]],
        transform: Optional[Dict[str, Callable]],
    ) -> None:
        """
        Loads the dataset from cache if available, otherwise processes and caches the data.

        Parameters
        ----------
        dataset : HDF5Dataset
            The HDF5 dataset instance to use.
        """

        # if not cached, download and process
        if not os.path.exists(data.processed_data_file):
            if not os.path.exists(data.raw_data_file):
                data._download()
            # load from hdf5 and process
            data._from_hdf5()
            # save to cache
            data._to_file_cache(label_transform, transform)
        # load from cache
        data._from_file_cache()

    @staticmethod
    def create_dataset(
        data: HDF5Dataset,
        label_transform: Optional[Dict[str, Callable]] = None,
        transform: Optional[Dict[str, Callable]] = None,
    ) -> TorchDataset:
        """
        Creates a Dataset instance given an HDF5Dataset.

        Parameters
        ----------
        data : HDF5Dataset
            The HDF5 data to use.
        transform : Optional[Dict[str, Callable]], optional
            Transformation to apply to the data based on the property name, by default None
        label_transform : Optional[Dict[str, Callable]], optional
            Transformation to apply to the labels based on the property name, by default default_transformation
        Returns
        -------
        TorchDataset
            Dataset instance wrapped for PyTorch.
        """

        logger.info(f"Creating {data.dataset_name} dataset")
        DatasetFactory._load_or_process_data(data, label_transform, transform)
        return TorchDataset(data.numpy_data, data._property_names)


class TorchDataModule(pl.LightningDataModule):
    """
    A custom data module class to handle data loading and preparation for PyTorch Lightning training.

    Parameters
    ----------
    data : HDF5Dataset
        The underlying dataset.
    SplittingStrategy : SplittingStrategy, optional
        Strategy used to split the data into training, validation, and test sets.
        Default is RandomSplittingStrategy.
    batch_size : int, optional
        Batch size for data loading. Default is 64.

    Examples
    --------
    >>> data = QM9Dataset()
    >>> data_module = TorchDataModule(data)
    >>> data_module.prepare_data()
    >>> data_module.setup("fit")
    >>> train_loader = data_module.train_dataloader()
    """

    def __init__(
        self,
        data: HDF5Dataset,
        split: SplittingStrategy = RandomSplittingStrategy(),
        batch_size: int = 64,
        split_file: Optional[str] = None,
    ):
        super().__init__()
        self.data = data
        self.batch_size = batch_size
        self.split_idxs: Optional[str] = None
        if split_file:
            import numpy as np

            logger.debug(f"Loading split indices from {split_file}")
            self.split_idxs = np.load(split_file)
        else:
            logger.debug(f"Using splitting strategy {split}")
            self.split = split

    def prepare_data(self) -> None:
        """
        Prepares the data by creating a dataset instance.
        """

        factory = DatasetFactory()
        self.dataset = factory.create_dataset(self.data)

    def setup(self, stage: str) -> None:
        """
        Splits the data into training, validation, and test sets based on the stage.

        Parameters
        ----------
        stage : str
            Either "fit" for training/validation split or "test" for test split.
        """
        from torch.utils.data import Subset

        if stage == "fit":
            if self.split_idxs:
                train_idx, val_idx = (
                    self.split_idxs["train_idx"],
                    self.split_idxs["val_idx"],
                )
                self.train_dataset = Subset(self.dataset, train_idx)
                self.val_dataset = Subset(self.dataset, val_idx)
            else:
                train_dataset, val_dataset, _ = self.split.split(self.dataset)
                self.train_dataset = train_dataset
                self.val_dataset = val_dataset

        # Assign test dataset for use in dataloader(s)
        if stage == "test":
            if self.split_idxs:
                test_idx = self.split_idxs["test_idx"]
                self.test_dataset = Subset(self.dataset, test_idx)
            else:
                _, _, test_dataset = self.SplittingStrategy().split(self.dataset)
                self.test_dataset = test_dataset

    def train_dataloader(self) -> DataLoader:
        """
        Create a DataLoader for the training dataset.

        Returns
        -------
        DataLoader
            DataLoader containing the training dataset.
        """
        return DataLoader(self.train_dataset, batch_size=self.batch_size)

    def val_dataloader(self) -> DataLoader:
        """
        Create a DataLoader for the validation dataset.

        Returns
        -------
        DataLoader
            DataLoader containing the validation dataset.
        """
        return DataLoader(self.val_dataset, batch_size=self.batch_size)

    def test_dataloader(self) -> DataLoader:
        """
        Create a DataLoader for the test dataset.

        Returns
        -------
        DataLoader
            DataLoader containing the test dataset.
        """
        return DataLoader(self.test_dataset, batch_size=self.batch_size)<|MERGE_RESOLUTION|>--- conflicted
+++ resolved
@@ -10,7 +10,6 @@
 
 from modelforge.utils.prop import PropertyNames
 
-from .transformation import default_transformation
 from modelforge.dataset.utils import RandomSplittingStrategy, SplittingStrategy
 
 
@@ -106,18 +105,13 @@
     ):
         self.raw_data_file = raw_data_file
         self.processed_data_file = processed_data_file
-        self.hdf5data: Optional[Dict[str, List]] = None
+        self.hdf5data: Optional[Dict[str, List[np.ndarray]]] = None
         self.numpy_data: Optional[np.ndarray] = None
         self.local_cache_dir = local_cache_dir
 
     def _from_hdf5(self) -> None:
         """
         Processes and extracts data from an hdf5 file.
-
-        Returns
-        -------
-        OrderedDict[str, List]
-            Processed data from the hdf5 file.
 
         Examples
         --------
@@ -140,6 +134,7 @@
         # molecule_id will contain an integer that is unique to molecules
         # i.e., conformers of the same molecule will have the same id.
         data["molecule_id"] = []
+        self.formats = {"molecule_id": "single_rec"}
         logger.debug(f"Processing and extracting data from {self.raw_data_file}")
 
         # this will create an unzipped file which we can then load in
@@ -152,12 +147,15 @@
                 shutil.copyfileobj(gz_file, out_file)
 
         with h5py.File(temp_hdf5_file, "r") as hf:
+
+            for value in self.properties_of_interest:
+                self.formats[value] = hf[next(iter(hf.keys()))][value].attrs["format"]
+
             logger.debug(f"n_entries: {len(hf.keys())}")
             molecule_id = 0
             for mol in tqdm.tqdm(list(hf.keys())):
                 n_configs = hf[mol]["n_configs"][()]
                 temp_data = {}
-                self.is_series = {}
 
                 # There may be cases where a specific property of interest
                 # has not been computed for a given molecule
@@ -174,21 +172,15 @@
                         # indexing into a local np array is much faster
                         # than indexing into the array in the hdf5 file
                         temp_data[value] = hf[mol][value][()]
-<<<<<<< HEAD
-                        self.is_series[value] = hf[mol][value].attrs["series"]
-=======
-                        is_series[value] = hf[mol][value].attrs["format"].split("_")[0]
->>>>>>> e1feb1e8
 
                     for n in range(n_configs):
                         not_nan = True
                         temp_data_cut = {}
                         for value in self.properties_of_interest:
-<<<<<<< HEAD
-                            if self.is_series[value]:
-=======
-                            if is_series[value] == "series":
->>>>>>> e1feb1e8
+                            dim_format = self.formats[value]
+                            if dim_format != hf[mol][value].attrs["format"]:
+                                raise ValueError("Format mismatch across molecules for value {value}")
+                            if dim_format == "series_atom" or dim_format == "series_mol":
                                 temp_data_cut[value] = temp_data[value][n]
                                 if np.any(np.isnan(temp_data_cut[value])):
                                     not_nan = False
@@ -208,14 +200,9 @@
 
         self.hdf5data = data
 
-    def _from_file_cache(self) -> Dict[str, List]:
+    def _from_file_cache(self) -> None:
         """
         Loads the processed data from cache.
-
-        Returns
-        -------
-        OrderedDict[str, List]
-            Processed data from the cache file.
 
         Examples
         --------
@@ -252,15 +239,11 @@
         Save processed data to a numpy (.npz) file.
         Parameters
         ----------
-        data : OrderedDict[str, List[np.ndarray]]
-            Dictionary containing processed data to be saved.
-        processed_dataset_file : str
-            Path to save the processed dataset.
         label_transform : Optional[Dict[str, Callable]], optional
             transformations to apply to the labels
         transforms : Dict[str, Callable], default=default_transformation
             transformations to apply to the data
-
+)
         Examples
         --------
         >>> hdf5_data = HDF5Dataset("raw_data.hdf5", "processed_data.npz")
@@ -276,7 +259,8 @@
         data_arrays = OrderedDict()
         n_atoms_by_property = OrderedDict()
         for value in self.properties_of_interest:
-            if self.is_series[value]:
+            dim_format = self.formats[value]
+            if dim_format == "series_atom" or dim_format == "single_atom":
                 data_arrays[value] = np.concatenate(self.hdf5data[value], axis=0)
                 n_atoms_by_property[value] = np.array([len(mol) for mol in self.hdf5data[value]])
             else:
@@ -284,7 +268,7 @@
 
         n_atoms = next(iter(n_atoms_by_property.values()))
         if not all(np.array_equal(n_atoms_other, n_atoms) for n_atoms_other in n_atoms_by_property.values()):
-            raise ValueError("Number of atoms per molecule not consistent across series properties")
+            raise ValueError("Number of atoms per conformer not consistent across properties: {n_atoms_by_property}")
 
         np.savez(
             self.processed_data_file,
@@ -323,7 +307,7 @@
 
         Parameters
         ----------
-        dataset : HDF5Dataset
+        data : HDF5Dataset
             The HDF5 dataset instance to use.
         """
 
