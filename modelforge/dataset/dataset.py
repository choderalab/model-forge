import os
import shutil
from typing import Callable, Dict, List, Optional, Tuple

import numpy as np
import pytorch_lightning as pl
import torch
from loguru import logger
from torch.utils.data import DataLoader

from modelforge.utils.prop import PropertyNames

from .transformation import default_transformation
from .utils import RandomSplittingStrategy, SplittingStrategy


class TorchDataset(torch.utils.data.Dataset):
    """
    A custom dataset class to wrap numpy datasets for PyTorch.

    Parameters
    ----------
    dataset : np.ndarray
        The underlying numpy dataset.
    property_name : PropertyNames
        Property names to extract from the dataset.
    preloaded : bool, optional
        If True, preconverts the properties to PyTorch tensors to save time during item fetching.
        Default is False.

    """

    def __init__(
        self,
        dataset: np.ndarray,
        property_name: PropertyNames,
        preloaded: bool = False,
    ):
        self.properties_of_interest = {
            "Z": dataset[property_name.Z],
            "R": dataset[property_name.R],
            "E": dataset[property_name.E],
        }

        self.length = len(self.properties_of_interest["Z"])
        self.preloaded = preloaded

    def __len__(self) -> int:
        """
        Return the number of datapoints in the dataset.

        Returns:
        --------
        int
            Total number of datapoints available in the dataset.
        """
        return self.length

    def __getitem__(self, idx: int) -> Dict[str, torch.Tensor]:
        """
        Fetch a tuple of the values for the properties of interest for a given molecule index.

        Parameters
        ----------
        idx : int
            Index of the molecule to fetch data for.

        Returns
        -------
        dict, contains:
            - 'Z': torch.Tensor, shape [n_atoms]
                Atomic numbers for each atom in the molecule.
            - 'R': torch.Tensor, shape [n_atoms, 3]
                Coordinates for each atom in the molecule.
            - 'E': torch.Tensor, shape []
                Scalar energy value for the molecule.

        """
        Z = torch.tensor(self.properties_of_interest["Z"][idx], dtype=torch.int64)
        R = torch.tensor(self.properties_of_interest["R"][idx], dtype=torch.float32)
        E = torch.tensor(self.properties_of_interest["E"][idx], dtype=torch.float32)
        return {"Z": Z, "R": R, "E": E}


class HDF5Dataset:
    """
    Base class for data stored in HDF5 format.

    Provides methods for processing and interacting with the data stored in HDF5 format.

    Attributes
    ----------
    raw_data_file : str
        Path to the raw data file.
    processed_data_file : str
        Path to the processed data file.
    """

    def __init__(self, raw_data_file: str, processed_data_file: str):
        self.raw_data_file = raw_data_file
        self.processed_data_file = processed_data_file
        self.hdf5data: Optional[Dict[str, List]] = None
        self.numpy_data: Optional[np.ndarray] = None

    def _from_hdf5(self) -> None:
        """
        Processes and extracts data from an hdf5 file.

        Returns
        -------
        OrderedDict[str, List]
            Processed data from the hdf5 file.

        Examples
        --------
        >>> hdf5_data = HDF5Dataset("raw_data.hdf5", "processed_data.npz")
        >>> processed_data = hdf5_data._from_hdf5()

        """
        import gzip
        from collections import OrderedDict

        import h5py
        import tqdm
        import shutil

        logger.debug("Reading in and processing hdf5 file ...")
        # initialize dict with empty lists
        data = OrderedDict()
        for value in self.properties_of_interest:
            data[value] = []

        logger.debug(f"Processing and extracting data from {self.raw_data_file}")
<<<<<<< HEAD
        with gzip.open(self.raw_data_file, "rb") as gz_file, h5py.File(
            gz_file, "r"
        ) as hf:
            # logger.debug(f"n_entries: {len(hf.keys())}")
            for mol in tqdm.tqdm(hf.keys()):
                for value in self.properties_of_interest:
                    data[value].append(hf[mol][value][()])
=======
        # this will create an unzipped file which we can then load in
        # this is substantially faster than passing gz_file directly to h5py.File()
        with gzip.open(self.raw_data_file, "rb") as gz_file:
            with open(self.raw_data_file.replace(".gz", ""), "wb") as out_file:
                shutil.copyfileobj(gz_file, out_file)
                with h5py.File(self.raw_data_file.replace(".gz", ""), "r") as hf:
                    logger.debug(f"n_entries: {len(hf.keys())}")
                    for mol in tqdm.tqdm(list(hf.keys())):
                        for value in self.properties_of_interest:
                            data[value].append(hf[mol][value][()])

>>>>>>> 202c3729
        self.hdf5data = data

    def _from_file_cache(self) -> Dict[str, List]:
        """
        Loads the processed data from cache.

        Returns
        -------
        OrderedDict[str, List]
            Processed data from the cache file.

        Examples
        --------
        >>> hdf5_data = HDF5Dataset("raw_data.hdf5", "processed_data.npz")
        >>> processed_data = hdf5_data._from_file_cache()
        """
        logger.debug(f"Loading processed data from {self.processed_data_file}")
        self.numpy_data = np.load(self.processed_data_file)

    def _perform_transformations(
        self,
        label_transform: Optional[Dict[str, Callable]],
        transforms: Dict[str, Callable],
    ) -> None:
        for prop_key in self.hdf5data:
            if prop_key not in self.hdf5data:
                raise ValueError(f"Property {prop_key} not found in data")
            if transforms and prop_key in transforms:
                logger.debug(f"Transformation applied to : {prop_key}")
                self.hdf5data[prop_key] = transforms[prop_key](self.hdf5data[prop_key])
            elif label_transform and prop_key in label_transform:
                logger.debug(f"Transformation applied to : {prop_key}")
                self.hdf5data[prop_key] = transforms[prop_key](self.hdf5data[prop_key])
            else:
                logger.debug(f"NO Transformation applied to : {prop_key}")
                self.hdf5data[prop_key] = transforms["all"](self.hdf5data[prop_key])

    def _to_file_cache(
        self,
        label_transform: Optional[Dict[str, Callable]],
        transforms: Optional[Dict[str, Callable]],
    ) -> None:
        """
        Save processed data to a numpy (.npz) file.
        Parameters
        ----------
        data : OrderedDict[str, List[np.ndarray]]
            Dictionary containing processed data to be saved.
        processed_dataset_file : str
            Path to save the processed dataset.
        label_transform : Optional[Dict[str, Callable]], optional
            transformations to apply to the labels
        transforms : Dict[str, Callable], default=default_transformation
            transformations to apply to the data

        Examples
        --------
        >>> hdf5_data = HDF5Dataset("raw_data.hdf5", "processed_data.npz")
        >>> hdf5_data._to_file_cache()
        """
        logger.debug(f"Processing data ...")
        if transforms:
            logger.debug(f"Applying transforms to {transforms.keys()}...")
            self._perform_transformations(label_transform, transforms)

        logger.debug(f"Writing data cache to {self.processed_data_file}")

        np.savez(
            self.processed_data_file,
            **self.hdf5data,
        )
        del self.hdf5data


class DatasetFactory:
    """
    Factory class for creating Dataset instances.

    Provides utilities for processing and caching data.

    Examples
    --------
    >>> factory = DatasetFactory()
    >>> qm9_data = QM9Data()
    >>> torch_dataset = factory.create_dataset(qm9_data)
    """

    def __init__(
        self,
    ) -> None:
        pass

    @staticmethod
    def _load_or_process_data(
        data: HDF5Dataset,
        label_transform: Optional[Dict[str, Callable]],
        transform: Optional[Dict[str, Callable]],
    ) -> None:
        """
        Loads the dataset from cache if available, otherwise processes and caches the data.

        Parameters
        ----------
        dataset : HDF5Dataset
            The HDF5 dataset instance to use.
        """

        # if not cached, download and process
        if not os.path.exists(data.processed_data_file):
            if not os.path.exists(data.raw_data_file):
                data._download()
            # load from hdf5 and process
            data._from_hdf5()
            # save to cache
            data._to_file_cache(label_transform, transform)
        # load from cache
        data._from_file_cache()

    @staticmethod
    def create_dataset(
        data: HDF5Dataset,
        label_transform: Optional[Dict[str, Callable]] = None,
        transform: Optional[Dict[str, Callable]] = default_transformation,
    ) -> TorchDataset:
        """
        Creates a Dataset instance given an HDF5Dataset.

        Parameters
        ----------
        data : HDF5Dataset
            The HDF5 data to use.
        transform : Optional[Dict[str, Callable]], optional
            Transformation to apply to the data based on the property name, by default None
        label_transform : Optional[Dict[str, Callable]], optional
            Transformation to apply to the labels based on the property name, by default default_transformation
        Returns
        -------
        TorchDataset
            Dataset instance wrapped for PyTorch.
        """

        logger.info(f"Creating {data.dataset_name} dataset")
        DatasetFactory._load_or_process_data(data, label_transform, transform)
        return TorchDataset(data.numpy_data, data._property_names)


class TorchDataModule(pl.LightningDataModule):
    """
    A custom data module class to handle data loading and preparation for PyTorch Lightning training.

    Parameters
    ----------
    data : HDF5Dataset
        The underlying dataset.
    SplittingStrategy : SplittingStrategy, optional
        Strategy used to split the data into training, validation, and test sets.
        Default is RandomSplittingStrategy.
    batch_size : int, optional
        Batch size for data loading. Default is 64.

    Examples
    --------
    >>> data = QM9Dataset()
    >>> data_module = TorchDataModule(data)
    >>> data_module.prepare_data()
    >>> data_module.setup("fit")
    >>> train_loader = data_module.train_dataloader()
    """

    def __init__(
        self,
        data: HDF5Dataset,
        SplittingStrategy: SplittingStrategy = RandomSplittingStrategy,
        batch_size: int = 64,
    ):
        super().__init__()
        self.data = data
        self.batch_size = batch_size
        self.SplittingStrategy = SplittingStrategy

    def prepare_data(self) -> None:
        """
        Prepares the data by creating a dataset instance.
        """

        factory = DatasetFactory()
        self.dataset = factory.create_dataset(self.data)

    def setup(self, stage: str) -> None:
        """
        Splits the data into training, validation, and test sets based on the stage.

        Parameters
        ----------
        stage : str
            Either "fit" for training/validation split or "test" for test split.
        """
        if stage == "fit":
            train_dataset, val_dataset, _ = self.SplittingStrategy().split(self.dataset)
            self.train_dataset = train_dataset
            self.val_dataset = val_dataset

        # Assign test dataset for use in dataloader(s)
        if stage == "test":
            _, _, test_dataset = self.SplittingStrategy().split(self.dataset)
            self.test_dataset = test_dataset

    def train_dataloader(self) -> DataLoader:
        """
        Create a DataLoader for the training dataset.

        Returns
        -------
        DataLoader
            DataLoader containing the training dataset.
        """
        return DataLoader(self.train_dataset, batch_size=self.batch_size)

    def val_dataloader(self) -> DataLoader:
        """
        Create a DataLoader for the validation dataset.

        Returns
        -------
        DataLoader
            DataLoader containing the validation dataset.
        """
        return DataLoader(self.val_dataset, batch_size=self.batch_size)

    def test_dataloader(self) -> DataLoader:
        """
        Create a DataLoader for the test dataset.

        Returns
        -------
        DataLoader
            DataLoader containing the test dataset.
        """
        return DataLoader(self.test_dataset, batch_size=self.batch_size)<|MERGE_RESOLUTION|>--- conflicted
+++ resolved
@@ -131,15 +131,6 @@
             data[value] = []
 
         logger.debug(f"Processing and extracting data from {self.raw_data_file}")
-<<<<<<< HEAD
-        with gzip.open(self.raw_data_file, "rb") as gz_file, h5py.File(
-            gz_file, "r"
-        ) as hf:
-            # logger.debug(f"n_entries: {len(hf.keys())}")
-            for mol in tqdm.tqdm(hf.keys()):
-                for value in self.properties_of_interest:
-                    data[value].append(hf[mol][value][()])
-=======
         # this will create an unzipped file which we can then load in
         # this is substantially faster than passing gz_file directly to h5py.File()
         with gzip.open(self.raw_data_file, "rb") as gz_file:
@@ -151,7 +142,6 @@
                         for value in self.properties_of_interest:
                             data[value].append(hf[mol][value][()])
 
->>>>>>> 202c3729
         self.hdf5data = data
 
     def _from_file_cache(self) -> Dict[str, List]:
