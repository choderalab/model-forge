--- conflicted
+++ resolved
@@ -447,34 +447,20 @@
     gdown.download(url, raw_dataset_file, quiet=False)
 
 
-<<<<<<< HEAD
-def _download_from_gh(url: str, raw_dataset_file: str):
-    """
-    Downloads a dataset from github lfs.
-=======
 def _download_from_url(url: str, raw_dataset_file: str):
     """
     Downloads a dataset from a specified URLS.
->>>>>>> 228bc41b
 
     Parameters
     ----------
     url : str
-<<<<<<< HEAD
-        gh raw link.
-=======
         raw link address.
->>>>>>> 228bc41b
     raw_dataset_file : str
         Path to save the downloaded dataset.
 
     Examples
     --------
-<<<<<<< HEAD
-    >>> _download_from_gh(url, "data_file.hdf5.gz")
-=======
     >>> _download_from_url(url, "data_file.hdf5.gz")
->>>>>>> 228bc41b
     """
     import requests
 
