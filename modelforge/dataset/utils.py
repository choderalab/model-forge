--- conflicted
+++ resolved
@@ -143,15 +143,9 @@
     # Determine the size of the counts tensor
     num_molecules = torch_dataset.number_of_records
     # Determine up to which Z we detect elements
-<<<<<<< HEAD
-    highest_atomic_number = 100
-    # Initialize the counts tensor
-    counts = torch.zeros(num_molecules, highest_atomic_number + 1, dtype=torch.int16)
-=======
     maximum_atomic_number = 100
     # Initialize the counts tensor
     counts = torch.zeros(num_molecules, maximum_atomic_number + 1, dtype=torch.int16)
->>>>>>> 38037dc3
     # save energies in list
     energy_array = torch.zeros(torch_dataset.number_of_records, dtype=torch.float64)
     # for filling in the element count matrix
