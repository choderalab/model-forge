from typing import Dict, List, Tuple

import torch
import torch.nn as nn
from loguru import logger as log

from modelforge.potential.utils import Dense

from modelforge.dataset.dataset import NNPInput
from modelforge.potential.neighbors import PairlistData


class AimNet2Core(torch.nn.Module):
    def __init__(
        self,
        featurization: Dict[str, Dict[str, int]],
        number_of_radial_basis_functions: int,
        number_of_vector_features: int,
        number_of_interaction_modules: int,
        activation_function_parameter: Dict[str, str],
        predicted_properties: List[str],
        predicted_dim: List[int],
        maximum_interaction_radius: float,
    ) -> None:
        """
        Core architecture of the AimNet2 model for molecular property
        prediction.

        Parameters
        ----------
        featurization : Dict[str, Dict[str, int]]
            Configuration dictionary specifying feature details for atomic
            embeddings.
        number_of_radial_basis_functions : int
            Number of radial basis functions used in the radial symmetry
            function.
        number_of_interaction_modules : int
            Number of interaction modules in the model, determining the depth of
            message passing.
        activation_function_parameter : Dict[str, str]
            Configuration of activation functions used across the model.
        predicted_properties : List[str]
            List of properties that the model is predicting (e.g., energy,
            forces).
        predicted_dim : List[int]
            The dimensionality of each predicted property.
        maximum_interaction_radius : float
            The cutoff radius for atomic interactions in the model.
        """

        super().__init__()

        log.debug("Initializing the AimNet2 architecture.")

        self.activation_function = activation_function_parameter["activation_function"]

        # Initialize representation block
        self.representation_module = AIMNet2Representation(
            maximum_interaction_radius,
            number_of_radial_basis_functions,
            featurization_config=featurization,
        )
        number_of_per_atom_features = int(
            featurization["atomic_number"]["number_of_per_atom_features"]
        )

        self.agh = nn.Parameter(
            torch.randn(
                number_of_per_atom_features,  # F_atom
                number_of_radial_basis_functions,  # G
                number_of_vector_features,  # H
            )
        )
        # shape(nr_of_angular_symmetry_functions,nr_of_radial_symmetry_functions,nr_of_vector_features)

        # Define interaction modules for message passing
        self.interaction_modules = torch.nn.ModuleList(
            [
                AIMNet2InteractionModule(
                    number_of_per_atom_features=number_of_per_atom_features,
                    number_of_vector_features=number_of_vector_features,
                    activation_function=self.activation_function,
                    is_first_module=(i == 0),
                )
                for i in range(number_of_interaction_modules)
            ]
        )
        # Define output layers to calculate per-atom predictions
        self.output_layers = nn.ModuleDict()
        for property, dim in zip(predicted_properties, predicted_dim):
            self.output_layers[property] = nn.Sequential(
                Dense(
                    number_of_per_atom_features,
                    number_of_per_atom_features,
                    activation_function=self.activation_function,
                ),
                Dense(
                    number_of_per_atom_features,
                    int(dim),
                ),
            )
        from modelforge.potential.processing import ChargeConservation

        self.charge_conservation = ChargeConservation()

    def compute_properties(
        self,
        data: NNPInput,
        pairlist: PairlistData,
    ) -> Dict[str, torch.Tensor]:
        """
        Calculate the requested properties for a given input batch.

        Parameters
        ----------
        data : NNPInput
            The input data for the model.
        pairlist: PairlistData
            The output from the pairlist module.
        Returns
        -------
        Dict[str, torch.Tensor]
            The calculated per-atom scalar representations and atomic subsystem
            indices.
        """

        rep = self.representation_module(data, pairlist)
        atomic_embedding = rep["atomic_embedding"]
        r_ij, d_ij, f_ij, f_cutoff = (
            pairlist.r_ij,
            pairlist.d_ij,
            rep["f_ij"],
            rep["f_cutoff"],
        )
        # Scalar Gaussian expansion for radial terms
        gs = f_ij * f_cutoff  # Shape: (number_of_pairs, G)
        # Unit direction vectors
        u_ij = r_ij / d_ij
        # Compute gv with shape (number_of_pairs, 3, G)
        gv = u_ij.unsqueeze(-1) * gs.unsqueeze(1)  # Broadcasting over G

        # Atomic embedding "a" Eqn. (3)
        partial_charges = torch.zeros(
            (atomic_embedding.shape[0], 1), device=atomic_embedding.device
        )

        # Perform message passing using interaction modules
        for i, interaction in enumerate(self.interaction_modules):

            delta_a, delta_q, f = interaction(
                atomic_embedding,
                partial_charges,
                pairlist.pair_indices,
                gs,
                gv,
                self.agh,
            )

            # Update atomic embeddings
            atomic_embedding = atomic_embedding + delta_a

            # Apply scaling factor `f` to `delta_q`
            scaled_delta_q = f * delta_q

            # Update partial charges
            if i == 0:
                partial_charges = scaled_delta_q  # Initialize charges
            else:
                partial_charges = partial_charges + scaled_delta_q  # Incremental update

            partial_charges = self.charge_conservation(
                {
                    "per_atom_charge": partial_charges,
                    "per_system_total_charge": data.per_system_total_charge.to(
                        dtype=torch.float32
                    ),
                    "atomic_subsystem_indices": data.atomic_subsystem_indices.to(
                        dtype=torch.int64
                    ),
                }
            )["per_atom_charge"]

        # check that none of the tensors are NaN
        if torch.isnan(atomic_embedding).any():
            raise ValueError("NaN values detected in atomic embeddings.")
        if torch.isnan(partial_charges).any():
            raise ValueError("NaN values detected in partial charges.")

        return {
            "per_atom_scalar_representation": atomic_embedding,
            "atomic_subsystem_indices": data.atomic_subsystem_indices,
            "atomic_numbers": data.atomic_numbers,
        }

    def forward(
        self,
        data: NNPInput,
        pairlist_output: PairlistData,
    ) -> Dict[str, torch.Tensor]:
        """
        Implements the forward pass through the network.

        Parameters
        ----------
        data : NNPInput
            Contains input data for the batch obtained directly from the
            dataset, including atomic numbers, positions, and other relevant
            fields.
        pairlist_output : PairListOutputs
            Contains the indices for the selected pairs and their associated
            distances and displacement vectors.

        Returns
        -------
        Dict[str, torch.Tensor]
            The calculated per-atom properties and other properties from the
            forward pass.
        """
        # perform the forward pass implemented in the subclass
        results = self.compute_properties(data, pairlist_output)
        atomic_embedding = results["per_atom_scalar_representation"]

        # Compute all specified outputs
        for output_name, output_layer in self.output_layers.items():
            output = output_layer(atomic_embedding)
            results[output_name] = output

        return results


import torch
import torch.nn as nn
from torch import Tensor
from typing import Tuple


class AIMNet2InteractionModule(nn.Module):
    def __init__(
        self,
        number_of_per_atom_features: int,
        number_of_vector_features: int,
        activation_function: nn.Module,
        is_first_module: bool = False,
    ):
        super().__init__()
        self.is_first_module = is_first_module
        self.number_of_per_atom_features = number_of_per_atom_features
        self.number_of_vector_features = number_of_vector_features

        if not self.is_first_module:
            self.number_of_input_features = (
                number_of_per_atom_features  # radial_contributions_emb
                + number_of_vector_features  # vector_contributions_emb
                + 1  # radial_contributions_charge (from charges)
                + number_of_vector_features  # vector_contributions_charge
            )
        else:
            self.number_of_input_features = (
                number_of_per_atom_features  # radial_contributions_emb
                + number_of_vector_features  # vector_contributions_emb
            )

        # Single MLP producing combined outputs
        self.mlp = nn.Sequential(
            Dense(
                in_features=self.number_of_input_features,
                out_features=128,
                activation_function=activation_function,
            ),
            Dense(
                in_features=128,
                out_features=128,
                activation_function=activation_function,
            ),
            Dense(
                in_features=128,
                out_features=number_of_per_atom_features + 2,  # delta_q, f, delta_a
            ),
        )

    def calculate_radial_contributions(
        self,
        gs: Tensor,
        a_j: Tensor,
        number_of_atoms: int,
        idx_j: Tensor,
    ) -> Tensor:
        """
        Compute radial contributions for each atom based on pair interactions.

        Parameters
        ----------
        gs : Tensor
            Radial symmetry functions with shape (number_of_pairs, G).
        a_j : Tensor
            Atomic features for each pair with shape (number_of_pairs,
            F_atom).
        number_of_atoms : int
            Total number of atoms in the system.
        idx_j : Tensor
            Indices mapping each pair to an atom, with shape
            (number_of_pairs,).

        Returns
        -------
        Tensor
            Radial contributions aggregated per atom, with shape
            (number_of_atoms, F_atom).
        """
        # Compute radial contributions
        avf_s = gs.unsqueeze(-1) * a_j.unsqueeze(1)  # (number_of_pairs, G, F_atom)

        # Sum over G (if necessary)
        avf_s = avf_s.sum(dim=1)  # Adjust if needed

        # Initialize tensor to accumulate radial contributions
        radial_contributions = torch.zeros(
<<<<<<< HEAD
            (number_of_atoms, avf_s.shape[-1]),
            device=avf_s.device,
            dtype=avf_s.dtype,
        )
        radial_contributions.index_add_(0, idx_j, avf_s)
=======
            (per_atom_feature_tensor.shape[0], self.number_of_per_atom_features),
            device=per_atom_feature_tensor.device,
            dtype=per_atom_feature_tensor.dtype,
        )  # Shape: (num_of_atoms, nr_of_features)

        # Accumulate the radial contributions using index_add_
        radial_contributions.index_add_(0, idx_j, proto_v_r_a)

        # Step 2: Vector Contributions Calculation (Equation 5)
        # First, calculate the directional component by multiplying g_ij with u_ij
        vector_prot_step1 = u_ij.unsqueeze(-1) * f_ij_cutoff.unsqueeze(
            -2
        )  # Shape: (num_atom_pairs, 3, nr_of_features)

        # Next, multiply this result by the input of atom j
        vector_prot_step2 = vector_prot_step1 * per_atom_feature_tensor[
            idx_j
        ].unsqueeze(
            1
        )  # Shape: (num_atom_pairs, 3, nr_of_features)

        # Optionally apply charge layer transformation
        if use_charge_layer:
            proto_v_r_a = self.linear_transform_charges(proto_v_r_a)
        else:
            proto_v_r_a = self.linear_transform_embeddings(proto_v_r_a)

        # Sum over the last dimension (nr_of_features) to reduce it
        vector_prot_step2 = vector_prot_step2.sum(dim=-1)  # Shape: (num_atom_pairs, 3)

        # Initialize tensor to accumulate vector contributions for each atom
        vector_contributions = torch.zeros(
            per_atom_feature_tensor.shape[0],
            3,
            device=per_atom_feature_tensor.device,
            dtype=vector_prot_step2.dtype,
        )  # Shape: (num_of_atoms, 3)

        # Accumulate the vector contributions using index_add_
        vector_contributions.index_add_(0, idx_j, vector_prot_step2)
        if torch.isnan(vector_contributions).any():
            raise ValueError("NaN values detected in vector_contributions.")

        # Step 3: Compute the Euclidean Norm for each atom
        vector_norms = torch.norm(
            vector_contributions, p=2, dim=1
        )  # Shape: (num_of_atoms,)
>>>>>>> 2a6b2082

        return radial_contributions

    def calculate_vector_contributions(
        self,
        gv: Tensor,
        a_j: Tensor,
        idx_j: Tensor,
        agh: Tensor,
        number_of_atoms: int,
        device: torch.device,
    ) -> Tensor:
        """
        Compute vector (angular) contributions for each atom based on pair interactions.

        Parameters
        ----------
        gv : Tensor
            Vector symmetry functions with shape (number_of_pairs, 3, G).
        a_j : Tensor
            Atomic features for each pair with shape (number_of_pairs, F_atom).
        idx_j : Tensor
            Indices mapping each pair to an atom, with shape
            (number_of_pairs,).
        agh : Tensor
            Transformation tensor with shape (F_atom, G, H).
        number_of_atoms : int
            Total number of atoms in the system.
        device : torch.device
            The device to perform computations on.

        Returns
        -------
        Tensor
            Vector contributions aggregated per atom, with shape (number_of_atoms, H).
        """
        # Compute vector contributions using adjusted Einstein summation
        avf_v = torch.einsum("pa, pdg, agh -> phd", a_j, gv, agh)
        # avf_v: Shape (number_of_pairs, H, 3)

        # Compute squared sum over vector components (d)
        avf_v_squared = torch.sum(avf_v.pow(2), dim=-1)  # Shape: (number_of_pairs, H)

        # Initialize the output tensor and aggregate per atom
        vector_contributions = torch.zeros(
            (number_of_atoms, avf_v_squared.shape[-1]),
            device=device,
            dtype=avf_v_squared.dtype,
        )
        vector_contributions.index_add_(0, idx_j, avf_v_squared)

        return vector_contributions

    def calculate_contributions(
        self,
        atomic_embedding: Tensor,
        pair_indices: Tensor,
        gs: Tensor,
        gv: Tensor,
        agh: Tensor,
    ) -> Tuple[Tensor, Tensor]:
        idx_j = pair_indices[1]
        a_j = atomic_embedding[idx_j]  # Shape: (number_of_pairs, F_atom)

        radial_contributions = self.calculate_radial_contributions(
            gs,
            a_j,
            atomic_embedding.shape[0],
            idx_j,
        )

        if agh is not None:
            vector_contributions = self.calculate_vector_contributions(
                gv,
                a_j,
                idx_j,
                agh,
                number_of_atoms=atomic_embedding.shape[0],
                device=atomic_embedding.device,
            )
        else:
            # Return zeros with shape (number_of_atoms, number_of_vector_features)
            vector_contributions = torch.zeros(
                (atomic_embedding.shape[0], self.number_of_vector_features),
                device=atomic_embedding.device,
            )

        return radial_contributions, vector_contributions

    def forward(
        self,
        atomic_embedding: Tensor,
        partial_charges: Tensor,
        pair_indices: Tensor,
        gs: Tensor,
        gv: Tensor,
        agh: Tensor,
    ) -> Tuple[Tensor, Tensor, Tensor]:

        # Calculate contributions from embeddings
        radial_contributions_emb, vector_contributions_emb = (
            self.calculate_contributions(
                atomic_embedding,
                pair_indices,
                gs,
                gv,
                agh,
            )
        )

        if not self.is_first_module:
            # Calculate contributions from charges
            radial_contributions_charge, vector_contributions_charge = (
                self.calculate_contributions(
                    partial_charges,
                    pair_indices,
                    gs,
                    gv,
                    agh=None,  # No `agh` for charges
                )
            )
            # Combine messages
            combined_message = torch.cat(
                [
                    radial_contributions_emb,  # (N, F_atom)
                    vector_contributions_emb,  # (N, H)
                    radial_contributions_charge,  # (N, 1)
                    vector_contributions_charge,  # (N, H)
                ],
                dim=1,
            )
        else:
            combined_message = torch.cat(
                [
                    radial_contributions_emb,  # (N, F_atom)
                    vector_contributions_emb,  # (N, H)
                ],
                dim=1,
            )

        # Pass combined message through single MLP
        out = self.mlp(combined_message)

        # Split the output tensor into delta_q, f, and delta_a
        delta_q, f, delta_a = torch.split(
            out, [1, 1, self.number_of_per_atom_features], dim=1
        )

        return delta_a, delta_q, f


class AIMNet2Representation(nn.Module):
    def __init__(
        self,
        radial_cutoff: float,
        number_of_radial_basis_functions: int,
        featurization_config: Dict[str, Dict[str, int]],
    ):
        """
        Initialize the AIMNet2 representation layer.

        Parameters
        ----------
        radial_cutoff : float
            The cutoff distance for the radial symmetry function in nanometer.
        number_of_radial_basis_functions : int
            Number of radial basis functions to use.
        featurization_config : Dict[str, Union[List[str], int]]
            Configuration for the featurization process.
        """
        super().__init__()

        self.radial_symmetry_function_module = self._setup_radial_symmetry_functions(
            radial_cutoff, number_of_radial_basis_functions
        )
        # Initialize cutoff module
        from modelforge.potential import CosineAttenuationFunction
        from modelforge.potential.featurization import FeaturizeInput

        self.featurize_input = FeaturizeInput(featurization_config)
        self.cutoff_module = CosineAttenuationFunction(radial_cutoff)

    def _setup_radial_symmetry_functions(
        self, radial_cutoff: float, number_of_radial_basis_functions: int
    ):
        from modelforge.potential import SchnetRadialBasisFunction

        radial_symmetry_function = SchnetRadialBasisFunction(
            number_of_radial_basis_functions=number_of_radial_basis_functions,
            max_distance=radial_cutoff,
            dtype=torch.float32,
        )
        return radial_symmetry_function

    def forward(
        self,
        data: NNPInput,
        pairlist_output: PairlistData,
    ) -> Dict[str, torch.Tensor]:
        """
        Generate the radial symmetry representation of the pairwise distances.

        Parameters
        ----------
        data : NNPInput
            The input data including atomic positions and numbers.
        pairlist_output : PairlistData
            Pairwise distances between atoms and pair indices.

        Returns
        -------
        Dict[str, torch.Tensor]
            The radial basis functions and atomic embeddings.
        """

        # Convert distances to radial basis functions
        f_ij = self.radial_symmetry_function_module(pairlist_output.d_ij)
        # Apply cutoff function to radial basis
        f_cutoff = self.cutoff_module(pairlist_output.d_ij)

        return {
            "f_ij": f_ij,
            "f_cutoff": f_cutoff,
            "atomic_embedding": self.featurize_input(
                data
            ),  # add per-atom properties and embedding
        }<|MERGE_RESOLUTION|>--- conflicted
+++ resolved
@@ -315,61 +315,11 @@
 
         # Initialize tensor to accumulate radial contributions
         radial_contributions = torch.zeros(
-<<<<<<< HEAD
             (number_of_atoms, avf_s.shape[-1]),
             device=avf_s.device,
             dtype=avf_s.dtype,
         )
         radial_contributions.index_add_(0, idx_j, avf_s)
-=======
-            (per_atom_feature_tensor.shape[0], self.number_of_per_atom_features),
-            device=per_atom_feature_tensor.device,
-            dtype=per_atom_feature_tensor.dtype,
-        )  # Shape: (num_of_atoms, nr_of_features)
-
-        # Accumulate the radial contributions using index_add_
-        radial_contributions.index_add_(0, idx_j, proto_v_r_a)
-
-        # Step 2: Vector Contributions Calculation (Equation 5)
-        # First, calculate the directional component by multiplying g_ij with u_ij
-        vector_prot_step1 = u_ij.unsqueeze(-1) * f_ij_cutoff.unsqueeze(
-            -2
-        )  # Shape: (num_atom_pairs, 3, nr_of_features)
-
-        # Next, multiply this result by the input of atom j
-        vector_prot_step2 = vector_prot_step1 * per_atom_feature_tensor[
-            idx_j
-        ].unsqueeze(
-            1
-        )  # Shape: (num_atom_pairs, 3, nr_of_features)
-
-        # Optionally apply charge layer transformation
-        if use_charge_layer:
-            proto_v_r_a = self.linear_transform_charges(proto_v_r_a)
-        else:
-            proto_v_r_a = self.linear_transform_embeddings(proto_v_r_a)
-
-        # Sum over the last dimension (nr_of_features) to reduce it
-        vector_prot_step2 = vector_prot_step2.sum(dim=-1)  # Shape: (num_atom_pairs, 3)
-
-        # Initialize tensor to accumulate vector contributions for each atom
-        vector_contributions = torch.zeros(
-            per_atom_feature_tensor.shape[0],
-            3,
-            device=per_atom_feature_tensor.device,
-            dtype=vector_prot_step2.dtype,
-        )  # Shape: (num_of_atoms, 3)
-
-        # Accumulate the vector contributions using index_add_
-        vector_contributions.index_add_(0, idx_j, vector_prot_step2)
-        if torch.isnan(vector_contributions).any():
-            raise ValueError("NaN values detected in vector_contributions.")
-
-        # Step 3: Compute the Euclidean Norm for each atom
-        vector_norms = torch.norm(
-            vector_contributions, p=2, dim=1
-        )  # Shape: (num_of_atoms,)
->>>>>>> 2a6b2082
 
         return radial_contributions
 
