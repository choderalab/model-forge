from abc import ABC, abstractmethod
from typing import (
    TYPE_CHECKING,
    Any,
    Dict,
    Mapping,
    NamedTuple,
    Tuple,
    Type,
    Union,
    Optional,
    List,
)

import lightning as pl
import torch
from loguru import logger as log
from openff.units import unit
from torch.nn import Module

from modelforge.dataset.dataset import NNPInput

if TYPE_CHECKING:
    from modelforge.potential.ani import ANI2x, AniNeuralNetworkData
    from modelforge.potential.painn import PaiNN, PaiNNNeuralNetworkData
    from modelforge.potential.physnet import PhysNet, PhysNetNeuralNetworkData
    from modelforge.potential.sake import SAKE, SAKENeuralNetworkInput
    from modelforge.potential.schnet import SchNet, SchnetNeuralNetworkData


# Define NamedTuple for the outputs of Pairlist and Neighborlist forward method
class PairListOutputs(NamedTuple):
    """
    A namedtuple to store the outputs of the Pairlist and Neighborlist forward methods.

    Attributes:
        pair_indices (torch.Tensor): A tensor of shape (2, n_pairs) containing the indices of the interacting atom pairs.
        d_ij (torch.Tensor): A tensor of shape (n_pairs, 1) containing the Euclidean distances between the atoms in each pair.
        r_ij (torch.Tensor): A tensor of shape (n_pairs, 3) containing the displacement vectors between the atoms in each pair.
    """

    pair_indices: torch.Tensor
    d_ij: torch.Tensor
    r_ij: torch.Tensor


class Pairlist(Module):
    """
    Handle pair list calculations for atoms, returning atom indices pairs and displacement vectors.

    Attributes:
        only_unique_pairs (bool): If True, only unique pairs are returned (default is False).
            Otherwise, all pairs are returned.
    """

    def __init__(self, only_unique_pairs: bool = False):
        """
        Initialize the Pairlist object.

        Parameters:
            only_unique_pairs (bool, optional): If True, only unique pairs are returned (default is False).
                Otherwise, all pairs are returned.
        """
        super().__init__()
        self.only_unique_pairs = only_unique_pairs

    def enumerate_all_pairs(self, atomic_subsystem_indices: torch.Tensor):
        """Compute all pairs of atoms and their distances.

        Parameters
        ----------
        atomic_subsystem_indices : torch.Tensor, shape (nr_atoms_per_systems)
            Atom indices to indicate which atoms belong to which molecule
            Note in all cases, the values in this tensor must be numbered from 0 to n_molecules - 1
            sequentially, with no gaps in the numbering. E.g., [0,0,0,1,1,2,2,2 ...].
            This is the case for all internal data structures, and those no validation is performed in
            this routine. If the data is not structured in this way, the results will be incorrect.

        """

        # get device that passed tensors lives on, initialize on the same device
        device = atomic_subsystem_indices.device

        # if there is only one molecule, we do not need to use additional looping and offsets
        if torch.sum(atomic_subsystem_indices) == 0:
            n = len(atomic_subsystem_indices)
            if self.only_unique_pairs:
                i_final_pairs, j_final_pairs = torch.triu_indices(
                    n, n, 1, device=device
                )
            else:
                # Repeat each number n-1 times for i_indices
                i_final_pairs = torch.repeat_interleave(
                    torch.arange(n, device=device),
                    repeats=n - 1,
                )

                # Correctly construct j_indices
                j_final_pairs = torch.cat(
                    [
                        torch.cat(
                            (
                                torch.arange(i, device=device),
                                torch.arange(i + 1, n, device=device),
                            )
                        )
                        for i in range(n)
                    ]
                )

        else:
            # if we have more than one molecule, we will take into account molecule size and offsets when
            # calculating pairs, as using the approach above is not memory efficient for datasets with large molecules
            # and/or larger batch sizes; while not likely a problem on higher end GPUs with large amounts of memory
            # cheaper commodity and mobile GPUs may have issues

            # atomic_subsystem_indices are always numbered from 0 to n_molecules - 1
            # e.g., a single molecule will be [0, 0, 0, 0 ... ]
            # and a batch of molecules will always start at 0 and increment [ 0, 0, 0, 1, 1, 1, ...]
            # As such, we can use bincount, as there are no gaps in the numbering
            # Note if the indices are not numbered from 0 to n_molecules - 1, this will not work
            # E.g., bincount on [3,3,3, 4,4,4, 5,5,5] will return [0,0,0,3,3,3,3,3,3]
            # as we have no values for 0, 1, 2
            # using a combination of unique and argsort would make this work for any numbering ordering
            # but that is not how the data ends up being structured internally, and thus is not needed
            repeats = torch.bincount(atomic_subsystem_indices)
            offsets = torch.cat(
                (torch.tensor([0], device=device), torch.cumsum(repeats, dim=0)[:-1])
            )

            i_indices = torch.cat(
                [
                    torch.repeat_interleave(
                        torch.arange(o, o + r, device=device), repeats=r
                    )
                    for r, o in zip(repeats, offsets)
                ]
            )
            j_indices = torch.cat(
                [
                    torch.cat([torch.arange(o, o + r, device=device) for _ in range(r)])
                    for r, o in zip(repeats, offsets)
                ]
            )

            if self.only_unique_pairs:
                # filter out pairs that are not unique
                unique_pairs_mask = i_indices < j_indices
                i_final_pairs = i_indices[unique_pairs_mask]
                j_final_pairs = j_indices[unique_pairs_mask]
            else:
                # filter out identical values
                unique_pairs_mask = i_indices != j_indices
                i_final_pairs = i_indices[unique_pairs_mask]
                j_final_pairs = j_indices[unique_pairs_mask]

        # concatenate to form final (2, n_pairs) tensor
        pair_indices = torch.stack((i_final_pairs, j_final_pairs))

        return pair_indices.to(device)

    def construct_initial_pairlist_using_numpy(
        self, atomic_subsystem_indices: torch.Tensor
    ):
        """Compute all pairs of atoms and also return counts of the number of pairs for each molecule in batch.

        Parameters
        ----------
        atomic_subsystem_indices : torch.Tensor, shape (nr_atoms_per_systems)
            Atom indices to indicate which atoms belong to which molecule
            Note in all cases, the values in this tensor must be numbered from 0 to n_molecules - 1
            sequentially, with no gaps in the numbering. E.g., [0,0,0,1,1,2,2,2 ...].
            This is the case for all internal data structures, and those no validation is performed in
            this routine. If the data is not structured in this way, the results will be incorrect.
        Returns
        -------
        pair_indices : np.ndarray, shape (2, n_pairs)
            Pairs of atom indices, 0-indexed for each molecule
        number_of_pairs : np.ndarray, shape (n_molecules)
            The number to index into pair_indices for each molecule

        """

        # atomic_subsystem_indices are always numbered from 0 to n_molecules - 1
        # e.g., a single molecule will be [0, 0, 0, 0 ... ]
        # and a batch of molecules will always start at 0 and increment [ 0, 0, 0, 1, 1, 1, ...]
        # As such, we can use bincount, as there are no gaps in the numbering
        # Note if the indices are not numbered from 0 to n_molecules - 1, this will not work
        # E.g., bincount on [3,3,3, 4,4,4, 5,5,5] will return [0,0,0,3,3,3,3,3,3]
        # as we have no values for 0, 1, 2
        # using a combination of unique and argsort would make this work for any numbering ordering
        # but that is not how the data ends up being structured internally, and thus is not needed

        import numpy as np

        # get the number of atoms in each molecule
        repeats = np.bincount(atomic_subsystem_indices)

        # calculate the number of pairs for each molecule, using simple permutation
        npairs_by_molecule = np.array([r * (r - 1) for r in repeats], dtype=np.int16)

        i_indices = np.concatenate(
            [
                np.repeat(
                    np.arange(
                        0,
                        r,
                        dtype=np.int16,
                    ),
                    repeats=r,
                )
                for r in repeats
            ]
        )
        j_indices = np.concatenate(
            [
                np.concatenate([np.arange(0, 0 + r, dtype=np.int16) for _ in range(r)])
                for r in repeats
            ]
        )

        # filter out identical pairs where i==j
        unique_pairs_mask = i_indices != j_indices
        i_final_pairs = i_indices[unique_pairs_mask]
        j_final_pairs = j_indices[unique_pairs_mask]

        # concatenate to form final (2, n_pairs) vector
        pair_indices = np.stack((i_final_pairs, j_final_pairs))

        return pair_indices, npairs_by_molecule

    def calculate_r_ij(
        self, pair_indices: torch.Tensor, positions: torch.Tensor
    ) -> torch.Tensor:
        """Compute displacement vectors between atom pairs.

        Parameters
        ----------
        pair_indices : torch.Tensor
            Atom indices for pairs of atoms. Shape: [2, n_pairs].
        positions : torch.Tensor
            Atom positions. Shape: [atoms, 3].

        Returns
        -------
        torch.Tensor
            Displacement vectors between atom pairs. Shape: [n_pairs, 3].
        """
        # Select the pairs of atom coordinates from the positions
        selected_positions = positions.index_select(0, pair_indices.view(-1)).view(
            2, -1, 3
        )
        return selected_positions[1] - selected_positions[0]

    def calculate_d_ij(self, r_ij: torch.Tensor) -> torch.Tensor:
        """Compute Euclidean distances between atoms in each pair.

        Parameters
        ----------
        r_ij : torch.Tensor
            Displacement vectors between atoms in a pair. Shape: [n_pairs, 3].

        Returns
        -------
        torch.Tensor
            Euclidean distances. Shape: [n_pairs, 1].
        """
        return r_ij.norm(dim=1).unsqueeze(1)

    def forward(
        self,
        positions: torch.Tensor,
        atomic_subsystem_indices: torch.Tensor,
    ) -> PairListOutputs:
        """
        Performs the forward pass of the Pairlist module.

        Parameters
        ----------
        positions : torch.Tensor
            Atom positions. Shape: [nr_atoms, 3].
        atomic_subsystem_indices (torch.Tensor, shape (nr_atoms_per_systems)):
            Atom indices to indicate which atoms belong to which molecule.

        Returns
        -------
        PairListOutputs: A namedtuple containing the following attributes:
            pair_indices (torch.Tensor): A tensor of shape (2, n_pairs) containing the indices of the interacting atom pairs.
            d_ij (torch.Tensor): A tensor of shape (n_pairs, 1) containing the Euclidean distances between the atoms in each pair.
            r_ij (torch.Tensor): A tensor of shape (n_pairs, 3) containing the displacement vectors between the atoms in each pair.
        """
        pair_indices = self.enumerate_all_pairs(
            atomic_subsystem_indices,
        )
        r_ij = self.calculate_r_ij(pair_indices, positions)

        return PairListOutputs(
            pair_indices=pair_indices,
            d_ij=self.calculate_d_ij(r_ij),
            r_ij=r_ij,
        )


class Neighborlist(Pairlist):
    """Manage neighbor list calculations with a specified cutoff distance.

    This class extends Pairlist to consider a cutoff distance for neighbor calculations.
    """

    def __init__(self, cutoff: unit.Quantity, only_unique_pairs: bool = False):
        """
        Initialize the Neighborlist with a specific cutoff distance.

        Parameters
        ----------
        cutoff : unit.Quantity
            Cutoff distance for neighbor calculations.
        """
        super().__init__(only_unique_pairs=only_unique_pairs)
        self.register_buffer("cutoff", torch.tensor(cutoff.to(unit.nanometer).m))

    def forward(
        self,
        positions: torch.Tensor,
        atomic_subsystem_indices: torch.Tensor,
        pair_indices: Optional[torch.Tensor] = None,
    ) -> PairListOutputs:
        """
        Forward pass to compute neighbor list considering a cutoff distance.

        Overrides the `forward` method from Pairlist to include cutoff distance in calculations.

        Parameters
        ----------
        positions : torch.Tensor
            Atom positions. Shape: [nr_systems, nr_atoms, 3].
        atomic_subsystem_indices : torch.Tensor
            Indices identifying atoms in subsystems. Shape: [nr_atoms].

        Returns
        -------
        PairListOutputs
            A NamedTuple containing 'pair_indices', 'd_ij' (distances), and 'r_ij' (displacement vectors).
        """

        if pair_indices is None:
            pair_indices = self.enumerate_all_pairs(
                atomic_subsystem_indices,
            )

        r_ij = self.calculate_r_ij(pair_indices, positions)
        d_ij = self.calculate_d_ij(r_ij)

        # Find pairs within the cutoff
        in_cutoff = (d_ij <= self.cutoff).squeeze()
        # Get the atom indices within the cutoff
        pair_indices_within_cutoff = pair_indices[:, in_cutoff]

        return PairListOutputs(
            pair_indices=pair_indices_within_cutoff,
            d_ij=d_ij[in_cutoff],
            r_ij=r_ij[in_cutoff],
        )


from typing import Callable, Literal, Optional, Union

import numpy as np


class JAXModel:
    """A model wrapper that facilitates calling a JAX function with predefined parameters and buffers.

    Attributes
    ----------
    jax_fn : Callable
        The JAX function to be called.
    parameter : jax.
        Parameters required by the JAX function.
    buffer : Any
        Buffers required by the JAX function.
    name : str
        Name of the model.
    """

    def __init__(
        self, jax_fn: Callable, parameter: np.ndarray, buffer: np.ndarray, name: str
    ):
        self.jax_fn = jax_fn
        self.parameter = parameter
        self.buffer = buffer
        self.name = name

    def __call__(self, data: NamedTuple):
        """Calls the JAX function using the stored parameters and buffers along with additional data.

        Parameters
        ----------
        data : NamedTuple
            Data to be passed to the JAX function.

        Returns
        -------
        Any
            The result of the JAX function.
        """

        return self.jax_fn(self.parameter, self.buffer, data)

    def __repr__(self):
        return f"{self.__class__.__name__} wrapping {self.name}"


class PyTorch2JAXConverter:
    """
    Wraps a PyTorch neural network potential instance in a Flax module using the
    `pytorch2jax` library (https://github.com/subho406/Pytorch2Jax).
    The converted model uses dlpack to convert between Pytorch and Jax tensors
    in-memory and executes Pytorch backend inside Jax wrapped functions.
    The wrapped modules are compatible with Jax backward-mode autodiff.

    Parameters
    ----------
    nnp_instance : Any
        The neural network potential instance to convert.

    Returns
    -------
    JAXModel
        The converted JAX model.
    """

    def convert_to_jax_model(
        self, nnp_instance: Union["ANI2x", "SchNet", "PaiNN", "PhysNet"]
    ) -> JAXModel:
        """
        Convert a PyTorch neural network instance to a JAX model.

        Parameters
        ----------
        nnp_instance : Union["ANI2x", "SchNet", "PaiNN", "PhysNet"]
            The PyTorch neural network instance to be converted.

        Returns
        -------
        JAXModel
            A JAX model containing the converted neural network function, parameters, and buffers.
        """

        jax_fn, params, buffers = self._convert_pytnn_to_jax(nnp_instance)
        return JAXModel(jax_fn, params, buffers, nnp_instance.__class__.__name__)

    @staticmethod
    def _convert_pytnn_to_jax(
        nnp_instance: Union["ANI2x", "SchNet", "PaiNN", "PhysNet"]
    ) -> Tuple[Callable, np.ndarray, np.ndarray]:
        """Internal method to convert PyTorch neural network parameters and buffers to JAX format.

        Parameters
        ----------
        nnp_instance : Any
            The PyTorch neural network instance.

        Returns
        -------
        Tuple[Callable, Any, Any]
            A tuple containing the JAX function, parameters, and buffers.
        """

        import functorch
        import jax
        from functorch import make_functional_with_buffers
        from jax import custom_vjp
        from pytorch2jax.pytorch2jax import convert_to_jax, convert_to_pyt

        # Convert the PyTorch model to a functional representation and extract the model function and parameters
        model_fn, model_params, model_buffer = make_functional_with_buffers(
            nnp_instance
        )

        # Convert the model parameters from PyTorch to JAX representations
        model_params = jax.tree_map(convert_to_jax, model_params)
        # Convert the model buffer from PyTorch to JAX representations
        model_buffer = jax.tree_map(convert_to_jax, model_buffer)

        # Define the apply function using a custom VJP
        @custom_vjp
        def apply(params, *args, **kwargs):
            # Convert the input data from JAX to PyTorch
            params, args, kwargs = map(
                lambda x: jax.tree_map(convert_to_pyt, x), (params, args, kwargs)
            )
            # Apply the model function to the input data
            out = model_fn(params, *args, **kwargs)
            # Convert the output data from PyTorch to JAX
            out = jax.tree_map(convert_to_jax, out)
            return out

        # Define the forward and backward passes for the VJP
        def apply_fwd(params, *args, **kwargs):
            return apply(params, *args, **kwargs), (params, args, kwargs)

        def apply_bwd(res, grads):
            params, args, kwargs = res
            params, args, kwargs = map(
                lambda x: jax.tree_map(convert_to_pyt, x), (params, args, kwargs)
            )
            grads = jax.tree_map(convert_to_pyt, grads)
            # Compute the gradients using the model function and convert them from JAX to PyTorch representations
            grads = functorch.vjp(model_fn, params, *args, **kwargs)[1](grads)
            return jax.tree_map(convert_to_jax, grads)

        apply.defvjp(apply_fwd, apply_bwd)

        # Return the apply function and the converted model parameters
        return apply, model_params, model_buffer


class NeuralNetworkPotentialFactory:
    """
<<<<<<< HEAD
    Factory class for creating instances of neural network potentials for training/inference.
=======
    Factory class for creating instances of neural network potentials (NNP) that are traceable/scriptable and can be
    exported to torchscript.

    This factory allows for the creation of specific NNP instances configured for either
    training or inference purposes based on the given parameters.

    Methods
    -------
    generate_model(use, nnp_type, nnp_parameters=None, training_parameter=None)
        Creates an instance of a specified NNP type configured for either training or inference.
>>>>>>> e0e28124
    """

    @staticmethod
    def generate_model(
        *,
        use: Literal["training", "inference"],
        model_type: Literal["ANI2x", "SchNet", "PaiNN", "SAKE", "PhysNet"],
        model_parameter: Dict[str, Union[int, float, str, List[str]]],
        simulation_environment: Literal["PyTorch", "JAX"] = "PyTorch",
        training_parameter: Optional[Dict[str, Any]] = None,
        dataset_statistic: Optional[Dict[str, float]] = None,
    ) -> Union[Type[torch.nn.Module], Type[JAXModel], Type[pl.LightningModule]]:
        """
        Creates an NNP instance of the specified type, configured either for training or inference.

        Parameters
        ----------
        use : str
<<<<<<< HEAD
            Is the model used for inference or training.
        nnp_name : str
            The name of the model to be created.
=======
            The use case for the NNP instance.
        model_name : str
            The type of NNP to instantiate.
>>>>>>> e0e28124
        simulation_environment : str
            The ML framework to use, either 'PyTorch' or 'JAX'.
        nnp_parameters : dict, optional
<<<<<<< HEAD
            Parameters specific to the model, by default {}.
        training_parameters : dict, optional
=======
            Parameters specific to the NNP model, by default {}.
        training_parameter : dict, optional
>>>>>>> e0e28124
            Parameters for configuring the training, by default {}.

        Returns
        -------
        Union[Union[torch.nn.Module], pl.LightningModule, JAXModel]
            An instantiated model.

        Raises
        ------
        ValueError
            If an unknown use case is requested.
        NotImplementedError
            If the requested model type is not implemented.
        """

        from modelforge.potential import _Implemented_NNPs
        from modelforge.train.training import TrainingAdapter

        log.debug(f"{training_parameter=}")
        # get model
        nnp_class: Type = _Implemented_NNPs.get_neural_network_class(model_type)
        if nnp_class is None:
            raise NotImplementedError(f"NNP type {model_type} is not implemented.")

        # add modifications to NNP if requested
        if use == "training":
            if simulation_environment == "JAX":
                log.warning(
                    "Training in JAX is not availalbe. Falling back to PyTorch."
                )
            model_parameter["model_name"] = model_type
            model = TrainingAdapter(
                model_parameter=model_parameter,
                **training_parameter,
                dataset_statistic=dataset_statistic,
            )
            return model
        elif use == "inference":
            # if this model_parameter dictionary ahs already been used
            # for training the `model_name` might have been set
            if "model_name" in model_parameter:
                del model_parameter["model_name"]
            model = nnp_class(**model_parameter, dataset_statistic=dataset_statistic)
            if simulation_environment == "JAX":
                return PyTorch2JAXConverter().convert_to_jax_model(model)
            else:
                return model
        else:
            raise ValueError(f"Unsupported 'use' value: {use}")


class InputPreparation(torch.nn.Module):
    def __init__(self, cutoff: unit.Quantity, only_unique_pairs: bool = True):
        """
        Parameters
        ----------
        only_unique_pairs : bool, optional
            Whether to only use unique pairs in the pair list calculation, by default True.
        """

        super().__init__()
        from .models import Neighborlist

        self.only_unique_pairs = only_unique_pairs
        self.calculate_distances_and_pairlist = Neighborlist(cutoff, only_unique_pairs)

    def prepare_inputs(self, data: Union[NNPInput, NamedTuple]):
        """
        Prepares the input tensors for passing to the model.

        This method handles general input manipulation, such as calculating distances
        and generating the pair list. It also calls the model-specific input preparation.

        Parameters
        ----------
        data : NNPInput
            The input data provided by the dataset, containing atomic numbers, positions,
            and other necessary information.

        Returns
        -------
        The processed input data, ready for the models forward pass.
        """
        # ---------------------------
        # general input manipulation
        positions = data.positions
        atomic_subsystem_indices = data.atomic_subsystem_indices
        # calculate pairlist if none is provided
        if data.pair_list is None:
            pairlist_output = self.calculate_distances_and_pairlist(
                positions=positions,
                atomic_subsystem_indices=atomic_subsystem_indices,
                pair_indices=None,
            )
            pair_list = data.pair_list
        else:
            # pairlist is provided, remove redundant pairs if requested
            if self.only_unique_pairs:
                i_indices = data.pair_list[0]
                j_indices = data.pair_list[1]
                unique_pairs_mask = i_indices < j_indices
                i_final_pairs = i_indices[unique_pairs_mask]
                j_final_pairs = j_indices[unique_pairs_mask]
                pair_list = torch.stack((i_final_pairs, j_final_pairs))
            else:
                pair_list = data.pair_list
            # only calculate d_ij and r_ij
            pairlist_output = self.calculate_distances_and_pairlist(
                positions=positions,
                atomic_subsystem_indices=atomic_subsystem_indices,
                pair_indices=pair_list.to(torch.int64),
            )

        return pairlist_output

    def _input_checks(self, data: Union[NNPInput, NamedTuple]):
        """
        Performs input validation checks.

        Ensures the input data conforms to expected shapes and types.

        Parameters
        ----------
        data : NNPInput
            The input data to be validated.

        Raises
        ------
        ValueError
            If the input data does not meet the expected criteria.
        """
        # check that the input is instance of NNPInput
        assert isinstance(data, NNPInput) or isinstance(data, Tuple)

        nr_of_atoms = data.atomic_numbers.shape[0]
        assert data.atomic_numbers.shape == torch.Size([nr_of_atoms])
        assert data.atomic_subsystem_indices.shape == torch.Size([nr_of_atoms])
        nr_of_molecules = torch.unique(data.atomic_subsystem_indices).numel()
        assert data.total_charge.shape == torch.Size([nr_of_molecules])
        assert data.positions.shape == torch.Size([nr_of_atoms, 3])


<<<<<<< HEAD
class NetworkWrapper(Module):
    """
    A wrapper class for neural network potentials that performs input preparation
    (including neighborlist, d_ij and r_ij calculation), manages loading state dictionaries,
    and executes the forward pass of the model.

    Attributes
    ----------
    core_module : CoreNetwork
        The core neural network module that performs the main computations.
    input_preparation : InputPreparation
        Module for preparing inputs before passing them to the core network.
    """
=======
from torch.nn import ModuleList


class BaseNetwork(Module):
>>>>>>> e0e28124

    def __init__(
        self,
        *,
        processing_operation: Dict[str, torch.nn.ModuleList],
        dataset_statistic: Optional[Dict[str, float]] = None,
        readout_operation: Dict[str, str] = None,
    ):
        """
        The BaseNetwork wraps the input preparation (including pairlist calculation, d_ij and r_ij calculation), the actual model as well as the output preparation in a wrapper class.

        Learned parameters are present only in the core model, the input preparation and output preparation are not learned.

        Parameters
        ----------
        processing_operation : List[Dict[str, str]]
            A list of dictionaries containing the processing steps to be applied to the model output.
        readout_operation : List[Dict[str, str]]
            A list of dictionaries containing the readout_operation steps to be applied to the model output.
        dataset_statistic : Dict[str, float], optional
            A dictionary containing the dataset statistics for the model, by default None.
        """

        super().__init__()
        self._initialize_postprocessing(
            processing_operation, readout_operation, dataset_statistic
        )

    def load_state_dict(
        self, state_dict: Mapping[str, Any], strict: bool = True, assign: bool = False
<<<<<<< HEAD
    ) -> None:
        """
        Loads a state dictionary into the model, removing a specified prefix from keys if present.
=======
    ):
        """
        Load the state dictionary into the model, with optional prefix removal and key exclusions.
>>>>>>> e0e28124

        Parameters
        ----------
        state_dict : Mapping[str, Any]
            The state dictionary to load.
        strict : bool, optional
<<<<<<< HEAD
            Whether to strictly enforce that the keys in `state_dict` match the model's keys, by default True.
        assign : bool, optional
            If True, assigns the state dictionary to the model without calling `super().load_state_dict`, by default False.

        Returns
        -------
        None
=======
            Whether to strictly enforce that the keys in `state_dict` match the keys returned by this module's `state_dict()` function (default is True).
        assign : bool, optional
            Whether to assign the state dictionary to the model directly (default is False).

        Notes
        -----
        - This function can remove a specific prefix from the keys in the state dictionary.
        - It can also exclude certain keys from being loaded into the model.
>>>>>>> e0e28124
        """

        # Prefix to remove
        prefix = "model."
        excluded_keys = ["loss_module.energy_weight", "loss_module.force_weight"]

        # Create a new dictionary without the prefix in the keys if prefix exists
        if any(key.startswith(prefix) for key in state_dict.keys()):
            filtered_state_dict = {
                key[len(prefix) :] if key.startswith(prefix) else key: value
                for key, value in state_dict.items()
                if key not in excluded_keys
            }
            log.debug(f"Removed prefix: {prefix}")
        else:
            # Create a filtered dictionary without excluded keys if no prefix exists
            filtered_state_dict = {
                k: v for k, v in state_dict.items() if k not in excluded_keys
            }
            log.debug("No prefix found. No modifications to keys in state loading.")

        super().load_state_dict(filtered_state_dict, strict=strict, assign=assign)

    def _initialize_postprocessing(
        self,
        processing_operation: List[Dict[str, str]],
        readout_operation: List[Dict[str, str]],
        dataset_statistic,
    ):
        from .processing import (
            FromAtomToMoleculeReduction,
            ScaleValues,
            CalculateAtomicSelfEnergy,
        )

        # initialize per atom processing
        work_to_be_done_per_property = []
        props = []
        for proc in processing_operation:
            if proc["step"] == "normalization":
                if dataset_statistic is None:
                    log.warning(
                        f"No mean and stddev provided for property {proc['in']}. Setting to default values!"
                    )
                    mean = 0.0
                    stddev = 1.0
                else:
                    atomic_energies_stats = dataset_statistic["atomic_energies_stats"]
                    mean = unit.Quantity(atomic_energies_stats[proc["mean"]]).m_as(
                        unit.kilojoule_per_mole
                    )
                    stddev = unit.Quantity(atomic_energies_stats[proc["stddev"]]).m_as(
                        unit.kilojoule_per_mole
                    )
                operation = ScaleValues(mean=mean, stddev=stddev)
                work_to_be_done_per_property.append(operation)
                props.append(proc)

            elif proc["step"] == "calculate_ase":
                if dataset_statistic is None:
                    raise RuntimeError(
                        "No dataset statistics provided for ASE calculation. Skipping!"
                    )
                else:
                    atomic_self_energies = dataset_statistic["atomic_self_energies"]
                    operation = CalculateAtomicSelfEnergy(atomic_self_energies)
                    work_to_be_done_per_property.append(operation)

                props.append(proc)

        self.postprocessing = ModuleList(work_to_be_done_per_property)
        self.postprocessing_prop = props

        # initialize per molecule reduction
        work_to_be_done_per_property = []
        props = []
        for proc in readout_operation:
            if proc["step"] == "from_atom_to_molecule":
                operation = FromAtomToMoleculeReduction(
                    reduction_mode=proc["mode"],
                )
            work_to_be_done_per_property.append(operation)
            props.append(proc)

        self.readout_operation = ModuleList(work_to_be_done_per_property)
        self.readout_prop = props

    def perform_postprocessing(self, outputs: Dict[str, torch.Tensor]):
        """
        Perform post-processing operations on per-atom properties and reduction operations to calculate per-molecule properties.
        """
        for property, processing in zip(self.postprocessing_prop, self.postprocessing):
            inputs = [outputs[in_key] for in_key in property["in"]]
            outputs[property["out"]] = processing(*inputs)

        # if per atom properties need to be combined
        outputs = self.combine_per_atom_properties(outputs)

        # perform readout_operation on properties
        for property, processing in zip(self.readout_prop, self.readout_operation):
            outputs[property["out"]] = processing(
                outputs[property["in"]], outputs[property["index_key"]]
            )

        return outputs

    def prepare_input(self, data):
        self.input_preparation._input_checks(data)
        return self.input_preparation.prepare_inputs(data)

    def compute(self, data, core_input):
        return self.core_module(data, core_input)

    def forward(self, data: NNPInput):
        """
        Executes the forward pass of the model.
        This method performs input checks, prepares the inputs,
        and computes the outputs using the core network.

        Parameters
        ----------
        data : NNPInput
            The input data provided by the dataset, containing atomic numbers, positions, and other necessary information.

        Returns
        -------
        Any
            The outputs computed by the core network.
        """

        # perform input checks
        core_input = self.prepare_input(data)
        # prepare the input for the forward pass
        output = self.compute(data, core_input)
        # perform postprocessing operations
        processed_output = self.perform_postprocessing(output)
        return processed_output


class CoreNetwork(Module, ABC):
<<<<<<< HEAD
    """
    Abstract base class for neural network potentials.

    This class defines the structure and common functionalities for various neural network
    potential models, including methods for loading pretrained weights, performing the forward pass,
    and abstract methods for model-specific input preparation and computation.

    Attributes
    ----------
    readout_module : FromAtomToMoleculeReduction
        Module for reading out per-molecule properties from atomic properties.
    postprocessing : EnergyScaling
        Module for postprocessing the raw energies computed by the readout module.
    """

    def __init__(self):
        """
        Initializes the CoreNetwork class with specified parameters.

        Initializes the readout module and postprocessing module for handling the conversion
        of atomic properties to molecular properties and postprocessing the raw energies, respectively.
=======

    def __init__(
        self,
    ):
        """
        The CoreNetwork implements methods that are used by all neural network potentials. Every network inherits from CoreNetwork.
        Networks are taking in a NNPInput and pairlist and returning a dictionary of **atomic** properties.

        Operations that are performed outside the network (e.g. pairlist calculation and operations that reduce atomic properties to molecule properties) are not part of the network and implemented in the BaseNetwork, which is a wrapper around the CoreNetwork.
>>>>>>> e0e28124
        """

        super().__init__()
        self._dtype: Optional[bool] = None  # set at runtime

    @abstractmethod
    def _model_specific_input_preparation(
        self, data: NNPInput, pairlist: PairListOutputs
    ) -> Union[
        "PhysNetNeuralNetworkData",
        "PaiNNNeuralNetworkData",
        "SchnetNeuralNetworkData",
        "AniNeuralNetworkData",
        "SAKENeuralNetworkInput",
    ]:
        """
        Prepares model-specific inputs before the forward pass.

        This abstract method should be implemented by subclasses to accommodate any
        model-specific preprocessing of inputs.

        Parameters
        ----------
        data : NNPInput
            The initial inputs to the neural network model, including atomic numbers, positions, and other relevant data.
        pairlist : PairListOutputs
            The outputs of a pairlist calculation, including pair indices, distances, and displacement vectors.

        Returns
        -------
        NeuralNetworkData
            The processed inputs, ready for the model's forward pass.
        """
        pass

    @abstractmethod
    def compute_properties(
        self,
        data: Union[
            "PhysNetNeuralNetworkData",
            "PaiNNNeuralNetworkData",
            "SchnetNeuralNetworkData",
            "AniNeuralNetworkData",
            "SAKENeuralNetworkInput",
        ],
    ):
        """
        Defines the forward pass of the model.

        This abstract method should be implemented by subclasses to specify the model's computation from inputs (processed input data) to outputs (per atom properties).

        Parameters
        ----------
        data : The processed input data, specific to the model's requirements.

        Returns
        -------
        Any
            The model's output as computed from the inputs.
        """
        pass

    def load_pretrained_weights(self, path: str):
        """
        Loads pretrained weights into the model from the specified path.

        Parameters
        ----------
        path : str
            The path to the file containing the pretrained weights.

        Returns
        -------
        None
        """
        self.load_state_dict(torch.load(path, map_location=self.device))
        self.eval()  # Set the model to evaluation mode

    def forward(
        self, data: NNPInput, pairlist_output: PairListOutputs
    ) -> Dict[str, torch.Tensor]:
        """
<<<<<<< HEAD
        Executes the forward pass of the model, performing input checks, preparing inputs,
        and computing the outputs using the core network.
=======
        Implements the forward pass through the network.
>>>>>>> e0e28124

        Parameters
        ----------
        data : NNPInput
            Contains input data for the batch obtained directly from the dataset, including atomic numbers, positions,
            and other relevant fields.
        pairlist_output : PairListOutputs
            Contains the indices for the selected pairs and their associated distances and displacement vectors.

        Returns
        -------
        Dict[str, torch.Tensor]
            The calculated per-atom properties and other properties from the forward pass.
        """
        # perform model specific modifications
        nnp_input = self._model_specific_input_preparation(data, pairlist_output)
        # perform the forward pass implemented in the subclass
        outputs = self.compute_properties(nnp_input)
        # add atomic numbers to the output
        outputs["atomic_numbers"] = data.atomic_numbers

        return outputs<|MERGE_RESOLUTION|>--- conflicted
+++ resolved
@@ -518,20 +518,7 @@
 
 class NeuralNetworkPotentialFactory:
     """
-<<<<<<< HEAD
     Factory class for creating instances of neural network potentials for training/inference.
-=======
-    Factory class for creating instances of neural network potentials (NNP) that are traceable/scriptable and can be
-    exported to torchscript.
-
-    This factory allows for the creation of specific NNP instances configured for either
-    training or inference purposes based on the given parameters.
-
-    Methods
-    -------
-    generate_model(use, nnp_type, nnp_parameters=None, training_parameter=None)
-        Creates an instance of a specified NNP type configured for either training or inference.
->>>>>>> e0e28124
     """
 
     @staticmethod
@@ -550,25 +537,14 @@
         Parameters
         ----------
         use : str
-<<<<<<< HEAD
-            Is the model used for inference or training.
-        nnp_name : str
-            The name of the model to be created.
-=======
             The use case for the NNP instance.
         model_name : str
             The type of NNP to instantiate.
->>>>>>> e0e28124
         simulation_environment : str
             The ML framework to use, either 'PyTorch' or 'JAX'.
         nnp_parameters : dict, optional
-<<<<<<< HEAD
-            Parameters specific to the model, by default {}.
-        training_parameters : dict, optional
-=======
             Parameters specific to the NNP model, by default {}.
         training_parameter : dict, optional
->>>>>>> e0e28124
             Parameters for configuring the training, by default {}.
 
         Returns
@@ -711,26 +687,10 @@
         assert data.positions.shape == torch.Size([nr_of_atoms, 3])
 
 
-<<<<<<< HEAD
-class NetworkWrapper(Module):
-    """
-    A wrapper class for neural network potentials that performs input preparation
-    (including neighborlist, d_ij and r_ij calculation), manages loading state dictionaries,
-    and executes the forward pass of the model.
-
-    Attributes
-    ----------
-    core_module : CoreNetwork
-        The core neural network module that performs the main computations.
-    input_preparation : InputPreparation
-        Module for preparing inputs before passing them to the core network.
-    """
-=======
 from torch.nn import ModuleList
 
 
 class BaseNetwork(Module):
->>>>>>> e0e28124
 
     def __init__(
         self,
@@ -761,30 +721,15 @@
 
     def load_state_dict(
         self, state_dict: Mapping[str, Any], strict: bool = True, assign: bool = False
-<<<<<<< HEAD
-    ) -> None:
-        """
-        Loads a state dictionary into the model, removing a specified prefix from keys if present.
-=======
     ):
         """
         Load the state dictionary into the model, with optional prefix removal and key exclusions.
->>>>>>> e0e28124
 
         Parameters
         ----------
         state_dict : Mapping[str, Any]
             The state dictionary to load.
         strict : bool, optional
-<<<<<<< HEAD
-            Whether to strictly enforce that the keys in `state_dict` match the model's keys, by default True.
-        assign : bool, optional
-            If True, assigns the state dictionary to the model without calling `super().load_state_dict`, by default False.
-
-        Returns
-        -------
-        None
-=======
             Whether to strictly enforce that the keys in `state_dict` match the keys returned by this module's `state_dict()` function (default is True).
         assign : bool, optional
             Whether to assign the state dictionary to the model directly (default is False).
@@ -793,7 +738,6 @@
         -----
         - This function can remove a specific prefix from the keys in the state dictionary.
         - It can also exclude certain keys from being loaded into the model.
->>>>>>> e0e28124
         """
 
         # Prefix to remove
@@ -934,29 +878,6 @@
 
 
 class CoreNetwork(Module, ABC):
-<<<<<<< HEAD
-    """
-    Abstract base class for neural network potentials.
-
-    This class defines the structure and common functionalities for various neural network
-    potential models, including methods for loading pretrained weights, performing the forward pass,
-    and abstract methods for model-specific input preparation and computation.
-
-    Attributes
-    ----------
-    readout_module : FromAtomToMoleculeReduction
-        Module for reading out per-molecule properties from atomic properties.
-    postprocessing : EnergyScaling
-        Module for postprocessing the raw energies computed by the readout module.
-    """
-
-    def __init__(self):
-        """
-        Initializes the CoreNetwork class with specified parameters.
-
-        Initializes the readout module and postprocessing module for handling the conversion
-        of atomic properties to molecular properties and postprocessing the raw energies, respectively.
-=======
 
     def __init__(
         self,
@@ -966,7 +887,6 @@
         Networks are taking in a NNPInput and pairlist and returning a dictionary of **atomic** properties.
 
         Operations that are performed outside the network (e.g. pairlist calculation and operations that reduce atomic properties to molecule properties) are not part of the network and implemented in the BaseNetwork, which is a wrapper around the CoreNetwork.
->>>>>>> e0e28124
         """
 
         super().__init__()
@@ -1049,12 +969,7 @@
         self, data: NNPInput, pairlist_output: PairListOutputs
     ) -> Dict[str, torch.Tensor]:
         """
-<<<<<<< HEAD
-        Executes the forward pass of the model, performing input checks, preparing inputs,
-        and computing the outputs using the core network.
-=======
         Implements the forward pass through the network.
->>>>>>> e0e28124
 
         Parameters
         ----------
