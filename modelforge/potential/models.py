from typing import Dict

import lightning as pl
import torch
import torch.nn as nn
from torch.optim import AdamW

from loguru import logger as log


class _PairList(nn.Module):
    """
    A private module to handle pair list calculations for atoms.
    This returns a pair list of atom indices and the displacement vectors between them.

    Methods
    -------
    compute_r_ij(atom_pairs: torch.Tensor, positions: torch.Tensor) -> torch.Tensor
        Compute the displacement vector between atom pairs.
    forward(mask: torch.Tensor, positions: torch.Tensor) -> Dict[str, torch.Tensor]
        Forward pass for PairList.
    """

    def __init__(self, only_unique_pairs: bool = False):
        """
        Initialize PairList.

        Parameters
        ----------
        only_unique_pairs : bool, optional
            If set to True, only unique pairs of atoms are considered, default is False.
        """
        super().__init__()
        from .utils import _pair_list

        self.calculate_pairs = _pair_list
        self.only_unique_pairs = only_unique_pairs

    def _calculate_r_ij(
        self, pair_indices: torch.Tensor, positions: torch.Tensor
    ) -> torch.Tensor:
        """Compute displacement vector between atom pairs.

        Parameters
        ----------
        pair_indices : torch.Tensor, shape [2, n_pairs]
            Atom indices for pairs of atoms
        positions : torch.Tensor, shape [nr_systems, nr_atoms, 3]
            Atom positions.

        Returns
        -------
        torch.Tensor, shape [n_pairs, 3]
            Displacement vector between atom pairs.
        """
        # Select the pairs of atom coordinates from the positions
        selected_positions = positions.index_select(0, pair_indices.view(-1)).view(
            2, -1, 3
        )
        return selected_positions[1] - selected_positions[0]

    def _calculate_d_ij(self, r_ij):
        # Calculate the euclidian distance between the atoms in the pair
        return r_ij.norm(2, -1).unsqueeze(-1)

    def forward(
        self, positions: torch.Tensor, atomic_subsystem_indices: torch.Tensor
    ) -> Dict[str, torch.Tensor]:
        """
        Forward pass for PairList.

        Parameters
        ----------
        positions : torch.Tensor, shape [nr_systems, nr_atoms, 3]
            Position tensor.
        atomic_subsystem_indices : torch.Tensor, shape [nr_atoms]
        Returns
        -------
        dict : Dict[str, torch.Tensor], containing atom index pairs, distances, and displacement vectors.
            - 'pair_indices': torch.Tensor, shape (2, n_pairs)
            - 'r_ij' : torch.Tensor, shape (1, n_pairs)
            - 'd_ij' : torch.Tenso, shape (3, n_pairs)

        """
        pair_indices = self.calculate_pairs(
            atomic_subsystem_indices,
            only_unique_pairs=self.only_unique_pairs,
        )
        r_ij = self._calculate_r_ij(pair_indices, positions)

        return {
            "pair_indices": pair_indices,
            "d_ij": self._calculate_d_ij(r_ij),
            "r_ij": r_ij,
        }


class _NeighbourList(_PairList):
    def __init__(self, cutoff: float, only_unique_pairs: bool = False):
        """
        Initialize PairList.

        Parameters
        ----------
        cutoff : float
            Cutoff distance for neighbor calculations.
        only_unique_pairs : bool, optional
            If set to True, only unique pairs of atoms are considered, default is False.
        """
        super().__init__(only_unique_pairs=only_unique_pairs)
        from .utils import _neighbor_list_with_cutoff

        self.calculate_pairs = _neighbor_list_with_cutoff
        self.cutoff = cutoff

    def forward(
        self, positions: torch.Tensor, atomic_subsystem_indices: torch.Tensor
    ) -> Dict[str, torch.Tensor]:
        """
        Forward pass for PairList.

        Parameters
        ----------
        positions : torch.Tensor, shape [nr_systems, nr_atoms, 3]
            Position tensor.
        atomic_subsystem_indices : torch.Tensor, shape [nr_atoms]
        Returns
        -------
        dict : Dict[str, torch.Tensor], containing atom index pairs, distances, and displacement vectors.
            - 'pair_indices': torch.Tensor, shape (2, n_pairs)
            - 'r_ij' : torch.Tensor, shape (1, n_pairs)
            - 'd_ij' : torch.Tenso, shape (3, n_pairs)

        """
        pair_indices = self.calculate_pairs(
            positions,
            atomic_subsystem_indices,
            cutoff=self.cutoff,
            only_unique_pairs=self.only_unique_pairs,
        )
        r_ij = self._calculate_r_ij(pair_indices, positions)

        return {
            "pair_indices": pair_indices,
            "d_ij": self._calculate_d_ij(r_ij),
            "r_ij": r_ij,
        }


class LightningModuleMixin(pl.LightningModule):
    """
    A mixin for PyTorch Lightning training.

    Methods
    -------
    training_step(batch: Dict[str, torch.Tensor], batch_idx: int) -> torch.Tensor
        Perform a single training step.
    configure_optimizers() -> AdamW
        Configures the optimizer for training.
    """

    def _log_batch_size(self, batch: Dict[str, torch.Tensor]):
        batch_size = int(len(batch["E_label"]))
        return batch_size

    def training_step(
        self, batch: Dict[str, torch.Tensor], batch_idx: int
    ) -> torch.Tensor:
        """
        Perform a single training step.

        Parameters
        ----------
        batch : Dict[str, torch.Tensor]
            Batch data. Expected to include 'E', a tensor with shape [batch_size, 1].
        batch_idx : int
            Batch index.

        Returns
        -------
        torch.Tensor, shape [batch_size, 1]
            Loss tensor.
        """
        batch_size = self._log_batch_size(batch)
        predictions = self.forward(batch).flatten()
        targets = batch["E_label"].flatten()
        loss = self.loss_function(predictions, targets)
        # Specify the batch size explicitly using self.log
        self.log(
            "train_loss",
            loss,
            on_epoch=True,
            on_step=False,
            prog_bar=True,
            batch_size=batch_size,
        )
        return loss

    def test_step(self, batch, batch_idx):
        from torch.nn import functional as F

        batch_size = self._log_batch_size(batch)

        predictions = self.forward(batch).flatten()
        targets = batch["E_label"].flatten()
        test_loss = F.mse_loss(predictions, targets)
        self.log("test_loss", test_loss, batch_size=batch_size)

    def validation_step(self, batch: Dict[str, torch.Tensor], batch_idx):
        from torch.nn import functional as F

        batch_size = self._log_batch_size(batch)
        predictions = self.forward(batch)
        targets = batch["E_label"]
        val_loss = F.mse_loss(predictions, targets)
        self.log("val_loss", val_loss, batch_size=batch_size, on_epoch=True)

    def configure_optimizers(self) -> AdamW:
        """
        Configures the optimizer for training.

        Returns
        -------
        AdamW
            The AdamW optimizer.
        """

        return self.optimizer(self.parameters(), lr=self.learning_rate)


from openmm import unit


class BaseNNP(nn.Module):
    """
    Base class for neural network potentials.
    """

    def __init__(self, cutoff: float):
        """
        Initialize the NNP class.

        Parameters
        ----------
        cutoff : float
            Cutoff distance for atom centered interactions, in nanometer.
        """
        from .models import _PairList

        super().__init__()
        self._cutoff = cutoff
        self.calculate_distances_and_pairlist = _PairList()
        self._dtype = None  # set at runtime
        self._log_message_dtype = False
        self._log_message_units = False

    def preate_input(self, inputs: Dict[str, torch.Tensor]):
        # needs to be implemented by the subclass
        # if subclass needs any additional input preparation (e.g. embedding),
        # it should be done here
        raise NotImplementedError

    def _forward(self, inputs: Dict[str, torch.Tensor]):
        # needs to be implemented by the subclass
        # perform the forward pass implemented in the subclass
        raise NotImplementedError

    def _readout(self, input: Dict[str, torch.Tensor]):
        # needs to be implemented by the subclass
        # perform the readout operation implemented in the subclass
        raise NotImplementedError

    def _prepare_inputs(self, inputs: Dict[str, torch.Tensor]):
        atomic_numbers = inputs["atomic_numbers"]  # shape (nr_of_atoms_in_batch, 1)
        positions = inputs["positions"]  # shape (nr_of_atoms_in_batch, 3)
        atomic_subsystem_indices = inputs["atomic_subsystem_indices"]
        nr_of_atoms_in_batch = inputs["atomic_numbers"].shape[0]

        r = self.calculate_distances_and_pairlist(positions, atomic_subsystem_indices)

        return {
            "pair_indices": r["pair_indices"],
            "d_ij": r["d_ij"],
            "r_ij": r["r_ij"],
            "nr_of_atoms_in_batch": nr_of_atoms_in_batch,
            "positions": positions,
            "atomic_numbers": atomic_numbers,
            "atomic_subsystem_indices": atomic_subsystem_indices,
        }

    def _set_dtype(self):
        dtypes = list({p.dtype for p in self.parameters()})
        assert len(dtypes) == 1

        if not self._log_message_dtype:
            log.debug(f"Setting dtype to {dtypes[0]}.")
            self._log_message_dtype = True

        if self._dtype is not None and self._dtype != dtypes[0]:
            log.warning(f"Setting dtype to {dtypes[0]}.")
            log.warning(f"This is new, be carful. You are resetting the dtype!")

        self._dtype = dtypes[0]

    def _input_checks(self, inputs: Dict[str, torch.Tensor]) -> Dict[str, torch.Tensor]:
        """
        Perform input checks to validate the input dictionary.

        Parameters
        ----------
        inputs : Dict[str, torch.Tensor], with distance units attached
            Inputs containing necessary data for the forward pass.
            The exact keys and shapes are implementation-dependent.

        Raises
        ------
        ValueError
            If the input dictionary is missing required keys or has invalid shapes.

        """
<<<<<<< HEAD
        from openmm import unit
=======
        from openff.units import unit
>>>>>>> 1c8eee94

        required_keys = ["atomic_numbers", "positions", "atomic_subsystem_indices"]
        for key in required_keys:
            if key not in inputs:
                raise ValueError(f"Missing required key: {key}")

        if inputs["atomic_numbers"].dim() != 2:
            raise ValueError("Shape mismatch: 'atomic_numbers' should be a 2D tensor.")

        if inputs["positions"].dim() != 2:
            raise ValueError("Shape mismatch: 'positions' should be a 2D tensor.")

        if inputs["positions"].dtype != self._dtype:
            log.debug(
                f"Precision mismatch: dtype of positions tensor is {inputs['positions'].dtype}, "
                f"but dtype of model parameters is {self._dtype}. "
                f"Setting dtype of positions tensor to {self._dtype}."
            )
            inputs["positions"] = inputs["positions"].to(self._dtype)

<<<<<<< HEAD
        try:
            inputs["positions"] = inputs["positions"].value_in_unit_system(
                unit.md_unit_system
            )
        except AttributeError:
            log.warning(
                "Could not convert positions to nanometer. Assuming positions are already in nanometer."
            )
=======
        if isinstance(inputs["positions"], unit.Quantity):
            inputs["positions"] = inputs["positions"].to(unit.nanometer).m

        else:
            if not self._log_message_units:
                log.warning(
                    "Could not convert positions to nanometer. Assuming positions are already in nanometer."
                )
                self._log_message_units = True
>>>>>>> 1c8eee94

        return inputs

    def forward(self, inputs: Dict[str, torch.Tensor]) -> torch.Tensor:
        """
        Abstract method for forward pass in neural network potentials.

        Parameters
        ----------
        inputs : Dict[str, torch.Tensor]
            Inputs containing atomic numbers ('atomic_numbers'), coordinates ('positions') and pairlist ('pairlist').
            - 'atomic_numbers': int; shape (nr_of_atoms_in_batch, 1), 0 indicates non-interacting atoms that will be masked
            - 'total_charge' : int; shape (n_system)
            - 'positions': float; shape (nr_of_atoms_in_batch, 3), with openmm units attached

        Returns
        -------
        torch.Tensor
            Calculated energies; float; shape (n_systems).

        """
        # adjust the dtype of the input tensors to match the model parameters
        self._set_dtype()
        # perform input checks
        inputs = self._input_checks(inputs)
        # prepare the input for the forward pass
        inputs = self.prepare_inputs(inputs)
        # perform the forward pass implemented in the subclass
        output = self._forward(inputs)

        return self._readout(output)


class SingleTopologyAlchemicalBaseNNPModel(BaseNNP):
    """
    Subclass for handling alchemical energy calculations.

    Methods
    -------
    forward(inputs: Dict[str, torch.Tensor]) -> torch.Tensor
        Calculate the alchemical energy for a given input batch.
    """

    def forward(self, inputs: Dict[str, torch.Tensor]):
        """
        Calculate the alchemical energy for a given input batch.

        Parameters
        ----------
        inputs : Dict[str, torch.Tensor]
            Inputs containing atomic numbers ('atomic_numbers'), coordinates ('positions') and pairlist ('pairlist').
            - 'atomic_numbers': shape (nr_of_atoms_in_batch, *, *), 0 indicates non-interacting atoms that will be masked
            - 'total_charge' : shape (nr_of_atoms_in_batch)
            - (only for alchemical transformation) 'alchemical_atomic_number': shape (nr_of_atoms_in_batch)
            - (only for alchemical transformation) 'lamb': float
            - 'positions': shape (nr_of_atoms_in_batch, 3)

        Returns
        -------
        torch.Tensor
            Calculated energies; shape (n_systems,).
        """

        # emb = nn.Embedding(1,200)
        # lamb_emb = (1 - lamb) * emb(input['Z1']) + lamb * emb(input['Z2'])	def __init__():
        self._input_checks(inputs)
        raise NotImplementedError<|MERGE_RESOLUTION|>--- conflicted
+++ resolved
@@ -318,11 +318,8 @@
             If the input dictionary is missing required keys or has invalid shapes.
 
         """
-<<<<<<< HEAD
-        from openmm import unit
-=======
+
         from openff.units import unit
->>>>>>> 1c8eee94
 
         required_keys = ["atomic_numbers", "positions", "atomic_subsystem_indices"]
         for key in required_keys:
@@ -343,16 +340,7 @@
             )
             inputs["positions"] = inputs["positions"].to(self._dtype)
 
-<<<<<<< HEAD
-        try:
-            inputs["positions"] = inputs["positions"].value_in_unit_system(
-                unit.md_unit_system
-            )
-        except AttributeError:
-            log.warning(
-                "Could not convert positions to nanometer. Assuming positions are already in nanometer."
-            )
-=======
+
         if isinstance(inputs["positions"], unit.Quantity):
             inputs["positions"] = inputs["positions"].to(unit.nanometer).m
 
@@ -362,7 +350,6 @@
                     "Could not convert positions to nanometer. Assuming positions are already in nanometer."
                 )
                 self._log_message_units = True
->>>>>>> 1c8eee94
 
         return inputs
 
