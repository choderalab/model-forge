<<<<<<< HEAD
from typing import Dict

import lightning as pl
import torch
import torch.nn as nn
from torch.optim import AdamW

from modelforge.utils import SpeciesEnergies


class BaseNNP(pl.LightningModule):
=======
from typing import Dict, List, Optional

import torch
import torch.nn as nn

from modelforge.utils import Inputs, Properties, SpeciesEnergies


class BaseNNP(nn.Module):
>>>>>>> 202c3729
    """
    Abstract base class for neural network potentials.
    This class defines the overall structure and ensures that subclasses
    implement the `calculate_energies_and_forces` method.
<<<<<<< HEAD

    Methods
    -------
    forward(inputs: dict) -> SpeciesEnergies:
        Forward pass for the neural network potential.
    calculate_energy(inputs: dict) -> torch.Tensor:
        Placeholder for the method that should calculate energies and forces.
    training_step(batch, batch_idx) -> torch.Tensor:
        Defines the train loop.
    configure_optimizers() -> AdamW:
        Configures the optimizer.
    """

    def __init__(self):
        """
        Initialize the NNP class.
        """
        super().__init__()

    def forward(self, inputs: Dict[str, torch.Tensor]) -> SpeciesEnergies:
=======
    """

    def __init__(self, dtype: torch.dtype, device: torch.device):
        """
        Initialize the NeuralNetworkPotential class.

        Parameters
        ----------
        dtype : torch.dtype
            Data type for the PyTorch tensors.
        device : torch.device
            Device ("cpu" or "cuda") on which computations will be performed.

        """
        super().__init__()
        self.dtype = dtype
        self.device = device

    def forward(
        self,
        inputs: Inputs,
    ) -> SpeciesEnergies:
>>>>>>> 202c3729
        """
        Forward pass for the neural network potential.

        Parameters
        ----------
<<<<<<< HEAD
        inputs : dict
            A dictionary containing atomic numbers, positions, etc.
=======
        inputs : Inputs
            An instance of the Inputs data class containing atomic numbers, positions, etc.
>>>>>>> 202c3729

        Returns
        -------
        SpeciesEnergies
            An instance of the SpeciesEnergies data class containing species and calculated energies.
<<<<<<< HEAD
        """
        assert isinstance(inputs, Dict)  #
        E = self.calculate_energy(inputs)
        return SpeciesEnergies(inputs["Z"], E)

    def calculate_energy(self, inputs: Dict[str, torch.Tensor]) -> torch.Tensor:
=======

        """

        E = self.calculate_energies_and_forces(inputs)
        return SpeciesEnergies(inputs.Z, E)

    def calculate_energies_and_forces(self, inputs: Optional[Inputs] = None):
>>>>>>> 202c3729
        """
        Placeholder for the method that should calculate energies and forces.
        This method should be implemented in subclasses.

<<<<<<< HEAD
        Parameters
        ----------
        inputs : dict
            A dictionary containing atomic numbers, positions, etc.

        Returns
        -------
        torch.Tensor
            The calculated energy tensor.

=======
>>>>>>> 202c3729
        Raises
        ------
        NotImplementedError
            If the method is not overridden in the subclass.
<<<<<<< HEAD
        """
        raise NotImplementedError("Subclasses must implement this method.")

    def training_step(
        self, batch: Dict[str, torch.Tensor], batch_idx: int
    ) -> torch.Tensor:
        """
        Defines the training loop.

        Parameters
        ----------
        batch : dict
            Batch data.
        batch_idx : int
            Batch index.

        Returns
        -------
        torch.Tensor
            The loss tensor.
        """

        E_hat = self.forward(batch)  # wrap_vals_from_dataloader(batch))
        loss = nn.functional.mse_loss(E_hat.energies, batch["E"])
        # Logging to TensorBoard (if installed) by default
        self.log("train_loss", loss)
        return loss

    def configure_optimizers(self) -> AdamW:
        """
        Configures the optimizer for training.

        Returns
        -------
        AdamW
            The AdamW optimizer.
        """

        optimizer = AdamW(self.parameters(), lr=1e-3)
        return optimizer
=======

        """
        raise NotImplementedError("Subclasses must implement this method.")

>>>>>>> 202c3729
<|MERGE_RESOLUTION|>--- conflicted
+++ resolved
@@ -1,4 +1,3 @@
-<<<<<<< HEAD
 from typing import Dict
 
 import lightning as pl
@@ -10,22 +9,10 @@
 
 
 class BaseNNP(pl.LightningModule):
-=======
-from typing import Dict, List, Optional
-
-import torch
-import torch.nn as nn
-
-from modelforge.utils import Inputs, Properties, SpeciesEnergies
-
-
-class BaseNNP(nn.Module):
->>>>>>> 202c3729
     """
     Abstract base class for neural network potentials.
     This class defines the overall structure and ensures that subclasses
     implement the `calculate_energies_and_forces` method.
-<<<<<<< HEAD
 
     Methods
     -------
@@ -46,68 +33,28 @@
         super().__init__()
 
     def forward(self, inputs: Dict[str, torch.Tensor]) -> SpeciesEnergies:
-=======
-    """
-
-    def __init__(self, dtype: torch.dtype, device: torch.device):
-        """
-        Initialize the NeuralNetworkPotential class.
-
-        Parameters
-        ----------
-        dtype : torch.dtype
-            Data type for the PyTorch tensors.
-        device : torch.device
-            Device ("cpu" or "cuda") on which computations will be performed.
-
-        """
-        super().__init__()
-        self.dtype = dtype
-        self.device = device
-
-    def forward(
-        self,
-        inputs: Inputs,
-    ) -> SpeciesEnergies:
->>>>>>> 202c3729
         """
         Forward pass for the neural network potential.
 
         Parameters
         ----------
-<<<<<<< HEAD
         inputs : dict
             A dictionary containing atomic numbers, positions, etc.
-=======
-        inputs : Inputs
-            An instance of the Inputs data class containing atomic numbers, positions, etc.
->>>>>>> 202c3729
 
         Returns
         -------
         SpeciesEnergies
             An instance of the SpeciesEnergies data class containing species and calculated energies.
-<<<<<<< HEAD
         """
         assert isinstance(inputs, Dict)  #
         E = self.calculate_energy(inputs)
         return SpeciesEnergies(inputs["Z"], E)
 
     def calculate_energy(self, inputs: Dict[str, torch.Tensor]) -> torch.Tensor:
-=======
-
-        """
-
-        E = self.calculate_energies_and_forces(inputs)
-        return SpeciesEnergies(inputs.Z, E)
-
-    def calculate_energies_and_forces(self, inputs: Optional[Inputs] = None):
->>>>>>> 202c3729
         """
         Placeholder for the method that should calculate energies and forces.
         This method should be implemented in subclasses.
 
-<<<<<<< HEAD
         Parameters
         ----------
         inputs : dict
@@ -118,13 +65,11 @@
         torch.Tensor
             The calculated energy tensor.
 
-=======
->>>>>>> 202c3729
+
         Raises
         ------
         NotImplementedError
             If the method is not overridden in the subclass.
-<<<<<<< HEAD
         """
         raise NotImplementedError("Subclasses must implement this method.")
 
@@ -164,10 +109,4 @@
         """
 
         optimizer = AdamW(self.parameters(), lr=1e-3)
-        return optimizer
-=======
-
-        """
-        raise NotImplementedError("Subclasses must implement this method.")
-
->>>>>>> 202c3729
+        return optimizer