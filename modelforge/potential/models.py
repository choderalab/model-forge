--- conflicted
+++ resolved
@@ -238,31 +238,19 @@
         return self.optimizer(self.parameters(), lr=self.learning_rate)
 
 
-<<<<<<< HEAD
-from abc import ABC, abstractmethod
-from openff.units import unit
+from modelforge.potential.postprocessing import PostprocessingPipeline, NoPostprocess
 
 
 class BaseNNP(ABC, nn.Module):
-=======
-from modelforge.potential.postprocessing import PostprocessingPipeline, NoPostprocess
-
-
-class BaseNNP(nn.Module):
->>>>>>> 7f2957eb
     """
     Abstract Base class for neural network potentials.
     """
 
-<<<<<<< HEAD
-    def __init__(self, cutoff: unit.Quantity):
-=======
     def __init__(
         self,
         cutoff: float,
         postprocessing: PostprocessingPipeline,
     ):
->>>>>>> 7f2957eb
         """
         Initialize the NNP class.
 
