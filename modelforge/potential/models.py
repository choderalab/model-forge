from abc import ABC, abstractmethod
from typing import (
    TYPE_CHECKING,
    Any,
    Dict,
    Mapping,
    NamedTuple,
    Tuple,
    Type,
    Optional,
    List,
)

import lightning as pl
import torch
from loguru import logger as log
from openff.units import unit
from torch.nn import Module

from modelforge.dataset.dataset import NNPInput

if TYPE_CHECKING:
    from modelforge.potential.ani import ANI2x, AniNeuralNetworkData
    from modelforge.potential.painn import PaiNN, PaiNNNeuralNetworkData
    from modelforge.potential.physnet import PhysNet, PhysNetNeuralNetworkData
    from modelforge.potential.sake import SAKE, SAKENeuralNetworkInput
    from modelforge.potential.schnet import SchNet, SchnetNeuralNetworkData


# Define NamedTuple for the outputs of Pairlist and Neighborlist forward method
class PairListOutputs(NamedTuple):
    """
    A namedtuple to store the outputs of the Pairlist and Neighborlist forward methods.

    Attributes:
        pair_indices (torch.Tensor): A tensor of shape (2, n_pairs) containing the indices of the interacting atom pairs.
        d_ij (torch.Tensor): A tensor of shape (n_pairs, 1) containing the Euclidean distances between the atoms in each pair.
        r_ij (torch.Tensor): A tensor of shape (n_pairs, 3) containing the displacement vectors between the atoms in each pair.
    """

    pair_indices: torch.Tensor
    d_ij: torch.Tensor
    r_ij: torch.Tensor


class Pairlist(Module):
    """
    Handle pair list calculations for atoms, returning atom indices pairs and displacement vectors.

    Attributes:
        only_unique_pairs (bool): If True, only unique pairs are returned (default is False).
            Otherwise, all pairs are returned.
    """

    def __init__(self, only_unique_pairs: bool = False):
        """
        Initialize the Pairlist object.

        Parameters:
            only_unique_pairs (bool, optional): If True, only unique pairs are returned (default is False).
                Otherwise, all pairs are returned.
        """
        super().__init__()
        self.only_unique_pairs = only_unique_pairs

    def enumerate_all_pairs(self, atomic_subsystem_indices: torch.Tensor):
        """Compute all pairs of atoms and their distances.

        Parameters
        ----------
        atomic_subsystem_indices : torch.Tensor, shape (nr_atoms_per_systems)
            Atom indices to indicate which atoms belong to which molecule
            Note in all cases, the values in this tensor must be numbered from 0 to n_molecules - 1
            sequentially, with no gaps in the numbering. E.g., [0,0,0,1,1,2,2,2 ...].
            This is the case for all internal data structures, and those no validation is performed in
            this routine. If the data is not structured in this way, the results will be incorrect.

        """

        # get device that passed tensors lives on, initialize on the same device
        device = atomic_subsystem_indices.device

        # if there is only one molecule, we do not need to use additional looping and offsets
        if torch.sum(atomic_subsystem_indices) == 0:
            n = len(atomic_subsystem_indices)
            if self.only_unique_pairs:
                i_final_pairs, j_final_pairs = torch.triu_indices(
                    n, n, 1, device=device
                )
            else:
                # Repeat each number n-1 times for i_indices
                i_final_pairs = torch.repeat_interleave(
                    torch.arange(n, device=device),
                    repeats=n - 1,
                )

                # Correctly construct j_indices
                j_final_pairs = torch.cat(
                    [
                        torch.cat(
                            (
                                torch.arange(i, device=device),
                                torch.arange(i + 1, n, device=device),
                            )
                        )
                        for i in range(n)
                    ]
                )

        else:
            # if we have more than one molecule, we will take into account molecule size and offsets when
            # calculating pairs, as using the approach above is not memory efficient for datasets with large molecules
            # and/or larger batch sizes; while not likely a problem on higher end GPUs with large amounts of memory
            # cheaper commodity and mobile GPUs may have issues

            # atomic_subsystem_indices are always numbered from 0 to n_molecules - 1
            # e.g., a single molecule will be [0, 0, 0, 0 ... ]
            # and a batch of molecules will always start at 0 and increment [ 0, 0, 0, 1, 1, 1, ...]
            # As such, we can use bincount, as there are no gaps in the numbering
            # Note if the indices are not numbered from 0 to n_molecules - 1, this will not work
            # E.g., bincount on [3,3,3, 4,4,4, 5,5,5] will return [0,0,0,3,3,3,3,3,3]
            # as we have no values for 0, 1, 2
            # using a combination of unique and argsort would make this work for any numbering ordering
            # but that is not how the data ends up being structured internally, and thus is not needed
            repeats = torch.bincount(atomic_subsystem_indices)
            offsets = torch.cat(
                (torch.tensor([0], device=device), torch.cumsum(repeats, dim=0)[:-1])
            )

            i_indices = torch.cat(
                [
                    torch.repeat_interleave(
                        torch.arange(o, o + r, device=device), repeats=r
                    )
                    for r, o in zip(repeats, offsets)
                ]
            )
            j_indices = torch.cat(
                [
                    torch.cat([torch.arange(o, o + r, device=device) for _ in range(r)])
                    for r, o in zip(repeats, offsets)
                ]
            )

            if self.only_unique_pairs:
                # filter out pairs that are not unique
                unique_pairs_mask = i_indices < j_indices
                i_final_pairs = i_indices[unique_pairs_mask]
                j_final_pairs = j_indices[unique_pairs_mask]
            else:
                # filter out identical values
                unique_pairs_mask = i_indices != j_indices
                i_final_pairs = i_indices[unique_pairs_mask]
                j_final_pairs = j_indices[unique_pairs_mask]

        # concatenate to form final (2, n_pairs) tensor
        pair_indices = torch.stack((i_final_pairs, j_final_pairs))

        return pair_indices.to(device)

    def construct_initial_pairlist_using_numpy(
        self, atomic_subsystem_indices: torch.Tensor
    ):
        """Compute all pairs of atoms and also return counts of the number of pairs for each molecule in batch.

        Parameters
        ----------
        atomic_subsystem_indices : torch.Tensor, shape (nr_atoms_per_systems)
            Atom indices to indicate which atoms belong to which molecule
            Note in all cases, the values in this tensor must be numbered from 0 to n_molecules - 1
            sequentially, with no gaps in the numbering. E.g., [0,0,0,1,1,2,2,2 ...].
            This is the case for all internal data structures, and those no validation is performed in
            this routine. If the data is not structured in this way, the results will be incorrect.
        Returns
        -------
        pair_indices : np.ndarray, shape (2, n_pairs)
            Pairs of atom indices, 0-indexed for each molecule
        number_of_pairs : np.ndarray, shape (n_molecules)
            The number to index into pair_indices for each molecule

        """

        # atomic_subsystem_indices are always numbered from 0 to n_molecules - 1
        # e.g., a single molecule will be [0, 0, 0, 0 ... ]
        # and a batch of molecules will always start at 0 and increment [ 0, 0, 0, 1, 1, 1, ...]
        # As such, we can use bincount, as there are no gaps in the numbering
        # Note if the indices are not numbered from 0 to n_molecules - 1, this will not work
        # E.g., bincount on [3,3,3, 4,4,4, 5,5,5] will return [0,0,0,3,3,3,3,3,3]
        # as we have no values for 0, 1, 2
        # using a combination of unique and argsort would make this work for any numbering ordering
        # but that is not how the data ends up being structured internally, and thus is not needed

        import numpy as np

        # get the number of atoms in each molecule
        repeats = np.bincount(atomic_subsystem_indices)

        # calculate the number of pairs for each molecule, using simple permutation
        npairs_by_molecule = np.array([r * (r - 1) for r in repeats], dtype=np.int16)

        i_indices = np.concatenate(
            [
                np.repeat(
                    np.arange(
                        0,
                        r,
                        dtype=np.int16,
                    ),
                    repeats=r,
                )
                for r in repeats
            ]
        )
        j_indices = np.concatenate(
            [
                np.concatenate([np.arange(0, 0 + r, dtype=np.int16) for _ in range(r)])
                for r in repeats
            ]
        )

        # filter out identical pairs where i==j
        unique_pairs_mask = i_indices != j_indices
        i_final_pairs = i_indices[unique_pairs_mask]
        j_final_pairs = j_indices[unique_pairs_mask]

        # concatenate to form final (2, n_pairs) vector
        pair_indices = np.stack((i_final_pairs, j_final_pairs))

        return pair_indices, npairs_by_molecule

    def calculate_r_ij(
        self, pair_indices: torch.Tensor, positions: torch.Tensor
    ) -> torch.Tensor:
        """Compute displacement vectors between atom pairs.

        Parameters
        ----------
        pair_indices : torch.Tensor
            Atom indices for pairs of atoms. Shape: [2, n_pairs].
        positions : torch.Tensor
            Atom positions. Shape: [atoms, 3].

        Returns
        -------
        torch.Tensor
            Displacement vectors between atom pairs. Shape: [n_pairs, 3].
        """
        # Select the pairs of atom coordinates from the positions
        selected_positions = positions.index_select(0, pair_indices.view(-1)).view(
            2, -1, 3
        )
        return selected_positions[1] - selected_positions[0]

    def calculate_d_ij(self, r_ij: torch.Tensor) -> torch.Tensor:
        """Compute Euclidean distances between atoms in each pair.

        Parameters
        ----------
        r_ij : torch.Tensor
            Displacement vectors between atoms in a pair. Shape: [n_pairs, 3].

        Returns
        -------
        torch.Tensor
            Euclidean distances. Shape: [n_pairs, 1].
        """
        return r_ij.norm(dim=1).unsqueeze(1)

    def forward(
        self,
        positions: torch.Tensor,
        atomic_subsystem_indices: torch.Tensor,
    ) -> PairListOutputs:
        """
        Performs the forward pass of the Pairlist module.

        Parameters
        ----------
        positions : torch.Tensor
            Atom positions. Shape: [nr_atoms, 3].
        atomic_subsystem_indices (torch.Tensor, shape (nr_atoms_per_systems)):
            Atom indices to indicate which atoms belong to which molecule.

        Returns
        -------
        PairListOutputs: A namedtuple containing the following attributes:
            pair_indices (torch.Tensor): A tensor of shape (2, n_pairs) containing the indices of the interacting atom pairs.
            d_ij (torch.Tensor): A tensor of shape (n_pairs, 1) containing the Euclidean distances between the atoms in each pair.
            r_ij (torch.Tensor): A tensor of shape (n_pairs, 3) containing the displacement vectors between the atoms in each pair.
        """
        pair_indices = self.enumerate_all_pairs(
            atomic_subsystem_indices,
        )
        r_ij = self.calculate_r_ij(pair_indices, positions)

        return PairListOutputs(
            pair_indices=pair_indices,
            d_ij=self.calculate_d_ij(r_ij),
            r_ij=r_ij,
        )


class Neighborlist(Pairlist):
    """Manage neighbor list calculations with a specified cutoff distance.

    This class extends Pairlist to consider a cutoff distance for neighbor calculations.
    """

    def __init__(self, cutoff: unit.Quantity, only_unique_pairs: bool = False):
        """
        Initialize the Neighborlist with a specific cutoff distance.

        Parameters
        ----------
        cutoff : unit.Quantity
            Cutoff distance for neighbor calculations.
        """
        super().__init__(only_unique_pairs=only_unique_pairs)
        self.register_buffer("cutoff", torch.tensor(cutoff.to(unit.nanometer).m))

    def forward(
        self,
        positions: torch.Tensor,
        atomic_subsystem_indices: torch.Tensor,
        pair_indices: Optional[torch.Tensor] = None,
    ) -> PairListOutputs:
        """
        Forward pass to compute neighbor list considering a cutoff distance.

        Overrides the `forward` method from Pairlist to include cutoff distance in calculations.

        Parameters
        ----------
        positions : torch.Tensor
            Atom positions. Shape: [nr_systems, nr_atoms, 3].
        atomic_subsystem_indices : torch.Tensor
            Indices identifying atoms in subsystems. Shape: [nr_atoms].

        Returns
        -------
        PairListOutputs
            A NamedTuple containing 'pair_indices', 'd_ij' (distances), and 'r_ij' (displacement vectors).
        """

        if pair_indices is None:
            pair_indices = self.enumerate_all_pairs(
                atomic_subsystem_indices,
            )

        r_ij = self.calculate_r_ij(pair_indices, positions)
        d_ij = self.calculate_d_ij(r_ij)

        # Find pairs within the cutoff
        in_cutoff = (d_ij <= self.cutoff).squeeze()
        # Get the atom indices within the cutoff
        pair_indices_within_cutoff = pair_indices[:, in_cutoff]

        return PairListOutputs(
            pair_indices=pair_indices_within_cutoff,
            d_ij=d_ij[in_cutoff],
            r_ij=r_ij[in_cutoff],
        )


from typing import Callable, Literal, Optional, Union

import numpy as np


class JAXModel:
    """A model wrapper that facilitates calling a JAX function with predefined parameters and buffers.

    Attributes
    ----------
    jax_fn : Callable
        The JAX function to be called.
    parameter : jax.
        Parameters required by the JAX function.
    buffer : Any
        Buffers required by the JAX function.
    name : str
        Name of the model.
    """

    def __init__(
        self, jax_fn: Callable, parameter: np.ndarray, buffer: np.ndarray, name: str
    ):
        self.jax_fn = jax_fn
        self.parameter = parameter
        self.buffer = buffer
        self.name = name

    def __call__(self, data: NamedTuple):
        """Calls the JAX function using the stored parameters and buffers along with additional data.

        Parameters
        ----------
        data : NamedTuple
            Data to be passed to the JAX function.

        Returns
        -------
        Any
            The result of the JAX function.
        """

        return self.jax_fn(self.parameter, self.buffer, data)

    def __repr__(self):
        return f"{self.__class__.__name__} wrapping {self.name}"


class PyTorch2JAXConverter:
    """
    Wraps a PyTorch neural network potential instance in a Flax module using the
    `pytorch2jax` library (https://github.com/subho406/Pytorch2Jax).
    The converted model uses dlpack to convert between Pytorch and Jax tensors
    in-memory and executes Pytorch backend inside Jax wrapped functions.
    The wrapped modules are compatible with Jax backward-mode autodiff.

    Parameters
    ----------
    nnp_instance : Any
        The neural network potential instance to convert.

    Returns
    -------
    JAXModel
        The converted JAX model.
    """

    def convert_to_jax_model(
        self, nnp_instance: Union["ANI2x", "SchNet", "PaiNN", "PhysNet"]
    ) -> JAXModel:
        """
        Convert a PyTorch neural network instance to a JAX model.

        Parameters
        ----------
        nnp_instance : Union["ANI2x", "SchNet", "PaiNN", "PhysNet"]
            The PyTorch neural network instance to be converted.

        Returns
        -------
        JAXModel
            A JAX model containing the converted neural network function, parameters, and buffers.
        """

        jax_fn, params, buffers = self._convert_pytnn_to_jax(nnp_instance)
        return JAXModel(jax_fn, params, buffers, nnp_instance.__class__.__name__)

    @staticmethod
    def _convert_pytnn_to_jax(
        nnp_instance: Union["ANI2x", "SchNet", "PaiNN", "PhysNet"]
    ) -> Tuple[Callable, np.ndarray, np.ndarray]:
        """Internal method to convert PyTorch neural network parameters and buffers to JAX format.

        Parameters
        ----------
        nnp_instance : Any
            The PyTorch neural network instance.

        Returns
        -------
        Tuple[Callable, Any, Any]
            A tuple containing the JAX function, parameters, and buffers.
        """

        # make sure
        from modelforge.utils.io import import_

        jax = import_("jax")
        # use the wrapper to check if pytorch2jax is in the environment

        custom_vjp = import_("jax").custom_vjp

        # from jax import custom_vjp
        convert_to_jax = import_("pytorch2jax").pytorch2jax.convert_to_jax
        convert_to_pyt = import_("pytorch2jax").pytorch2jax.convert_to_pyt
        # from pytorch2jax.pytorch2jax import convert_to_jax, convert_to_pyt

        import functorch
        from functorch import make_functional_with_buffers

        # Convert the PyTorch model to a functional representation and extract the model function and parameters
        model_fn, model_params, model_buffer = make_functional_with_buffers(
            nnp_instance
        )

        # Convert the model parameters from PyTorch to JAX representations
        model_params = jax.tree_map(convert_to_jax, model_params)
        # Convert the model buffer from PyTorch to JAX representations
        model_buffer = jax.tree_map(convert_to_jax, model_buffer)

        # Define the apply function using a custom VJP
        @custom_vjp
        def apply(params, *args, **kwargs):
            # Convert the input data from JAX to PyTorch
            params, args, kwargs = map(
                lambda x: jax.tree_map(convert_to_pyt, x), (params, args, kwargs)
            )
            # Apply the model function to the input data
            out = model_fn(params, *args, **kwargs)
            # Convert the output data from PyTorch to JAX
            out = jax.tree_map(convert_to_jax, out)
            return out

        # Define the forward and backward passes for the VJP
        def apply_fwd(params, *args, **kwargs):
            return apply(params, *args, **kwargs), (params, args, kwargs)

        def apply_bwd(res, grads):
            params, args, kwargs = res
            params, args, kwargs = map(
                lambda x: jax.tree_map(convert_to_pyt, x), (params, args, kwargs)
            )
            grads = jax.tree_map(convert_to_pyt, grads)
            # Compute the gradients using the model function and convert them from JAX to PyTorch representations
            grads = functorch.vjp(model_fn, params, *args, **kwargs)[1](grads)
            return jax.tree_map(convert_to_jax, grads)

        apply.defvjp(apply_fwd, apply_bwd)

        # Return the apply function and the converted model parameters
        return apply, model_params, model_buffer


class NeuralNetworkPotentialFactory:
    """
    Factory class for creating instances of neural network potentials for runtime_defaults/inference.
    """

    @staticmethod
    def generate_model(
        *,
        use: Literal["runtime_defaults", "inference"],
        model_parameter: Dict[str, Union[str, Any]],
        simulation_environment: Literal["PyTorch", "JAX"] = "PyTorch",
        training_parameter: Optional[Dict[str, Any]] = None,
        dataset_statistic: Optional[Dict[str, float]] = None,
    ) -> Union[Type[torch.nn.Module], Type[JAXModel], Type[pl.LightningModule]]:
        """
        Creates an NNP instance of the specified type, configured either for runtime_defaults or inference.

        Parameters
        ----------
        use : str
            The use case for the model instance, either 'runtime_defaults' or 'inference'.
        simulation_environment : str
            The ML framework to use, either 'PyTorch' or 'JAX'.
        model_parameter : dict, optional
            Parameters specific to the model, by default {}.
        training_parameter : dict, optional
            Parameters for configuring the runtime_defaults, by default {}.

        Returns
        -------
        Union[Union[torch.nn.Module], pl.LightningModule, JAXModel]
            An instantiated model.

        Raises
        ------
        ValueError
            If an unknown use case is requested.
        NotImplementedError
            If the requested model type is not implemented.
        """

        from modelforge.potential import _Implemented_NNPs
        from modelforge.train.training import TrainingAdapter

<<<<<<< HEAD
        log.debug(f"{training_parameter=}")
        log.debug(f"{model_parameter=}")

        # obtain model for runtime_defaults
        if use == "runtime_defaults":
=======
        # obtain model for training
        if use == "training":
>>>>>>> 712bf76c
            if simulation_environment == "JAX":
                log.warning(
                    "Training in JAX is not available. Falling back to PyTorch."
                )
            model = TrainingAdapter(
                model_parameter=model_parameter,
                **training_parameter,
                dataset_statistic=dataset_statistic,
            )
            return model
        # obtain model for inference
        elif use == "inference":
            model_type = model_parameter["model_name"]
            nnp_class: Type = _Implemented_NNPs.get_neural_network_class(model_type)
            model = nnp_class(
                **model_parameter["core_parameter"],
                postprocessing_parameter=model_parameter["postprocessing_parameter"],
                dataset_statistic=dataset_statistic,
            )
            if simulation_environment == "JAX":
                return PyTorch2JAXConverter().convert_to_jax_model(model)
            else:
                return model
        else:
            raise NotImplementedError(f"Unsupported 'use' value: {use}")


class InputPreparation(torch.nn.Module):
    def __init__(self, cutoff: unit.Quantity, only_unique_pairs: bool = True):
        """
        A module for preparing input data, including the calculation of pair lists, distances (d_ij), and displacement vectors (r_ij) for molecular simulations.
        Parameters
        ----------
        cutoff : unit.Quantity
            The cutoff distance for neighbor list calculations.
        only_unique_pairs : bool, optional
            Whether to only use unique pairs in the pair list calculation, by default True. This should be set to True for all message passing networks.

        """

        super().__init__()
        from .models import Neighborlist

        self.only_unique_pairs = only_unique_pairs
        self.calculate_distances_and_pairlist = Neighborlist(cutoff, only_unique_pairs)

    def prepare_inputs(self, data: Union[NNPInput, NamedTuple]):
        """
        Prepares the input tensors for passing to the model.

        This method handles general input manipulation, such as calculating distances
        and generating the pair list. It also calls the model-specific input preparation.

        Parameters
        ----------
        data : Union[NNPInput, NamedTuple]
            The input data provided by the dataset, containing atomic numbers, positions, and other necessary information.

        Returns
        -------
        PairListOutputs
            A namedtuple containing the pair indices, Euclidean distances (d_ij), and displacement vectors (r_ij).
        """
        # ---------------------------
        # general input manipulation
        positions = data.positions
        atomic_subsystem_indices = data.atomic_subsystem_indices
        # calculate pairlist if none is provided
        if data.pair_list is None:
            pairlist_output = self.calculate_distances_and_pairlist(
                positions=positions,
                atomic_subsystem_indices=atomic_subsystem_indices,
                pair_indices=None,
            )
            pair_list = data.pair_list
        else:
            # pairlist is provided, remove redundant pairs if requested
            if self.only_unique_pairs:
                i_indices = data.pair_list[0]
                j_indices = data.pair_list[1]
                unique_pairs_mask = i_indices < j_indices
                i_final_pairs = i_indices[unique_pairs_mask]
                j_final_pairs = j_indices[unique_pairs_mask]
                pair_list = torch.stack((i_final_pairs, j_final_pairs))
            else:
                pair_list = data.pair_list
            # only calculate d_ij and r_ij
            pairlist_output = self.calculate_distances_and_pairlist(
                positions=positions,
                atomic_subsystem_indices=atomic_subsystem_indices,
                pair_indices=pair_list.to(torch.int64),
            )

        return pairlist_output

    def _input_checks(self, data: Union[NNPInput, NamedTuple]):
        """
        Performs input validation checks.

        Ensures the input data conforms to expected shapes and types.

        Parameters
        ----------
        data : NNPInput
            The input data to be validated.

        Raises
        ------
        ValueError
            If the input data does not meet the expected criteria.
        """
        # check that the input is instance of NNPInput
        assert isinstance(data, NNPInput) or isinstance(data, Tuple)

        nr_of_atoms = data.atomic_numbers.shape[0]
        assert data.atomic_numbers.shape == torch.Size([nr_of_atoms])
        assert data.atomic_subsystem_indices.shape == torch.Size([nr_of_atoms])
        nr_of_molecules = torch.unique(data.atomic_subsystem_indices).numel()
        assert data.total_charge.shape == torch.Size([nr_of_molecules])
        assert data.positions.shape == torch.Size([nr_of_atoms, 3])


from torch.nn import ModuleDict


class PostProcessing(torch.nn.Module):
    """
    A module for handling post-processing operations on model outputs, including normalization, calculation of atomic self-energies, and reduction operations to compute per-molecule properties from per-atom properties.
    """

    _SUPPORTED_PROPERTIES = ["per_atom_energy", "general_postprocessing_operation"]
    _SUPPORTED_OPERATIONS = ["normalize", "from_atom_to_molecule_reduction"]

    def __init__(
        self,
        postprocessing_parameter: Dict[str, Dict[str, bool]],
        dataset_statistic: Dict[str, Dict[str, float]],
    ):
        """
        Parameters
        ----------
        postprocessing_parameter: Dict[str, Dict[str, bool]] # TODO: update
        dataset_statistic : Dict[str, float]
            A dictionary containing the dataset statistics for normalization and other calculations.
        """
        super().__init__()

        self._registered_properties: List[str] = []

        # operations that use nn.Sequence to pass the output of the model to the next
        self.registered_chained_operations = ModuleDict()

        self.dataset_statistic = dataset_statistic

        self._initialize_postprocessing(
            postprocessing_parameter,
        )

    def _get_per_atom_energy_mean_and_stddev_of_dataset(self) -> Tuple[float, float]:
        """
        Calculate the mean and standard deviation of the per-atom energy in the dataset.

        Returns
        -------
        Tuple[float, float]
            The mean and standard deviation of the per-atom energy.
        """
        if self.dataset_statistic is None:
            mean = 0.0
            stddev = 1.0
            log.warning(
                f"No mean and stddev provided for dataset. Setting to default value {mean=} and {stddev=}!"
            )
        else:
            training_dataset_statistics = self.dataset_statistic[
                "training_dataset_statistics"
            ]
            mean = unit.Quantity(
                training_dataset_statistics["per_atom_energy_mean"]
            ).m_as(unit.kilojoule_per_mole)
            stddev = unit.Quantity(
                training_dataset_statistics["per_atom_energy_stddev"]
            ).m_as(unit.kilojoule_per_mole)
        return mean, stddev

    def _initialize_postprocessing(
        self,
        postprocessing_parameter: Dict[str, Dict[str, bool]],
    ):
        """
        Initialize the postprocessing operations based on the given postprocessing parameters.

        Parameters:
            postprocessing_parameter (Dict[str, Dict[str, bool]]): A dictionary containing the postprocessing parameters for each property.

        Raises:
            ValueError: If a property is not supported.

        Returns:
            None
        """

        from .processing import (
            FromAtomToMoleculeReduction,
            ScaleValues,
            CalculateAtomicSelfEnergy,
        )

        for property, operations in postprocessing_parameter.items():
            # register properties for which postprocessing should be performed
            if property.lower() in self._SUPPORTED_PROPERTIES:
                self._registered_properties.append(property.lower())
            else:
                raise ValueError(
                    f"Property {property} is not supported. Supported properties are {self._SUPPORTED_PROPERTIES}"
                )

            # register operations that are performed for the property
            postprocessing_sequence = torch.nn.Sequential()
            prostprocessing_sequence_names = []

            # for each property parse the requested operations
            if property == "per_atom_energy":
                if operations.get("normalize", False):
                    (
                        mean,
                        stddev,
                    ) = self._get_per_atom_energy_mean_and_stddev_of_dataset()
                    postprocessing_sequence.append(
                        ScaleValues(
                            mean=mean,
                            stddev=stddev,
                            property="per_atom_energy",
                            output_name="per_atom_energy",
                        )
                    )
                    prostprocessing_sequence_names.append("normalize")
                # check if also reduction is requested
                if operations.get("from_atom_to_molecule_reduction", False):
                    postprocessing_sequence.append(
                        FromAtomToMoleculeReduction(
                            per_atom_property_name="per_atom_energy",
                            index_name="atomic_subsystem_indices",
                            output_name="per_molecule_energy",
                            keep_per_atom_property=operations.get(
                                "keep_per_atom_property", False
                            ),
                        )
                    )
                    prostprocessing_sequence_names.append(
                        "from_atom_to_molecule_reduction"
                    )
            elif property == "general_postprocessing_operation":
                # check if also self-energies are requested
                if operations.get("calculate_molecular_self_energy", False):
                    if self.dataset_statistic is None:
                        log.warning(
                            "Dataset statistics are required to calculate the molecular self-energies but haven't been provided."
                        )
                    else:
                        atomic_self_energies = self.dataset_statistic[
                            "atomic_self_energies"
                        ]

                        postprocessing_sequence.append(
                            CalculateAtomicSelfEnergy(atomic_self_energies)
                        )
                        prostprocessing_sequence_names.append(
                            "calculate_molecular_self_energy"
                        )

                        postprocessing_sequence.append(
                            FromAtomToMoleculeReduction(
                                per_atom_property_name="ase_tensor",
                                index_name="atomic_subsystem_indices",
                                output_name="per_molecule_self_energy",
                            )
                        )

                # check if also self-energies are requested
                elif operations.get("calculate_atomic_self_energy", False):
                    if self.dataset_statistic is None:
                        log.warning(
                            "Dataset statistics are required to calculate the molecular self-energies but haven't been provided."
                        )
                    else:
                        atomic_self_energies = self.dataset_statistic[
                            "atomic_self_energies"
                        ]

                        postprocessing_sequence.append(
                            CalculateAtomicSelfEnergy(atomic_self_energies)()
                        )
                        prostprocessing_sequence_names.append(
                            "calculate_atomic_self_energy"
                        )

            log.debug(prostprocessing_sequence_names)

            self.registered_chained_operations[property] = postprocessing_sequence

    def forward(self, data: Dict[str, torch.Tensor]):
        """
        Perform post-processing operations for all registered properties.
        """

        # NOTE: this is not very elegant, but I am unsure how to do this better
        # I am currently directly writing new keys and values in the data dictionary
        for property in PostProcessing._SUPPORTED_PROPERTIES:
            if property in self._registered_properties:
                self.registered_chained_operations[property](data)

        return data


class BaseNetwork(Module):
    def __init__(
        self,
        *,
        postprocessing_parameter: Dict[str, Dict[str, bool]],
        dataset_statistic,
        cutoff: unit.Quantity,
    ):
        """
        The BaseNetwork wraps the input preparation (including pairlist calculation, d_ij and r_ij calculation), the actual model as well as the output preparation in a wrapper class.

        Learned parameters are present only in the core model, the input preparation and output preparation are not learned.

        Parameters
        ----------
        postprocessing_parameter : Dict[str, Dict[str, bool]] # TODO: update
        """

        super().__init__()
        from modelforge.utils.units import _convert

        self.postprocessing = PostProcessing(
            postprocessing_parameter, dataset_statistic
        )

        # check if self.only_unique_pairs is set in child class
        if not hasattr(self, "only_unique_pairs"):
            raise RuntimeError(
                "The only_unique_pairs attribute is not set in the child class. Please set it to True or False before calling super().__init__."
            )
        self.input_preparation = InputPreparation(
            cutoff=_convert(cutoff), only_unique_pairs=self.only_unique_pairs
        )

    def load_state_dict(
        self, state_dict: Mapping[str, Any], strict: bool = True, assign: bool = False
    ):
        """
        Load the state dictionary into the model, with optional prefix removal and key exclusions.

        Parameters
        ----------
        state_dict : Mapping[str, Any]
            The state dictionary to load.
        strict : bool, optional
            Whether to strictly enforce that the keys in `state_dict` match the keys returned by this module's `state_dict()` function (default is True).
        assign : bool, optional
            Whether to assign the state dictionary to the model directly (default is False).

        Notes
        -----
        - This function can remove a specific prefix from the keys in the state dictionary.
        - It can also exclude certain keys from being loaded into the model.
        """

        # Prefix to remove
        prefix = "model."
        excluded_keys = ["loss.per_molecule_energy", "loss.per_atom_force"]

        # Create a new dictionary without the prefix in the keys if prefix exists
        if any(key.startswith(prefix) for key in state_dict.keys()):
            filtered_state_dict = {
                key[len(prefix) :] if key.startswith(prefix) else key: value
                for key, value in state_dict.items()
                if key not in excluded_keys
            }
            log.debug(f"Removed prefix: {prefix}")
        else:
            # Create a filtered dictionary without excluded keys if no prefix exists
            filtered_state_dict = {
                k: v for k, v in state_dict.items() if k not in excluded_keys
            }
            log.debug("No prefix found. No modifications to keys in state loading.")

        super().load_state_dict(filtered_state_dict, strict=strict, assign=assign)

    def prepare_input(self, data):

        self.input_preparation._input_checks(data)
        return self.input_preparation.prepare_inputs(data)

    def compute(self, data, core_input):
        return self.core_module(data, core_input)

    def forward(self, data: NNPInput):
        """
        Executes the forward pass of the model.
        This method performs input checks, prepares the inputs,
        and computes the outputs using the core network.

        Parameters
        ----------
        data : NNPInput
            The input data provided by the dataset, containing atomic numbers, positions, and other necessary information.

        Returns
        -------
        Any
            The outputs computed by the core network.
        """

        # perform input checks
        core_input = self.prepare_input(data)
        # prepare the input for the forward pass
        output = self.compute(data, core_input)
        # perform postprocessing operations
        processed_output = self.postprocessing(output)
        return processed_output


class CoreNetwork(Module, ABC):
    def __init__(
        self,
    ):
        """
        The CoreNetwork implements methods that are used by all neural network potentials. Every network inherits from CoreNetwork.
        Networks are taking in a NNPInput and pairlist and returning a dictionary of **atomic** properties.

        Operations that are performed outside the network (e.g. pairlist calculation and operations that reduce atomic properties to molecule properties) are not part of the network and implemented in the BaseNetwork, which is a wrapper around the CoreNetwork.
        """

        super().__init__()
        self._dtype: Optional[bool] = None  # set at runtime

    @abstractmethod
    def _model_specific_input_preparation(
        self, data: NNPInput, pairlist: PairListOutputs
    ) -> Union[
        "PhysNetNeuralNetworkData",
        "PaiNNNeuralNetworkData",
        "SchnetNeuralNetworkData",
        "AniNeuralNetworkData",
        "SAKENeuralNetworkInput",
    ]:
        """
        Prepares model-specific inputs before the forward pass.

        This abstract method should be implemented by subclasses to accommodate any
        model-specific preprocessing of inputs.

        Parameters
        ----------
        data : NNPInput
            The initial inputs to the neural network model, including atomic numbers, positions, and other relevant data.
        pairlist : PairListOutputs
            The outputs of a pairlist calculation, including pair indices, distances, and displacement vectors.

        Returns
        -------
        NeuralNetworkData
            The processed inputs, ready for the model's forward pass.
        """
        pass

    @abstractmethod
    def compute_properties(
        self,
        data: Union[
            "PhysNetNeuralNetworkData",
            "PaiNNNeuralNetworkData",
            "SchnetNeuralNetworkData",
            "AniNeuralNetworkData",
            "SAKENeuralNetworkInput",
        ],
    ):
        """
        Defines the forward pass of the model.

        This abstract method should be implemented by subclasses to specify the model's computation from inputs (processed input data) to outputs (per atom properties).

        Parameters
        ----------
        data : The processed input data, specific to the model's requirements.

        Returns
        -------
        Any
            The model's output as computed from the inputs.
        """
        pass

    def load_pretrained_weights(self, path: str):
        """
        Loads pretrained weights into the model from the specified path.

        Parameters
        ----------
        path : str
            The path to the file containing the pretrained weights.

        Returns
        -------
        None
        """
        self.load_state_dict(torch.load(path, map_location=self.device))
        self.eval()  # Set the model to evaluation mode

    def forward(
        self, data: NNPInput, pairlist_output: PairListOutputs
    ) -> Dict[str, torch.Tensor]:
        """
        Implements the forward pass through the network.

        Parameters
        ----------
        data : NNPInput
            Contains input data for the batch obtained directly from the dataset, including atomic numbers, positions,
            and other relevant fields.
        pairlist_output : PairListOutputs
            Contains the indices for the selected pairs and their associated distances and displacement vectors.

        Returns
        -------
        Dict[str, torch.Tensor]
            The calculated per-atom properties and other properties from the forward pass.
        """
        # perform model specific modifications
        nnp_input = self._model_specific_input_preparation(data, pairlist_output)
        # perform the forward pass implemented in the subclass
        outputs = self.compute_properties(nnp_input)
        # add atomic numbers to the output
        outputs["atomic_numbers"] = data.atomic_numbers

        return outputs<|MERGE_RESOLUTION|>--- conflicted
+++ resolved
@@ -533,7 +533,7 @@
     @staticmethod
     def generate_model(
         *,
-        use: Literal["runtime_defaults", "inference"],
+        use: Literal["training", "inference"],
         model_parameter: Dict[str, Union[str, Any]],
         simulation_environment: Literal["PyTorch", "JAX"] = "PyTorch",
         training_parameter: Optional[Dict[str, Any]] = None,
@@ -569,16 +569,11 @@
         from modelforge.potential import _Implemented_NNPs
         from modelforge.train.training import TrainingAdapter
 
-<<<<<<< HEAD
         log.debug(f"{training_parameter=}")
         log.debug(f"{model_parameter=}")
 
         # obtain model for runtime_defaults
         if use == "runtime_defaults":
-=======
-        # obtain model for training
-        if use == "training":
->>>>>>> 712bf76c
             if simulation_environment == "JAX":
                 log.warning(
                     "Training in JAX is not available. Falling back to PyTorch."
@@ -896,11 +891,7 @@
 
 class BaseNetwork(Module):
     def __init__(
-        self,
-        *,
-        postprocessing_parameter: Dict[str, Dict[str, bool]],
-        dataset_statistic,
-        cutoff: unit.Quantity,
+        self, *, postprocessing_parameter: Dict[str, Dict[str, bool]], dataset_statistic
     ):
         """
         The BaseNetwork wraps the input preparation (including pairlist calculation, d_ij and r_ij calculation), the actual model as well as the output preparation in a wrapper class.
