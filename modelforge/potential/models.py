--- conflicted
+++ resolved
@@ -545,12 +545,8 @@
         *,
         use: Literal["training", "inference"],
         model_type: Literal["ANI2x", "SchNet", "PaiNN", "SAKE", "PhysNet"],
-<<<<<<< HEAD
         model_parameters: Dict[str, Union[int, float, str, List[str]]],
-=======
-        model_parameters: Dict[str, Union[int, float, str]],
         loss_parameter: Optional[Dict[str, Any]] = None,
->>>>>>> 5181bdb4
         simulation_environment: Literal["PyTorch", "JAX"] = "PyTorch",
         training_parameters: Optional[Dict[str, Any]] = None,
         dataset_statistics: Optional[Dict[str, float]] = None,
@@ -604,13 +600,9 @@
             model_parameters["nnp_name"] = model_type
             return TrainingAdapter(
                 model_parameters=model_parameters,
-<<<<<<< HEAD
                 **training_parameters,
                 dataset_statistics=dataset_statistics,
-=======
                 loss_parameter=loss_parameter,
-                **training_parameters,
->>>>>>> 5181bdb4
             )
         elif use == "inference":
             # if this model_parameter dictionary ahs already been used
