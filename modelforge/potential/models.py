--- conflicted
+++ resolved
@@ -588,16 +588,8 @@
 
         Parameters
         ----------
-<<<<<<< HEAD
         cutoff : float
             The cutoff distance for neighbor list calculations.
-=======
-        cutoffs : Dict[str, unit.Quantity]
-            The cutoff distance(s) for neighbor list calculations.
-
-        displacement_function: Displacement
-            The displacement function to use for calculating the displacement vectors and distances between atom pairs.
->>>>>>> 5c2cc66a
         only_unique_pairs : bool, optional
             Whether to only use unique pairs in the pair list calculation, by
             default True. This should be set to True for all message passing
