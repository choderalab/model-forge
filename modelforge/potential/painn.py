from torch._tensor import Tensor
import torch.nn as nn
from loguru import logger as log
from typing import Dict, Callable, Tuple

from .models import BaseNNP
from .utils import Dense
import torch
import torch.nn.functional as F
from openff.units import unit


class PaiNN(BaseNNP):
    """PaiNN - polarizable interaction neural network

    References:
       Equivariant message passing for the prediction of tensorial properties and molecular spectra.
       ICML 2021, http://proceedings.mlr.press/v139/schutt21a.html

    """

    def __init__(
        self,
<<<<<<< HEAD
        max_Z: int = 100,
        embedding_dimensions: int = 64,
        nr_interaction_blocks: int = 2,
        cutoff: unit.Quantity = 5 * unit.angstrom,
        number_of_gaussians_basis_functions: int = 16,
=======
        embedding_module: nn.Module,
        nr_interaction_blocks: int,
        radial_symmetry_function_module: nn.Module,
        cutoff_module: nn.Module,
        activation: Optional[Callable] = F.silu,
>>>>>>> cfd020b0
        shared_interactions: bool = False,
        shared_filters: bool = False,
        epsilon: float = 1e-8,
    ):
<<<<<<< HEAD

        log.debug("Initializing PaiNN model.")
        self.nr_interaction_blocks = nr_interaction_blocks
        self.nr_atom_basis = nr_atom_basis = embedding_dimensions
        self.only_unique_pairs = False  # NOTE: for pairlist
        self.shared_filters = shared_filters
        super().__init__(cutoff=cutoff)

        # embedding
        from modelforge.potential.utils import Embedding

        self.embedding_module = Embedding(max_Z, embedding_dimensions)
=======
        """
        Parameters
            ----------
            embedding : torch.Module, contains atomic species embedding.
                Embedding dimensions also define self.nr_atom_basis.
            nr_interaction_blocks : int
                Number of interaction blocks.
            radial_symmetry_function_module : torch.Module
                radial gaussian symmetriy function module.
            cutoff_module : torch.Module
                Cutoff function for the radial basis.
            activation : Callable, optional
                Activation function to use.
            shared_interactions : bool, optional
                Whether to share weights across interaction blocks (default is False).
            shared_filters : bool, optional
                Whether to share weights across filter-generating networks (default is False).
            epsilon : float, optional
                Stability constant to prevent numerical instabilities (default is 1e-8).
        """
        from .utils import EnergyReadout

        log.debug("Initializing PaiNN model.")
        super().__init__(
            radial_cutoff=cutoff_module.cutoff, postprocessing=postprocessing
        )
        self.only_unique_pairs = False
        self.nr_interaction_blocks = nr_interaction_blocks
        self.cutoff_module = cutoff_module
        self.share_filters = shared_filters
        self.radial_symmetry_function_module = radial_symmetry_function_module
>>>>>>> cfd020b0

        # initialize the energy readout
        from .utils import EnergyReadout

        self.readout_module = EnergyReadout(embedding_dimensions)

<<<<<<< HEAD
        # initialize representation block
        self.representation_module = PaiNNRepresentation(
            cutoff,
            number_of_gaussians_basis_functions,
            nr_interaction_blocks,
            nr_atom_basis,
            shared_filters,
            self.device,
        )
=======
        # initialize the filter network
        if shared_filters:
            self.filter_net = Dense(
                self.radial_symmetry_function_module.number_of_gaussians,
                3 * self.nr_atom_basis,
            )

        else:
            self.filter_net = Dense(
                self.radial_symmetry_function_module.number_of_gaussians,
                self.nr_interaction_blocks * self.nr_atom_basis * 3,
                activation=None,
            )
>>>>>>> cfd020b0

        # initialize the interaction and mixing networks
        self.interaction_modules = nn.ModuleList(
            PaiNNInteraction(nr_atom_basis, activation=F.silu)
            for _ in range(nr_interaction_blocks)
        )
        self.mixing_modules = nn.ModuleList(
            PaiNNMixing(nr_atom_basis, activation=F.silu, epsilon=epsilon)
            for _ in range(nr_interaction_blocks)
        )

    def _readout(self, input: Dict[str, Tensor]):
        return self.readout_module(input)

    def _model_specific_input_preparation(self, inputs: Dict[str, torch.Tensor]):
        # Perform atomic embedding

        inputs["atomic_embedding"] = self.embedding_module(inputs["atomic_numbers"])
        return inputs

<<<<<<< HEAD
=======
    def _generate_representation(self, inputs: Dict[str, torch.Tensor]):
        """
        Transforms the input data for the PAInn potential model.

        Parameters
        ----------
        inputs (Dict[str, torch.Tensor]): A dictionary containing the input tensors.
            - "d_ij" (torch.Tensor): Pairwise distances between atoms. Shape: (n_pairs, 1, distance).
            - "r_ij" (torch.Tensor): Displacement vector between atoms. Shape: (n_pairs, 1, 3).
            - "atomic_embedding" (torch.Tensor): Embeddings of atomic numbers. Shape: (n_atoms, embedding_dim).

        Returns:
        ----------
        Dict[str, torch.Tensor]:
            A dictionary containing the transformed input tensors.
            - "mu" (torch.Tensor)
                Zero-initialized tensor for atom features. Shape: (n_atoms, 3, nr_atom_basis).
            - "dir_ij" (torch.Tensor)
                Direction vectors between atoms. Shape: (n_pairs, 1, distance).
            - "q" (torch.Tensor): Reshaped atomic number embeddings. Shape: (n_atoms, 1, embedding_dim).
        """
        from modelforge.potential.utils import _distance_to_radial_basis

        # compute pairwise distances
        d_ij = inputs["d_ij"]
        r_ij = inputs["r_ij"]
        dir_ij = r_ij / d_ij
        f_ij, _ = _distance_to_radial_basis(d_ij, self.radial_symmetry_function_module)

        fcut = self.cutoff_module(d_ij)

        filters = self.filter_net(f_ij) * fcut[..., None]
        if self.share_filters:
            self.filter_list = [filters] * self.nr_interaction_blocks
        else:
            self.filter_list = torch.split(filters, 3 * self.nr_atom_basis, dim=-1)

        # generate q and mu
        atomic_embedding = inputs["atomic_embedding"]
        qs = atomic_embedding.shape

        q = atomic_embedding[:, None]
        qs = q.shape
        mu = torch.zeros(
            (qs[0], 3, qs[2]), device=q.device
        )  # total_number_of_atoms_in_the_batch, 3, nr_atom_basis
        return {"mu": mu, "dir_ij": dir_ij, "q": q}

>>>>>>> cfd020b0
    def _forward(
        self,
        inputs: Dict[str, torch.Tensor],
    ):
        """
        Compute atomic representations/embeddings.

        Parameters
        ----------
        input : Dict[str, torch.Tensor]
            Dictionary containing pairlist information.
        atomic_embedding : torch.Tensor
            Tensor containing atomic number embeddings.

        Returns
        -------
        Dict[str, torch.Tensor]
            Dictionary containing scalar and vector representations.
        """

        # initialize filters, q and mu
        transformed_input = self.representation_module(inputs)

        filter_list = transformed_input["filters"]
        q = transformed_input["q"]
        mu = transformed_input["mu"]
        dir_ij = transformed_input["dir_ij"]

        for i, (interaction_mod, mixing_mod) in enumerate(
            zip(self.interaction_modules, self.mixing_modules)
        ):
            q, mu = interaction_mod(
                q,
                mu,
                filter_list[i],
                dir_ij,
                inputs["pair_indices"],
            )
            q, mu = mixing_mod(q, mu)

        # Use squeeze to remove dimensions of size 1
        q = q.squeeze(dim=1)

        return {
            "scalar_representation": q,
            "vector_representation": mu,
            "atomic_subsystem_indices": inputs["atomic_subsystem_indices"],
        }


from openff.units import unit


class PaiNNRepresentation(nn.Module):
    """PaiNN representation module"""

    def __init__(
        self,
        cutoff: unit = 5 * unit.angstrom,
        number_of_gaussians: int = 16,
        nr_interaction_blocks: int = 3,
        nr_atom_basis: int = 8,
        shared_filters: bool = False,
        device: torch.device = torch.device("cpu"),
    ):
        super().__init__()

        # cutoff
        from modelforge.potential import CosineCutoff

        self.cutoff_module = CosineCutoff(cutoff, device)

        # radial symmetry function
        from .utils import RadialSymmetryFunction

        self.radial_symmetry_function_module = RadialSymmetryFunction(
            number_of_gaussians=number_of_gaussians,
            radial_cutoff=cutoff,
            ani_style=False,
            dtype=torch.float32,
        )

        # initialize the filter network
        if shared_filters:
            filter_net = Dense(
                number_of_gaussians,
                3 * nr_atom_basis,
            )

        else:
            filter_net = Dense(
                number_of_gaussians,
                nr_interaction_blocks * nr_atom_basis * 3,
                activation=None,
            )

        self.filter_net = filter_net

        self.shared_filters = shared_filters
        self.nr_interaction_blocks = nr_interaction_blocks
        self.nr_atom_basis = nr_atom_basis

    def forward(self, inputs: Dict[str, torch.Tensor]):
        """
        Transforms the input data for the PAInn potential model.

        Parameters
        ----------
        inputs (Dict[str, torch.Tensor]): A dictionary containing the input tensors.
            - "d_ij" (torch.Tensor): Pairwise distances between atoms. Shape: (n_pairs, 1, distance).
            - "r_ij" (torch.Tensor): Displacement vector between atoms. Shape: (n_pairs, 1, 3).
            - "atomic_embedding" (torch.Tensor): Embeddings of atomic numbers. Shape: (n_atoms, embedding_dim).

        Returns:
        ----------
        Dict[str, torch.Tensor]:
            A dictionary containing the transformed input tensors.
            - "mu" (torch.Tensor)
                Zero-initialized tensor for atom features. Shape: (n_atoms, 3, nr_atom_basis).
            - "dir_ij" (torch.Tensor)
                Direction vectors between atoms. Shape: (n_pairs, 1, distance).
            - "q" (torch.Tensor): Reshaped atomic number embeddings. Shape: (n_atoms, 1, embedding_dim).
        """

        # compute pairwise distances
        d_ij = inputs["d_ij"]
        r_ij = inputs["r_ij"]
        dir_ij = r_ij / d_ij

        f_ij = self.radial_symmetry_function_module(d_ij)

        fcut = self.cutoff_module(d_ij)

        filters = self.filter_net(f_ij) * fcut[..., None]

        if self.shared_filters:
            filter_list = [filters] * self.nr_interaction_blocks
        else:
            filter_list = torch.split(filters, 3 * self.nr_atom_basis, dim=-1)

        # generate q and mu
        atomic_embedding = inputs["atomic_embedding"]
        qs = atomic_embedding.shape

        q = atomic_embedding[:, None]
        qs = q.shape
        mu = torch.zeros(
            (qs[0], 3, qs[2]), device=q.device
        )  # total_number_of_atoms_in_the_batch, 3, nr_atom_basis

        return {"filters": filter_list, "dir_ij": dir_ij, "q": q, "mu": mu}


class PaiNNInteraction(nn.Module):
    """
    PaiNN Interaction Block for Modeling Equivariant Interactions of Atomistic Systems.

    """

    def __init__(self, nr_atom_basis: int, activation: Callable):
        """
        Parameters
        ----------
        nr_atom_basis : int
            Number of features to describe atomic environments.
        activation : Callable
            Activation function to use.

        Attributes
        ----------
        nr_atom_basis : int
            Number of features to describe atomic environments.
        interatomic_net : nn.Sequential
            Neural network for interatomic interactions.
        """
        super().__init__()
        self.nr_atom_basis = nr_atom_basis

        # Initialize the intra-atomic neural network
        self.interatomic_net = nn.Sequential(
            Dense(nr_atom_basis, nr_atom_basis, activation=activation),
            Dense(nr_atom_basis, 3 * nr_atom_basis, activation=None),
        )

    def forward(
        self,
        q: torch.Tensor,  # shape [nr_of_atoms_in_batch, nr_atom_basis]
        mu: torch.Tensor,  # shape [n_mols, n_interactions, nr_atom_basis]
        Wij: torch.Tensor,  # shape [n_interactions]
        dir_ij: torch.Tensor,
        pairlist: torch.Tensor,
    ) -> Tuple[torch.Tensor, torch.Tensor]:
        """Compute interaction output.

        Parameters
        ----------
        q : torch.Tensor
            Scalar input values of shape [nr_of_atoms_in_systems, nr_atom_basis].
        mu : torch.Tensor
            Vector input values of shape [n_mols, n_interactions, nr_atom_basis].
        Wij : torch.Tensor
            Filter of shape [n_interactions].
        dir_ij : torch.Tensor
            Directional vector between atoms i and j.
        pairlist : torch.Tensor, shape (2, n_pairs)

        Returns
        -------
        Tuple[torch.Tensor, torch.Tensor]
            Updated scalar and vector representations (q, mu).
        """
        # inter-atomic
        idx_i, idx_j = pairlist[0], pairlist[1]

        x = self.interatomic_net(q)
        nr_of_atoms_in_all_systems, _, _ = q.shape  # [nr_systems,n_atoms,96]
        x = x.reshape(nr_of_atoms_in_all_systems, 1, 3 * self.nr_atom_basis)

        xj = x[idx_j]
        muj = mu[idx_j]
        x = Wij * xj

        dq, dmuR, dmumu = torch.split(x, self.nr_atom_basis, dim=-1)

        ##############
        # Expand the dimensions of idx_i to match that of dq
        expanded_idx_i = idx_i.view(-1, 1, 1).expand_as(dq)

        # Create a zero tensor with appropriate shape
        zeros = torch.zeros(
            nr_of_atoms_in_all_systems,
            1,
            self.nr_atom_basis,
            dtype=dq.dtype,
            device=dq.device,
        )

        dq = zeros.scatter_add(0, expanded_idx_i, dq)
        ##########
        dmu = dmuR * dir_ij[..., None] + dmumu * muj
        zeros = torch.zeros(
            nr_of_atoms_in_all_systems,
            3,
            self.nr_atom_basis,
            dtype=dmu.dtype,
            device=dmu.device,
        )
        expanded_idx_i_dmu = idx_i.view(-1, 1, 1).expand_as(dmu)
        dmu = zeros.scatter_add(0, expanded_idx_i_dmu, dmu)

        q = q + dq
        mu = mu + dmu

        return q, mu


class PaiNNMixing(nn.Module):
    r"""PaiNN interaction block for mixing on atom features."""

    def __init__(self, nr_atom_basis: int, activation: Callable, epsilon: float = 1e-8):
        """
        Parameters
        ----------
        nr_atom_basis : int
            Number of features to describe atomic environments.
        activation : Callable
            Activation function to use.
        epsilon : float, optional
            Stability constant added in norm to prevent numerical instabilities. Default is 1e-8.

        Attributes
        ----------
        nr_atom_basis : int
            Number of features to describe atomic environments.
        intra_atomic_net : nn.Sequential
            Neural network for intra-atomic interactions.
        mu_channel_mix : nn.Sequential
            Neural network for mixing mu channels.
        epsilon : float
            Stability constant for numerical stability.
        """
        super().__init__()
        self.nr_atom_basis = nr_atom_basis

        # initialize the intra-atomic neural network
        self.intra_atomic_net = nn.Sequential(
            Dense(2 * nr_atom_basis, nr_atom_basis, activation=activation),
            Dense(nr_atom_basis, 3 * nr_atom_basis, activation=None),
        )
        # initialize the mu channel mixing network
        self.mu_channel_mix = Dense(nr_atom_basis, 2 * nr_atom_basis, bias=False)
        self.epsilon = epsilon

    def forward(self, q: torch.Tensor, mu: torch.Tensor):
        """
        compute intratomic mixing

        Parameters
        ----------
        q : torch.Tensor
            Scalar input values.
        mu : torch.Tensor
            Vector input values.

        Returns
        -------
        Tuple[torch.Tensor, torch.Tensor]
            Updated scalar and vector representations (q, mu).
        """
        mu_mix = self.mu_channel_mix(mu)
        mu_V, mu_W = torch.split(mu_mix, self.nr_atom_basis, dim=-1)
        mu_Vn = torch.sqrt(torch.sum(mu_V**2, dim=-2, keepdim=True) + self.epsilon)

        ctx = torch.cat([q, mu_Vn], dim=-1)
        x = self.intra_atomic_net(ctx)

        dq_intra, dmu_intra, dqmu_intra = torch.split(x, self.nr_atom_basis, dim=-1)
        dmu_intra = dmu_intra * mu_W

        dqmu_intra = dqmu_intra * torch.sum(mu_V * mu_W, dim=1, keepdim=True)

        q = q + dq_intra + dqmu_intra
        mu = mu + dmu_intra
<<<<<<< HEAD
        return q, mu
=======
        return q, mu


class LighningPaiNN(PaiNN, LightningModuleMixin):
    def __init__(
        self,
        embedding: nn.Module,
        nr_interaction_blocks: int,
        radial_symmetry_function_module: nn.Module,
        cutoff_module: nn.Module,
        activation: Optional[Callable] = F.silu,
        shared_interactions: bool = False,
        shared_filters: bool = False,
        epsilon: float = 1e-8,
        loss: Type[nn.Module] = nn.MSELoss(),
        optimizer: Type[torch.optim.Optimizer] = torch.optim.Adam,
        postprocessing: PostprocessingPipeline = PostprocessingPipeline(
            [NoPostprocess({})]
        ),
        lr: float = 1e-3,
    ) -> None:
        """PyTorch Lightning version of the PaiNN model."""

        super().__init__(
            embedding_module=embedding,
            nr_interaction_blocks=nr_interaction_blocks,
            radial_symmetry_function_module=radial_symmetry_function_module,
            cutoff_module=cutoff_module,
            activation=activation,
            shared_interactions=shared_interactions,
            shared_filters=shared_filters,
            epsilon=epsilon,
            postprocessing=postprocessing,
        )
        self.loss_function = loss
        self.optimizer = optimizer
        self.learning_rate = lr
>>>>>>> cfd020b0
<|MERGE_RESOLUTION|>--- conflicted
+++ resolved
@@ -21,24 +21,15 @@
 
     def __init__(
         self,
-<<<<<<< HEAD
         max_Z: int = 100,
         embedding_dimensions: int = 64,
         nr_interaction_blocks: int = 2,
         cutoff: unit.Quantity = 5 * unit.angstrom,
         number_of_gaussians_basis_functions: int = 16,
-=======
-        embedding_module: nn.Module,
-        nr_interaction_blocks: int,
-        radial_symmetry_function_module: nn.Module,
-        cutoff_module: nn.Module,
-        activation: Optional[Callable] = F.silu,
->>>>>>> cfd020b0
         shared_interactions: bool = False,
         shared_filters: bool = False,
         epsilon: float = 1e-8,
     ):
-<<<<<<< HEAD
 
         log.debug("Initializing PaiNN model.")
         self.nr_interaction_blocks = nr_interaction_blocks
@@ -51,46 +42,11 @@
         from modelforge.potential.utils import Embedding
 
         self.embedding_module = Embedding(max_Z, embedding_dimensions)
-=======
-        """
-        Parameters
-            ----------
-            embedding : torch.Module, contains atomic species embedding.
-                Embedding dimensions also define self.nr_atom_basis.
-            nr_interaction_blocks : int
-                Number of interaction blocks.
-            radial_symmetry_function_module : torch.Module
-                radial gaussian symmetriy function module.
-            cutoff_module : torch.Module
-                Cutoff function for the radial basis.
-            activation : Callable, optional
-                Activation function to use.
-            shared_interactions : bool, optional
-                Whether to share weights across interaction blocks (default is False).
-            shared_filters : bool, optional
-                Whether to share weights across filter-generating networks (default is False).
-            epsilon : float, optional
-                Stability constant to prevent numerical instabilities (default is 1e-8).
-        """
-        from .utils import EnergyReadout
-
-        log.debug("Initializing PaiNN model.")
-        super().__init__(
-            radial_cutoff=cutoff_module.cutoff, postprocessing=postprocessing
-        )
-        self.only_unique_pairs = False
-        self.nr_interaction_blocks = nr_interaction_blocks
-        self.cutoff_module = cutoff_module
-        self.share_filters = shared_filters
-        self.radial_symmetry_function_module = radial_symmetry_function_module
->>>>>>> cfd020b0
-
         # initialize the energy readout
         from .utils import EnergyReadout
 
         self.readout_module = EnergyReadout(embedding_dimensions)
 
-<<<<<<< HEAD
         # initialize representation block
         self.representation_module = PaiNNRepresentation(
             cutoff,
@@ -100,21 +56,7 @@
             shared_filters,
             self.device,
         )
-=======
-        # initialize the filter network
-        if shared_filters:
-            self.filter_net = Dense(
-                self.radial_symmetry_function_module.number_of_gaussians,
-                3 * self.nr_atom_basis,
-            )
-
-        else:
-            self.filter_net = Dense(
-                self.radial_symmetry_function_module.number_of_gaussians,
-                self.nr_interaction_blocks * self.nr_atom_basis * 3,
-                activation=None,
-            )
->>>>>>> cfd020b0
+
 
         # initialize the interaction and mixing networks
         self.interaction_modules = nn.ModuleList(
@@ -135,57 +77,7 @@
         inputs["atomic_embedding"] = self.embedding_module(inputs["atomic_numbers"])
         return inputs
 
-<<<<<<< HEAD
-=======
-    def _generate_representation(self, inputs: Dict[str, torch.Tensor]):
-        """
-        Transforms the input data for the PAInn potential model.
-
-        Parameters
-        ----------
-        inputs (Dict[str, torch.Tensor]): A dictionary containing the input tensors.
-            - "d_ij" (torch.Tensor): Pairwise distances between atoms. Shape: (n_pairs, 1, distance).
-            - "r_ij" (torch.Tensor): Displacement vector between atoms. Shape: (n_pairs, 1, 3).
-            - "atomic_embedding" (torch.Tensor): Embeddings of atomic numbers. Shape: (n_atoms, embedding_dim).
-
-        Returns:
-        ----------
-        Dict[str, torch.Tensor]:
-            A dictionary containing the transformed input tensors.
-            - "mu" (torch.Tensor)
-                Zero-initialized tensor for atom features. Shape: (n_atoms, 3, nr_atom_basis).
-            - "dir_ij" (torch.Tensor)
-                Direction vectors between atoms. Shape: (n_pairs, 1, distance).
-            - "q" (torch.Tensor): Reshaped atomic number embeddings. Shape: (n_atoms, 1, embedding_dim).
-        """
-        from modelforge.potential.utils import _distance_to_radial_basis
-
-        # compute pairwise distances
-        d_ij = inputs["d_ij"]
-        r_ij = inputs["r_ij"]
-        dir_ij = r_ij / d_ij
-        f_ij, _ = _distance_to_radial_basis(d_ij, self.radial_symmetry_function_module)
-
-        fcut = self.cutoff_module(d_ij)
-
-        filters = self.filter_net(f_ij) * fcut[..., None]
-        if self.share_filters:
-            self.filter_list = [filters] * self.nr_interaction_blocks
-        else:
-            self.filter_list = torch.split(filters, 3 * self.nr_atom_basis, dim=-1)
-
-        # generate q and mu
-        atomic_embedding = inputs["atomic_embedding"]
-        qs = atomic_embedding.shape
-
-        q = atomic_embedding[:, None]
-        qs = q.shape
-        mu = torch.zeros(
-            (qs[0], 3, qs[2]), device=q.device
-        )  # total_number_of_atoms_in_the_batch, 3, nr_atom_basis
-        return {"mu": mu, "dir_ij": dir_ij, "q": q}
-
->>>>>>> cfd020b0
+
     def _forward(
         self,
         inputs: Dict[str, torch.Tensor],
@@ -509,44 +401,4 @@
 
         q = q + dq_intra + dqmu_intra
         mu = mu + dmu_intra
-<<<<<<< HEAD
         return q, mu
-=======
-        return q, mu
-
-
-class LighningPaiNN(PaiNN, LightningModuleMixin):
-    def __init__(
-        self,
-        embedding: nn.Module,
-        nr_interaction_blocks: int,
-        radial_symmetry_function_module: nn.Module,
-        cutoff_module: nn.Module,
-        activation: Optional[Callable] = F.silu,
-        shared_interactions: bool = False,
-        shared_filters: bool = False,
-        epsilon: float = 1e-8,
-        loss: Type[nn.Module] = nn.MSELoss(),
-        optimizer: Type[torch.optim.Optimizer] = torch.optim.Adam,
-        postprocessing: PostprocessingPipeline = PostprocessingPipeline(
-            [NoPostprocess({})]
-        ),
-        lr: float = 1e-3,
-    ) -> None:
-        """PyTorch Lightning version of the PaiNN model."""
-
-        super().__init__(
-            embedding_module=embedding,
-            nr_interaction_blocks=nr_interaction_blocks,
-            radial_symmetry_function_module=radial_symmetry_function_module,
-            cutoff_module=cutoff_module,
-            activation=activation,
-            shared_interactions=shared_interactions,
-            shared_filters=shared_filters,
-            epsilon=epsilon,
-            postprocessing=postprocessing,
-        )
-        self.loss_function = loss
-        self.optimizer = optimizer
-        self.learning_rate = lr
->>>>>>> cfd020b0
