from dataclasses import dataclass, field
from typing import TYPE_CHECKING, Dict, Optional

import torch
from loguru import logger as log
from openff.units import unit
from torch import nn
from torch_scatter import scatter_add

from modelforge.potential.utils import NeuralNetworkData

from .models import CoreNetwork

if TYPE_CHECKING:
    from modelforge.potential.utils import NNPInput

    from .models import PairListOutputs


@dataclass
class PhysNetNeuralNetworkData(NeuralNetworkData):
    """
    A dataclass to structure the inputs for PhysNet-based neural network potentials,
    facilitating the efficient and structured representation of atomic systems for
    energy computation and property prediction within the PhysNet framework.

    Attributes
    ----------
    f_ij : Optional[torch.Tensor]
        A tensor representing the radial basis function (RBF) expansion applied to distances between atom pairs,
        capturing the local chemical environment. Will be added after initialization. Shape: [num_pairs, num_rbf].
    number_of_atoms : int
        An integer indicating the number of atoms in the batch.
    atomic_embedding : torch.Tensor
        A 2D tensor containing embeddings or features for each atom, derived from atomic numbers or other properties.
        Shape: [num_atoms, embedding_dim].

    Notes
    -----
    The `PhysNetNeuralNetworkInput` class encapsulates essential geometric and chemical information required by
    the PhysNet model to predict system energies and properties. It includes information on atomic positions, types,
    and connectivity, alongside derived features such as radial basis functions (RBF) for detailed representation
    of atomic environments. This structured input format ensures that all relevant data is readily available for
    the PhysNet model, supporting its complex network architecture and computation requirements.

    Examples
    --------
    >>> physnet_input = PhysNetNeuralNetworkInput(
    ...     atomic_numbers=torch.tensor([1, 6, 6, 8]),
    ...     positions=torch.tensor([[0.0, 0.0, 0.0], [0.0, 0.0, 1.0], [0.0, 1.0, 0.0], [1.0, 0.0, 0.0]]),
    ...     atomic_subsystem_indices=torch.tensor([0, 0, 0, 0]),
    ...     total_charge=torch.tensor([0.0]),
    ...     pair_indices=torch.tensor([[0, 1], [0, 2], [1, 2]]),
    ...     d_ij=torch.tensor([1.0, 1.0, 1.0]),
    ...     r_ij=torch.tensor([[1.0, 0.0, 0.0], [0.0, 1.0, 0.0], [0.0, 0.0, 1.0]]),
    ...     f_ij=torch.randn(3, 4),  # Radial basis function expansion
    ...     number_of_atoms=torch.tensor([4]),
    ...     atomic_embedding=torch.randn(4, 5)  # Example atomic embeddings/features
    ... )
    """

    atomic_embedding: torch.Tensor
    f_ij: Optional[torch.Tensor] = field(default=None)


class PhysNetRepresentation(nn.Module):

    def __init__(
        self,
        cutoff: unit = 5 * unit.angstrom,
        number_of_radial_basis_functions: int = 16,
    ):
        """
        Representation module for the PhysNet potential, handling the generation of
        the radial basis functions (RBFs) with a cutoff.

        Parameters
        ----------
        cutoff : openff.units.unit.Quantity, default=5*unit.angstrom
            The cutoff distance for interactions.
        number_of_gaussians : int, default=16
            Number of Gaussian functions to use in the radial basis function.
        """

        super().__init__()

        # cutoff
        from modelforge.potential import CosineCutoff

        self.cutoff_module = CosineCutoff(cutoff)

        # radial symmetry function
        from .utils import PhysNetRadialSymmetryFunction

        self.radial_symmetry_function_module = PhysNetRadialSymmetryFunction(
            number_of_radial_basis_functions=number_of_radial_basis_functions,
            max_distance=cutoff,
            dtype=torch.float32,
        )

    def forward(self, d_ij: torch.Tensor) -> torch.Tensor:
        """
        Forward pass of the representation module.

        Parameters
        ----------
        d_ij : torch.Tensor
            pairwise distances between atoms, shape (n_pairs).

        Returns
        -------
        torch.Tensor
            The radial basis function expansion applied to the input distances,
            shape (n_pairs, n_gaussians), after applying the cutoff function.
        """

        f_ij = self.radial_symmetry_function_module(d_ij).squeeze()
        cutoff = self.cutoff_module(d_ij)
        f_ij = torch.mul(f_ij, cutoff)
        return f_ij


class GatingModule(nn.Module):
    def __init__(self, number_of_atom_basis: int):
        """
        Initializes a gating module that
        optionally applies a sigmoid gating mechanism to input features.

        Parameters:
        -----------
        input_dim : int
            The dimensionality of the input (and output) features.
        """
        super().__init__()
        self.gate = nn.Parameter(torch.ones(number_of_atom_basis))

    def forward(self, x: torch.Tensor, activation_fn: bool = False) -> torch.Tensor:
        """
        Apply gating to the input tensor.

        Parameters:
        -----------
        x : torch.Tensor
            The input tensor to gate.

        Returns:
        --------
        torch.Tensor
            The gated input tensor.
        """
        gating_signal = torch.sigmoid(self.gate)
        return gating_signal * x


from .utils import ShiftedSoftplus, Dense


class PhysNetResidual(nn.Module):
    """
    Implements a preactivation residual block as described in Equation 4 of the PhysNet paper.

    The block refines atomic feature vectors by adding a residual component computed through
    two linear transformations and a non-linear activation function (Softplus). This setup
    enhances gradient flow and supports effective deep network training by employing a
    preactivation scheme.

    Parameters:
    -----------
    input_dim: int
        Dimensionality of the input feature vector.
    output_dim: int
        Dimensionality of the output feature vector, which typically matches the input dimension.
    """

    def __init__(self, input_dim: int, output_dim: int):
        super().__init__()
        self.dense = Dense(input_dim, output_dim, activation=ShiftedSoftplus())
        self.residual = Dense(output_dim, output_dim)

    def forward(self, x: torch.Tensor) -> torch.Tensor:
        """
        Forward pass of the ResidualBlock.

        Parameters:
        -----------
        x: torch.Tensor
            Input tensor containing feature vectors of atoms.

        Returns:
        --------
        torch.Tensor
            Output tensor after applying the residual block operations.
        """
        # update x with residual
        return x + self.residual(self.dense(x))


class PhysNetInteractionModule(nn.Module):

    def __init__(
        self,
        number_of_atom_features: int = 64,
        number_of_radial_basis_functions: int = 16,
        number_of_interaction_residual: int = 3,
    ):
        """
        Module to compute interaction terms based on atomic distances and features.

        Parameters
        ----------
        number_of_atom_features : int, default=64
            Dimensionality of the atomic embeddings.
        number_of_radial_basis_functions : int, default=16
            Specifies the number of basis functions for the Gaussian Logarithm Attention,
            essentially defining the output feature dimension for attention-weighted interactions.
        """

        super().__init__()
        from .utils import ShiftedSoftplus, Dense

        self.attention_mask = Dense(
            number_of_radial_basis_functions,
            number_of_atom_features,
            bias=False,
            weight_init=torch.nn.init.zeros_,
        )
        self.activation_function = ShiftedSoftplus()

        # Networks for processing atomic embeddings of i and j atoms
        self.interaction_i = Dense(
            number_of_atom_features,
            number_of_atom_features,
            activation=self.activation_function,
        )
        self.interaction_j = Dense(
            number_of_atom_features,
            number_of_atom_features,
            activation=self.activation_function,
        )

        self.process_v = Dense(number_of_atom_features, number_of_atom_features)

        # Residual block
        self.residuals = nn.ModuleList(
            [
                PhysNetResidual(number_of_atom_features, number_of_atom_features)
                for _ in range(number_of_interaction_residual)
            ]
        )

        # Gating
        self.gate = nn.Parameter(torch.ones(number_of_atom_features))
        self.dropout = nn.Dropout(p=0.05)

    def forward(self, data: PhysNetNeuralNetworkData) -> torch.Tensor:
        """
        Processes input tensors through the interaction module, applying
        Gaussian Logarithm Attention to modulate the influence of pairwise distances
        on the interaction features, followed by aggregation to update atomic embeddings.

        Parameters
        ----------
        inputs : PhysNetNeuralNetworkInput

        Returns
        -------
        torch.Tensor
            Updated atomic feature representations incorporating interaction information.
        """
        # Equation 6: Formation of the Proto-Message ṽ_i for an Atom i
        # ṽ_i = σ(Wl_I * x_i^l + bl_I) + Σ_j (G_g * Wl * (σ(σl_J * x_j^l + bl_J)) * g(r_ij))
        # Equation 6 implementation overview:
        # ṽ_i = x_i_prime + sum_over_j(x_j_prime * f_ij_prime)
        # where:
        # - x_i_prime and x_j_prime are the features of atoms i and j, respectively, processed through separate networks.
        # - f_ij_prime represents the modulated radial basis functions (f_ij) by the Gaussian Logarithm Attention weights.

        # extract relevant variables
        idx_i, idx_j = data.pair_indices
        f_ij = data.f_ij
        x = data.atomic_embedding

        # # Apply activation to atomic embeddings
        xa = self.dropout(self.activation_function(x))

        # calculate attention weights and
        # transform to
        # input shape: (number_of_pairs, number_of_radial_basis_functions)
        # output shape: (number_of_pairs, number_of_atom_features)
        g = self.attention_mask(f_ij)

        # Calculate contribution of central atom
        x_i = self.interaction_i(xa)
        # Calculate contribution of neighbor atom
        x_j = self.interaction_j(xa)
        # Gather the results according to idx_j
        x_j = x_j[idx_j]
        # Multiply the gathered features by g
        x_j_modulated = x_j * g
        # Aggregate modulated contributions for each atom i
        x_j_prime = scatter_add(x_j_modulated, idx_i, dim=0, dim_size=x.shape[0])

        # Draft proto message v_tilde
        m = x_i + x_j_prime
        # shape of m (nr_of_atoms_in_batch, 1)
        # Equation 4: Preactivation Residual Block Implementation
        # xl+2_i = xl_i + Wl+1 * sigma(Wl * xl_i + bl) + bl+1
        for residual in self.residuals:
            m = residual(
                m
            )  # shape (nr_of_atoms_in_batch, number_of_radial_basis_functions)
        m = self.activation_function(m)
        x = self.gate * x + self.process_v(m)
        return x


class PhysNetOutput(nn.Module):

    def __init__(
        self,
        number_of_atom_features: int,
        number_of_atomic_properties: int = 2,
        number_of_residuals_in_output: int = 2,
    ):
        from .utils import Dense

        super().__init__()
        self.residuals = nn.Sequential(
            *[
                PhysNetResidual(number_of_atom_features, number_of_atom_features)
                for _ in range(number_of_residuals_in_output)
            ]
        )
        self.output = Dense(
            number_of_atom_features,
            number_of_atomic_properties,
            weight_init=torch.nn.init.zeros_,
            bias=False,
        )

    def forward(self, x: torch.Tensor) -> torch.Tensor:
        x = self.output(self.residuals(x))
        return x


class PhysNetModule(nn.Module):

    def __init__(
        self,
        number_of_atom_features: int = 64,
        number_of_radial_basis_functions: int = 16,
        number_of_interaction_residual: int = 2,
    ):
        """
        Wrapper module that combines the PhysNetInteraction, PhysNetResidual, and
        PhysNetOutput classes into a single module. This serves as the building
        block for the PhysNet model.

        This is a skeletal implementation that needs to be expanded upon.
        """

        super().__init__()

        # this class combines the PhysNetInteraction, PhysNetResidual and
        # PhysNetOutput class

        self.interaction = PhysNetInteractionModule(
            number_of_atom_features=number_of_atom_features,
            number_of_radial_basis_functions=number_of_radial_basis_functions,
            number_of_interaction_residual=number_of_interaction_residual,
        )
        self.output = PhysNetOutput(
            number_of_atom_features=number_of_atom_features,
            number_of_atomic_properties=2,
        )

    def forward(self, data: PhysNetNeuralNetworkData) -> Dict[str, torch.Tensor]:
        """
        Forward pass for the PhysNet module.
        """

        # The PhysNet module is a sequence of interaction modules and residual modules.
        #              x_1, ..., x_N
        #                     |
        #                     v
        #               ┌─────────────┐
        #               │ interaction │ <-- g(d_ij)
        #               └─────────────┘
        #                     │
        #                     v
        #                ┌───────────┐
        #                │  residual │
        #                └───────────┘
        #                ┌───────────┐
        #                │  residual │
        #                └───────────┘
        # ┌───────────┐      │
        # │   output  │<-----│
        # └───────────┘      │
        #                    v

        # calculate the interaction
        v = self.interaction(data)

        # calculate the module output
        prediction = self.output(v)
        return {
            "prediction": prediction,
            "updated_embedding": v,  # input for next module
        }


class PhysNetCore(CoreNetwork):
    def __init__(
        self,
        max_Z: int,
        cutoff: unit.Quantity,
        number_of_atom_features: int,
        number_of_radial_basis_functions: int,
        number_of_interaction_residual: int,
        number_of_modules: int,
    ) -> None:
        """
        Implementation of the PhysNet neural network potential.

        Parameters
        ----------
        max_Z : int, default=100
            Maximum atomic number to be embedded.
        number_of_atom_features : int, default=64
            Dimension of the embedding vectors for atomic numbers.
        cutoff : openff.units.unit.Quantity, default=5*unit.angstrom
            The cutoff distance for interactions.
        number_of_modules : int, default=2(
        """

        log.debug("Initializing PhysNet model.")
<<<<<<< HEAD
        super().__init__(cutoff=cutoff)
=======

        super().__init__()
>>>>>>> 16b28fd9

        # embedding
        from modelforge.potential.utils import Embedding

        self.embedding_module = Embedding(max_Z, number_of_atom_features)

        self.physnet_representation_module = PhysNetRepresentation(
            cutoff=cutoff,
            number_of_radial_basis_functions=number_of_radial_basis_functions,
        )

        # initialize the PhysNetModule building blocks
        from torch.nn import ModuleList

        self.physnet_module = ModuleList(
            [
                PhysNetModule(
                    number_of_atom_features,
                    number_of_radial_basis_functions,
                    number_of_interaction_residual,
                )
                for _ in range(number_of_modules)
            ]
        )

        self.atomic_scale = nn.Parameter(torch.ones(max_Z, 2))
        self.atomic_shift = nn.Parameter(torch.zeros(max_Z, 2))

    def _model_specific_input_preparation(
        self, data: "NNPInput", pairlist_output: "PairListOutputs"
    ) -> PhysNetNeuralNetworkData:

        # Perform atomic embedding
        atomic_embedding = self.embedding_module(data.atomic_numbers)
        #         Z_i, ..., Z_N
        #
        #             │
        #             ∨
        #        ┌────────────┐
        #        │ embedding  │
        #        └────────────┘

        number_of_atoms = data.atomic_numbers.shape[0]

        nnp_input = PhysNetNeuralNetworkData(
            pair_indices=pairlist_output.pair_indices,
            d_ij=pairlist_output.d_ij,
            r_ij=pairlist_output.r_ij,
            f_ij=None,
            number_of_atoms=number_of_atoms,
            positions=data.positions,
            atomic_numbers=data.atomic_numbers,
            atomic_subsystem_indices=data.atomic_subsystem_indices,
            total_charge=data.total_charge,
            atomic_embedding=atomic_embedding,  # atom embedding
        )

        return nnp_input

    def _forward(self, data: PhysNetNeuralNetworkData) -> Dict[str, torch.Tensor]:
        """
        Calculate the energy for a given input batch.
        Parameters
        ----------
        inputs : PhysNetNeutralNetworkInput

        Returns
        -------
        torch.Tensor
            Calculated energies; shape (nr_systems,).
        """

        # Computed representation
        data.f_ij = self.physnet_representation_module(data.d_ij).squeeze(
            1
        )  # shape: (n_pairs, number_of_radial_basis_functions)
        nr_of_atoms_in_batch = data.number_of_atoms

        #         d_i, ..., d_N
        #
        #             │
        #             V
        #        ┌────────────┐
        #        │    RBF     │
        #        └────────────┘

        # see https://doi.org/10.1021/acs.jctc.9b00181
        # in the following we are implementing the calculations analoguous
        # to the modules outlined in Figure 1

        # NOTE: both embedding and f_ij (the output of the Radial Symmetry Function) are
        # stored in `inputs`
        # inputs are the embedding vectors and f_ij
        # the embedding vector will get updated in each pass through the modules

        #             ┌────────────┐         ┌────────────┐
        #             │ embedding  │         │    RBF     │
        #             └────────────┘         └────────────┘
        #                        |                   │
        #                       ┌───────────────┐    │
        #                 | <-- |   module 1    │ <--│
        #                 |     └────────────---┘    │
        #                 |            |             │
        #  E_1, ..., E_N (+)           V             │
        #                 |     ┌───────────────┐    │
        #                 | <-- |   module 2    │ <--│
        #                       └────────────---┘

        # the atomic energies are accumulated in per_atom_energies
        prediction_i = torch.zeros(
            (nr_of_atoms_in_batch, 2),
            device=data.d_ij.device,
        )

        for module in self.physnet_module:
            output_of_module = module(data)
            # accumulate output for atomic energies
            prediction_i += output_of_module["prediction"]
            # update embedding for next module
            data.atomic_embedding = output_of_module["updated_embedding"]

        prediction_i_shifted_scaled = (
            self.atomic_shift[data.atomic_numbers]
            + prediction_i * self.atomic_scale[data.atomic_numbers]
        )

        # sum over atom features
        E_i = prediction_i_shifted_scaled[:, 0]  # shape(nr_of_atoms, 1)
        q_i = prediction_i_shifted_scaled[:, 1]  # shape(nr_of_atoms, 1)

        output = {
            "E_i": E_i.contiguous(),  # reshape memory mapping for JAX/dlpack
            "q_i": q_i,
            "atomic_subsystem_indices": data.atomic_subsystem_indices,
            "atomic_numbers": data.atomic_numbers,
        }

        return output


from .models import InputPreparation, NNPInput, BaseNetwork


class PhysNet(BaseNetwork):
    def __init__(
        self,
        max_Z: int,
        cutoff: unit.Quantity,
        number_of_atom_features: int,
        number_of_radial_basis_functions: int,
        number_of_interaction_residual: int,
        number_of_modules: int,
    ) -> None:
        """
        Unke, O. T. and Meuwly, M. "PhysNet: A Neural Network for Predicting Energies,
        Forces, Dipole Moments and Partial Charges" arxiv:1902.08408 (2019).


        """
        super().__init__()
        from modelforge.utils.units import _convert

        self.core_module = PhysNetCore(
            max_Z=max_Z,
            cutoff=_convert(cutoff),
            number_of_atom_features=number_of_atom_features,
            number_of_radial_basis_functions=number_of_radial_basis_functions,
            number_of_interaction_residual=number_of_interaction_residual,
            number_of_modules=number_of_modules,
        )
        self.only_unique_pairs = False  # NOTE: for pairlist
        self.input_preparation = InputPreparation(
            cutoff=_convert(cutoff), only_unique_pairs=self.only_unique_pairs
        )

    def _config_prior(self):
        log.info("Configuring SchNet model hyperparameter prior distribution")
        from ray import tune

        from modelforge.potential.utils import shared_config_prior

        prior = {
            "number_of_atom_features": tune.randint(2, 256),
            "number_of_modules": tune.randint(2, 8),
            "number_of_interaction_residual": tune.randint(2, 5),
            "cutoff": tune.uniform(5, 10),
            "number_of_radial_basis_functions": tune.randint(8, 32),
        }
        prior.update(shared_config_prior())
        return prior<|MERGE_RESOLUTION|>--- conflicted
+++ resolved
@@ -435,12 +435,8 @@
         """
 
         log.debug("Initializing PhysNet model.")
-<<<<<<< HEAD
-        super().__init__(cutoff=cutoff)
-=======
-
-        super().__init__()
->>>>>>> 16b28fd9
+
+        super().__init__()
 
         # embedding
         from modelforge.potential.utils import Embedding
