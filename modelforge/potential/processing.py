--- conflicted
+++ resolved
@@ -50,15 +50,10 @@
 
         Parameters
         ----------
-<<<<<<< HEAD
         per_atom_property: torch.Tensor, shape [nr_of_atoms, 1].
             The per-atom property that will be reduced to per-molecule property.
         atomic_subsystem_indices: torch.Tensor, shape [nr_of_atoms].
             The atomic subsystem indices
-=======
-        per_atom_property: torch.Tensor, shape [nr_of_atoms, 1]. The per-atom property that will be reduced to per-molecule property.
-        atomic_subsystem_indices: torch.Tensor, shape [nr_of_atoms]. The atomic subsystem indices
->>>>>>> 5a312b0f
 
         Returns
         -------
@@ -173,107 +168,46 @@
 
 
 class ScaleValues(torch.nn.Module):
-<<<<<<< HEAD
 
     def __init__(self, mean: float, stddev: float) -> None:
-=======
-
-    def __init__(self, mean: float, stddev: float) -> None:
+
+        """
+        A module for scaling values using provided mean and standard deviation.
+
+        Parameters
+        ----------
+        mean : float
+            The mean value used for scaling.
+        stddev : float
+            The standard deviation value used for scaling.
+        """
 
         super().__init__()
         self.register_buffer("mean", torch.tensor([mean]))
         self.register_buffer("stddev", torch.tensor([stddev]))
 
     def forward(self, values_to_be_scaled: torch.Tensor) -> torch.Tensor:
-        """
-        Rescales values using the provided mean and stddev.
+
+        """
+        Rescales values using the provided mean and standard deviation.
 
         Parameters
         ----------
         values_to_be_scaled : torch.Tensor
-            The tensor of energies to be rescaled.
-
+            The tensor of values to be rescaled.
+        atomic_numbers : torch.Tensor
+            The input data for the model, including atomic numbers and subsystem indices.
         Returns
         -------
         torch.Tensor
             The rescaled values.
->>>>>>> 5a312b0f
-        """
-        A module for scaling values using provided mean and standard deviation.
-
-<<<<<<< HEAD
-        Parameters
-        ----------
-        mean : float
-            The mean value used for scaling.
-        stddev : float
-            The standard deviation value used for scaling.
-        """
-
-        super().__init__()
-        self.register_buffer("mean", torch.tensor([mean]))
-        self.register_buffer("stddev", torch.tensor([stddev]))
-
-    def forward(self, values_to_be_scaled: torch.Tensor) -> torch.Tensor:
-=======
+        """
+
         return values_to_be_scaled * self.stddev + self.mean
 
 
 class CalculateAtomicSelfEnergy(torch.nn.Module):
 
-    def __init__(self, atomic_self_energies) -> None:
-        super().__init__()
-
-        # if values in atomic_self_energies are strings convert them to kJ/mol
-        if isinstance(list(atomic_self_energies.values())[0], str):
-            atomic_self_energies = {
-                key: unit.Quantity(value)
-                for key, value in atomic_self_energies.items()
-            }
-        self.atomic_self_energies = AtomicSelfEnergies(atomic_self_energies)
-
-    def forward(
-        self,
-        atomic_numbers: torch.Tensor,
-        atomic_subsystem_indices: torch.Tensor,
-    ) -> torch.Tensor:
->>>>>>> 5a312b0f
-        """
-        Rescales values using the provided mean and standard deviation.
-
-        Parameters
-        ----------
-<<<<<<< HEAD
-        values_to_be_scaled : torch.Tensor
-            The tensor of values to be rescaled.
-
-=======
-        atomic_numbers : torch.Tensor
-            The input data for the model, including atomic numbers and subsystem indices.
->>>>>>> 5a312b0f
-        Returns
-        -------
-        torch.Tensor
-            The rescaled values.
-        """
-
-<<<<<<< HEAD
-        return values_to_be_scaled * self.stddev + self.mean
-
-=======
-        atomic_subsystem_indices = atomic_subsystem_indices.to(
-            dtype=torch.long, device=atomic_numbers.device
-        )
-
-        # atomic_number_to_energy
-        ase_tensor_for_indexing = self.atomic_self_energies.ase_tensor_for_indexing.to(
-            device=atomic_numbers.device
-        )
->>>>>>> 5a312b0f
-
-class CalculateAtomicSelfEnergy(torch.nn.Module):
-
-<<<<<<< HEAD
     def __init__(self, atomic_self_energies) -> None:
 
         super().__init__()
@@ -316,6 +250,4 @@
         # contains the atomic self energy for each atomic number
         ase_tensor = ase_tensor_for_indexing[atomic_numbers]
 
-=======
->>>>>>> 5a312b0f
         return ase_tensor