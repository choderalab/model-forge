--- conflicted
+++ resolved
@@ -544,11 +544,7 @@
         return h_updated, x_updated, v_updated
 
 
-<<<<<<< HEAD
-from .models import InputPreparation, NNPInput, NetworkWrapper
-=======
 from typing import Optional, List
->>>>>>> e0e28124
 
 
 class SAKE(NetworkWrapper):
