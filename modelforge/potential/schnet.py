--- conflicted
+++ resolved
@@ -69,42 +69,14 @@
         number_of_interaction_modules: int,
         number_of_filters: int,
         shared_interactions: bool,
-<<<<<<< HEAD
-        activation_function: str,
-        maximum_interaction_radius: unit.Quantity,
-    ) -> None:
-        """
-        Initialize the SchNet class.
-
-        Parameters
-        ----------
-        featurization_config : Dict[str, Union[List[str], int]]
-            Configuration for featurization, including the number of per-atom features and the maximum atomic number to be embedded.
-        number_of_radial_basis_functions : int
-            Number of radial basis functions.
-        number_of_interaction_modules : int
-            Number of interaction modules.
-        number_of_filters : int
-            Number of filters, defines the dimensionality of the intermediate features.
-        shared_interactions : bool
-            Whether to share interaction parameters across all interaction modules.
-        maximum_interaction_radius : openff.units.unit.Quantity
-            The cutoff distance for interactions.
-        """
-=======
         activation_name: str,
         maximum_interaction_radius: unit.Quantity,
     ) -> None:
->>>>>>> 38037dc3
 
         log.debug("Initializing the SchNet architecture.")
         from modelforge.potential.utils import FeaturizeInput, Dense
 
-<<<<<<< HEAD
-        super().__init__(activation_function)
-=======
         super().__init__(activation_name)
->>>>>>> 38037dc3
         self.number_of_filters = number_of_filters or int(
             featurization_config["number_of_per_atom_features"]
         )
@@ -126,11 +98,7 @@
                         number_of_per_atom_features,
                         self.number_of_filters,
                         number_of_radial_basis_functions,
-<<<<<<< HEAD
-                        activation_function=self.activation_function_class,
-=======
                         activation_function=self.activation_function_class(),
->>>>>>> 38037dc3
                     )
                 ]
                 * number_of_interaction_modules
@@ -262,19 +230,6 @@
         activation_function: torch.nn.Module,
     ) -> None:
 
-<<<<<<< HEAD
-        Parameters
-        ----------
-        number_of_per_atom_features : int
-            Number of atom features, defines the dimensionality of the embedding.
-        number_of_filters : int
-            Number of filters, defines the dimensionality of the intermediate features.
-        number_of_radial_basis_functions : int
-            Number of radial basis functions.
-        activation_function: torch.nn.Module
-        """
-=======
->>>>>>> 38037dc3
         super().__init__()
         from .utils import Dense
 
@@ -475,39 +430,6 @@
         postprocessing_parameter: Dict[str, Dict[str, bool]],
         dataset_statistic: Optional[Dict[str, float]] = None,
     ) -> None:
-<<<<<<< HEAD
-        """
-        Initialize the SchNet network.
-
-        Schütt, Kindermans, Sauceda, Chmiela, Tkatchenko, Müller:
-        SchNet: A continuous-filter convolutional neural network for modeling quantum
-        interactions.
-
-        Parameters
-        ----------
-        featurization : Dict[str, Union[List[str], int]]
-            Configuration for atom featurization.
-        number_of_radial_basis_functions : int
-            Number of radial basis functions.
-        number_of_interaction_modules : int
-            Number of interaction modules.
-        maximum_interaction_radius : Union[unit.Quantity, str]
-            The cutoff distance for interactions.
-        number_of_filters : int
-            Number of filters.
-        shared_interactions : bool
-            Whether to use shared interactions.
-        postprocessing_parameter : Dict[str, Dict[str, bool]]
-            Configuration for postprocessing parameters.
-        dataset_statistic : Optional[Dict[str, float]], default=None
-            Statistics of the dataset.
-
-        Returns
-        -------
-        None
-        """
-=======
->>>>>>> 38037dc3
 
         self.only_unique_pairs = False  # NOTE: need to be set before super().__init__
 
@@ -523,11 +445,7 @@
             number_of_interaction_modules=number_of_interaction_modules,
             number_of_filters=number_of_filters,
             shared_interactions=shared_interactions,
-<<<<<<< HEAD
-            activation_function=activation_function,
-=======
             activation_name=activation_function,
->>>>>>> 38037dc3
             maximum_interaction_radius=_convert_str_to_unit(maximum_interaction_radius),
         )
 
