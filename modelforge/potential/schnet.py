--- conflicted
+++ resolved
@@ -5,12 +5,8 @@
 import torch.nn as nn
 
 from .models import BaseNNP, LightningModuleMixin
-<<<<<<< HEAD
 from .utils import _distance_to_radial_basis, ShiftedSoftplus
-=======
-from .utils import _distance_to_radial_basis, _shifted_softplus
 from .postprocessing import PostprocessingPipeline, NoPostprocess
->>>>>>> db1a8df7
 
 
 class SchNET(BaseNNP):
@@ -22,14 +18,10 @@
         cutoff_module: nn.Module,
         nr_filters: int = None,
         shared_interactions: bool = False,
-<<<<<<< HEAD
         activation: nn.Module = ShiftedSoftplus(),
-=======
-        activation: nn.Module = _shifted_softplus,
         postprocessing: PostprocessingPipeline = PostprocessingPipeline(
             [NoPostprocess({})]
         ),
->>>>>>> db1a8df7
     ) -> None:
         """
         Initialize the SchNet class.
@@ -280,14 +272,10 @@
         cutoff: nn.Module,
         nr_filters: int = 2,
         shared_interactions: bool = False,
-<<<<<<< HEAD
         activation: nn.Module = ShiftedSoftplus(),
-=======
-        activation: nn.Module = _shifted_softplus,
         postprocessing: PostprocessingPipeline = PostprocessingPipeline(
             [NoPostprocess({})]
         ),
->>>>>>> db1a8df7
         loss: Type[nn.Module] = nn.MSELoss(),
         optimizer: Type[torch.optim.Optimizer] = torch.optim.Adam,
         lr: float = 1e-3,
