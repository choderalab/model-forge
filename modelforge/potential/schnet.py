"""
SchNet neural network potential for modeling quantum interactions.
"""

from typing import Dict, Type, List

import torch
import torch.nn as nn
from loguru import logger as log

from .models import PairlistData, NNPInputTuple


class SchNetCore(torch.nn.Module):
    def __init__(
        self,
        featurization: Dict[str, Dict[str, int]],
        number_of_radial_basis_functions: int,
        number_of_interaction_modules: int,
        maximum_interaction_radius: float,
        number_of_filters: int,
        activation_function_parameter: Dict[str, str],
        shared_interactions: bool,
<<<<<<< HEAD
=======
        activation_function: Type[torch.nn.Module],
        maximum_interaction_radius: unit.Quantity,
        predicted_properties: List[Dict[str, str]],
>>>>>>> 56672f30
    ) -> None:

        super().__init__()
        self.activation_function = activation_function_parameter["activation_function"]

        log.debug("Initializing the SchNet architecture.")
        from modelforge.potential.utils import DenseWithCustomDist

        self.number_of_filters = number_of_filters or int(
            featurization["atomic_number"]["number_of_per_atom_features"]
        )
        self.number_of_radial_basis_functions = number_of_radial_basis_functions
        number_of_per_atom_features = int(
            featurization["atomic_number"]["number_of_per_atom_features"]
        )

        # Initialize representation block
        self.schnet_representation_module = SchNETRepresentation(
            maximum_interaction_radius,
            number_of_radial_basis_functions,
            featurization_config=featurization,
        )
        # Initialize interaction blocks
        if shared_interactions:
            self.interaction_modules = nn.ModuleList(
                [
                    SchNETInteractionModule(
                        number_of_per_atom_features,
                        self.number_of_filters,
                        number_of_radial_basis_functions,
                        activation_function=self.activation_function,
                    )
                ]
                * number_of_interaction_modules
            )

        else:
            self.interaction_modules = nn.ModuleList(
                [
                    SchNETInteractionModule(
                        number_of_per_atom_features,
                        self.number_of_filters,
                        number_of_radial_basis_functions,
                        activation_function=self.activation_function,
                    )
                    for _ in range(number_of_interaction_modules)
                ]
            )

        # Initialize output layers based on configuration
        self.output_layers = nn.ModuleDict()
        for property in predicted_properties:
            output_name = property["name"]
            output_type = property["type"]
            output_dimension = (
                1 if output_type == "scalar" else 3
            )  # vector means 3D output

            self.output_layers[output_name] = nn.Sequential(
                DenseWithCustomDist(
                    number_of_per_atom_features,
                    number_of_per_atom_features,
                    activation_function=self.activation_function,
                ),
                DenseWithCustomDist(
                    number_of_per_atom_features,
                    output_dimension,
                ),
            )

    def compute_properties(
        self, data: NNPInputTuple, pairlist_output: PairlistData
    ) -> Dict[str, torch.Tensor]:
        """
        Calculate the properties for a given input batch.

        Parameters
        ----------
        data : NNPInput
            The input data for the model.
        pairlist_output: PairlistData
            The output from the pairlist module.
        Returns
        -------
        Dict[str, torch.Tensor]
            The calculated properties.
        """
        # Compute the representation for each atom (transform to radial basis set, multiply by cutoff and add embedding)
        representation = self.schnet_representation_module(data, pairlist_output)
        atomic_embedding = representation["atomic_embedding"]
        # Iterate over interaction blocks to update features
        for interaction in self.interaction_modules:
            v = interaction(
                atomic_embedding,
                pairlist_output,
                representation["f_ij"],
                representation["f_cutoff"],
            )
            atomic_embedding = (
                atomic_embedding + v
            )  # Update per atom features given the environment

        results = {
            "per_atom_scalar_representation": atomic_embedding,
            "atomic_subsystem_indices": data.atomic_subsystem_indices,
        }

<<<<<<< HEAD
    def forward(
        self, data: NNPInputTuple, pairlist_output: PairlistData
    ) -> Dict[str, torch.Tensor]:
        """
        Implements the forward pass through the network.

        Parameters
        ----------
        data : NNPInput
            Contains input data for the batch obtained directly from the
            dataset, including atomic numbers, positions, and other relevant
            fields.
        pairlist_output : PairListOutputs
            Contains the indices for the selected pairs and their associated
            distances and displacement vectors.

        Returns
        -------
        Dict[str, torch.Tensor]
            The calculated per-atom properties and other properties from the
            forward pass.
        """
        # perform the forward pass implemented in the subclass
        outputs = self.compute_properties(data, pairlist_output)
        # add atomic numbers to the output
        outputs["atomic_numbers"] = data.atomic_numbers

        return outputs
=======
        # Compute all specified outputs
        for output_name, output_layer in self.output_layers.items():
            results[output_name] = output_layer(atomic_embedding).squeeze(-1)

        return results
>>>>>>> 56672f30


class SchNETInteractionModule(nn.Module):
    """
    SchNet interaction module to compute interaction terms based on atomic distances and features.

    Parameters
    ----------
    number_of_per_atom_features : int
        Number of atom features, defines the dimensionality of the embedding.
    number_of_filters : int
        Number of filters, defines the dimensionality of the intermediate features.
    number_of_radial_basis_functions : int
        Number of radial basis functions.
    activation_function: Type[torch.nn.Module]
        The activation function to use in the interaction module.
    """

    def __init__(
        self,
        number_of_per_atom_features: int,
        number_of_filters: int,
        number_of_radial_basis_functions: int,
        activation_function: torch.nn.Module,
    ) -> None:

        super().__init__()
        from .utils import DenseWithCustomDist

        assert (
            number_of_radial_basis_functions > 4
        ), "Number of radial basis functions must be larger than 10."
        assert number_of_filters > 1, "Number of filters must be larger than 1."
        assert (
            number_of_per_atom_features > 10
        ), "Number of atom basis must be larger than 10."

        self.number_of_per_atom_features = (
            number_of_per_atom_features  # Initialize parameters
        )
        self.intput_to_feature = DenseWithCustomDist(
            number_of_per_atom_features,
            number_of_filters,
            bias=False,
        )
        self.feature_to_output = nn.Sequential(
            DenseWithCustomDist(
                number_of_filters,
                number_of_per_atom_features,
                activation_function=activation_function,
            ),
            DenseWithCustomDist(
                number_of_per_atom_features,
                number_of_per_atom_features,
            ),
        )
        self.filter_network = nn.Sequential(
            DenseWithCustomDist(
                number_of_radial_basis_functions,
                number_of_filters,
                activation_function=activation_function,
            ),
            DenseWithCustomDist(
                number_of_filters,
                number_of_filters,
            ),
        )

    def forward(
        self,
        atomic_embedding: torch.Tensor,
        pairlist: PairlistData,  # shape [n_pairs, 2]
        f_ij: torch.Tensor,  # shape [n_pairs, number_of_radial_basis_functions]
        f_ij_cutoff: torch.Tensor,  # shape [n_pairs, 1]
    ) -> torch.Tensor:
        """
        Forward pass for the interaction block.

        Parameters
        ----------
        x : torch.Tensor, shape [nr_of_atoms_in_systems, nr_atom_basis]
            Input feature tensor for atoms (output of embedding).
        pairlist : torch.Tensor, shape [n_pairs, 2]
            List of atom pairs.
        f_ij : torch.Tensor, shape [n_pairs, number_of_radial_basis_functions]
            Radial basis functions for pairs of atoms.
        f_ij_cutoff : torch.Tensor, shape [n_pairs, 1]
            Cutoff values for the pairs.

        Returns
        -------
        torch.Tensor, shape [nr_of_atoms_in_systems, nr_atom_basis]
            Updated feature tensor after interaction block.
        """
        idx_i, idx_j = pairlist.pair_indices[0], pairlist.pair_indices[1]

        # Map input features to the filter space
        atomic_embedding = self.intput_to_feature(atomic_embedding)

        # Generate interaction filters based on radial basis functions
        W_ij = self.filter_network(f_ij.squeeze(1))
        W_ij = W_ij * f_ij_cutoff

        # Perform continuous-filter convolution
        x_j = atomic_embedding[idx_j]
        x_ij = x_j * W_ij  # (nr_of_atom_pairs, nr_atom_basis)
        # masked_x_ij = (
        #    x_ij * pairlist.mask["maximum_interaction_radius"]
        # )  # Element-wise multiplication to apply the mask

        out = torch.zeros_like(atomic_embedding)
        out.scatter_add_(
            0, idx_i.unsqueeze(-1).expand_as(x_ij), x_ij
        )  # from per_atom_pair to _per_atom

        return self.feature_to_output(out)  # shape: (nr_of_atoms, 1)


class SchNETRepresentation(nn.Module):

    def __init__(
        self,
        radial_cutoff: float,
        number_of_radial_basis_functions: int,
        featurization_config: Dict[str, Dict[str, int]],
    ):
        """
        SchNet representation module to generate the radial symmetry representation of pairwise distances.

        Parameters
        ----------
        radial_cutoff : unit.Quantity
            The cutoff distance for interactions.
        number_of_radial_basis_functions : int
            Number of radial basis functions.
        featurization_config : Dict[str, Union[List[str], int]]
            Configuration for atom featurization.
        """
        super().__init__()

        self.radial_symmetry_function_module = self._setup_radial_symmetry_functions(
            radial_cutoff, number_of_radial_basis_functions
        )
        # Initialize cutoff module
        from modelforge.potential import CosineAttenuationFunction, FeaturizeInput

        self.featurize_input = FeaturizeInput(featurization_config)
        self.cutoff_module = CosineAttenuationFunction(radial_cutoff)

    def _setup_radial_symmetry_functions(
        self, radial_cutoff: float, number_of_radial_basis_functions: int
    ):
        from .utils import SchnetRadialBasisFunction

        radial_symmetry_function = SchnetRadialBasisFunction(
            number_of_radial_basis_functions=number_of_radial_basis_functions,
            max_distance=radial_cutoff,
            dtype=torch.float32,
        )
        return radial_symmetry_function

    def forward(
        self, data: NNPInputTuple, pairlist_output: PairlistData
    ) -> Dict[str, torch.Tensor]:
        """
        Generate the radial symmetry representation of the pairwise distances.

        Parameters
        ----------
        data : SchnetNeuralNetworkData

        Returns
        -------
        Dict[str, torch.Tensor]
            Radial basis functions, cutoff values for pairs of atoms and atomic embedding.
        """

        # Convert distances to radial basis functions
        f_ij = self.radial_symmetry_function_module(
            pairlist_output.d_ij
        )  # shape (n_pairs, number_of_radial_basis_functions)

        f_cutoff = self.cutoff_module(pairlist_output.d_ij)  # shape (n_pairs, 1)

        return {
            "f_ij": f_ij,
            "f_cutoff": f_cutoff,
            "atomic_embedding": self.featurize_input(
                data
            ),  # add per-atom properties and embedding
<<<<<<< HEAD
        }
=======
        }


from typing import List, Union
from modelforge.utils.units import _convert_str_to_unit
from modelforge.utils.io import import_
from modelforge.potential.utils import shared_config_prior


class SchNet(BaseNetwork):
    """
    SchNet network for modeling quantum interactions.

    Schütt, Kindermans, Sauceda, Chmiela, Tkatchenko, Müller: SchNet: A continuous-filter
    convolutional neural network for modeling quantum interactions.

    Parameters
    ----------
    featurization : Dict[str, Union[List[str], int]]
        Configuration for atom featurization.
    number_of_radial_basis_functions : int
        Number of radial basis functions.
    number_of_interaction_modules : int
        Number of interaction modules.
    maximum_interaction_radius : Union[unit.Quantity, str]
        The cutoff distance for interactions.
    number_of_filters : int
        Number of filters.
    shared_interactions : bool
        Whether to use shared interactions.
    activation_function_parameter : Dict
        Dict that contains keys: activation_function_name [str], activation_function_arguments [Dict],
        and activation_function [Type[torch.nn.Module]].
    postprocessing_parameter : Dict[str, Dict[str, bool]]
        Configuration for postprocessing parameters.
    dataset_statistic : Optional[Dict[str, float]], default=None
        Statistics of the dataset.
    potential_seed : Optional[int], optional
        Seed for the random number generator, default None.
    """

    def __init__(
        self,
        featurization: Dict[str, Union[List[str], int]],
        number_of_radial_basis_functions: int,
        number_of_interaction_modules: int,
        maximum_interaction_radius: Union[unit.Quantity, str],
        number_of_filters: int,
        activation_function_parameter: Dict,
        shared_interactions: bool,
        postprocessing_parameter: Dict[str, Dict[str, bool]],
        predicted_properties: List[Dict[str, str]],
        dataset_statistic: Optional[Dict[str, float]] = None,
        potential_seed: Optional[int] = None,
    ) -> None:

        self.only_unique_pairs = False  # NOTE: need to be set before super().__init__

        super().__init__(
            dataset_statistic=dataset_statistic,
            postprocessing_parameter=postprocessing_parameter,
            maximum_interaction_radius=_convert_str_to_unit(maximum_interaction_radius),
            potential_seed=potential_seed,
        )

        activation_function = activation_function_parameter["activation_function"]

        self.core_module = SchNetCore(
            featurization_config=featurization,
            number_of_radial_basis_functions=number_of_radial_basis_functions,
            number_of_interaction_modules=number_of_interaction_modules,
            number_of_filters=number_of_filters,
            shared_interactions=shared_interactions,
            activation_function=activation_function,
            maximum_interaction_radius=_convert_str_to_unit(maximum_interaction_radius),
            predicted_properties=predicted_properties,
        )

    def _config_prior(self):
        """
        Configure the SchNet model hyperparameter prior distribution.

        Returns
        -------
        dict
            The prior distribution of hyperparameters.
        """
        log.info("Configuring SchNet model hyperparameter prior distribution")

        from ray import tune

        prior = {
            "number_of_per_atom_features": tune.randint(2, 256),
            "number_of_interaction_modules": tune.randint(1, 5),
            "maximum_interaction_radius": tune.uniform(5, 10),
            "number_of_radial_basis_functions": tune.randint(8, 32),
            "number_of_filters": tune.randint(32, 128),
            "shared_interactions": tune.choice([True, False]),
        }
        prior.update(shared_config_prior())
        return prior
>>>>>>> 56672f30
<|MERGE_RESOLUTION|>--- conflicted
+++ resolved
@@ -21,12 +21,8 @@
         number_of_filters: int,
         activation_function_parameter: Dict[str, str],
         shared_interactions: bool,
-<<<<<<< HEAD
-=======
-        activation_function: Type[torch.nn.Module],
         maximum_interaction_radius: unit.Quantity,
         predicted_properties: List[Dict[str, str]],
->>>>>>> 56672f30
     ) -> None:
 
         super().__init__()
@@ -134,7 +130,6 @@
             "atomic_subsystem_indices": data.atomic_subsystem_indices,
         }
 
-<<<<<<< HEAD
     def forward(
         self, data: NNPInputTuple, pairlist_output: PairlistData
     ) -> Dict[str, torch.Tensor]:
@@ -163,13 +158,12 @@
         outputs["atomic_numbers"] = data.atomic_numbers
 
         return outputs
-=======
+        # FIXME
         # Compute all specified outputs
         for output_name, output_layer in self.output_layers.items():
             results[output_name] = output_layer(atomic_embedding).squeeze(-1)
 
         return results
->>>>>>> 56672f30
 
 
 class SchNETInteractionModule(nn.Module):
@@ -360,108 +354,5 @@
             "atomic_embedding": self.featurize_input(
                 data
             ),  # add per-atom properties and embedding
-<<<<<<< HEAD
         }
-=======
-        }
-
-
-from typing import List, Union
-from modelforge.utils.units import _convert_str_to_unit
-from modelforge.utils.io import import_
-from modelforge.potential.utils import shared_config_prior
-
-
-class SchNet(BaseNetwork):
-    """
-    SchNet network for modeling quantum interactions.
-
-    Schütt, Kindermans, Sauceda, Chmiela, Tkatchenko, Müller: SchNet: A continuous-filter
-    convolutional neural network for modeling quantum interactions.
-
-    Parameters
-    ----------
-    featurization : Dict[str, Union[List[str], int]]
-        Configuration for atom featurization.
-    number_of_radial_basis_functions : int
-        Number of radial basis functions.
-    number_of_interaction_modules : int
-        Number of interaction modules.
-    maximum_interaction_radius : Union[unit.Quantity, str]
-        The cutoff distance for interactions.
-    number_of_filters : int
-        Number of filters.
-    shared_interactions : bool
-        Whether to use shared interactions.
-    activation_function_parameter : Dict
-        Dict that contains keys: activation_function_name [str], activation_function_arguments [Dict],
-        and activation_function [Type[torch.nn.Module]].
-    postprocessing_parameter : Dict[str, Dict[str, bool]]
-        Configuration for postprocessing parameters.
-    dataset_statistic : Optional[Dict[str, float]], default=None
-        Statistics of the dataset.
-    potential_seed : Optional[int], optional
-        Seed for the random number generator, default None.
-    """
-
-    def __init__(
-        self,
-        featurization: Dict[str, Union[List[str], int]],
-        number_of_radial_basis_functions: int,
-        number_of_interaction_modules: int,
-        maximum_interaction_radius: Union[unit.Quantity, str],
-        number_of_filters: int,
-        activation_function_parameter: Dict,
-        shared_interactions: bool,
-        postprocessing_parameter: Dict[str, Dict[str, bool]],
-        predicted_properties: List[Dict[str, str]],
-        dataset_statistic: Optional[Dict[str, float]] = None,
-        potential_seed: Optional[int] = None,
-    ) -> None:
-
-        self.only_unique_pairs = False  # NOTE: need to be set before super().__init__
-
-        super().__init__(
-            dataset_statistic=dataset_statistic,
-            postprocessing_parameter=postprocessing_parameter,
-            maximum_interaction_radius=_convert_str_to_unit(maximum_interaction_radius),
-            potential_seed=potential_seed,
-        )
-
-        activation_function = activation_function_parameter["activation_function"]
-
-        self.core_module = SchNetCore(
-            featurization_config=featurization,
-            number_of_radial_basis_functions=number_of_radial_basis_functions,
-            number_of_interaction_modules=number_of_interaction_modules,
-            number_of_filters=number_of_filters,
-            shared_interactions=shared_interactions,
-            activation_function=activation_function,
-            maximum_interaction_radius=_convert_str_to_unit(maximum_interaction_radius),
-            predicted_properties=predicted_properties,
-        )
-
-    def _config_prior(self):
-        """
-        Configure the SchNet model hyperparameter prior distribution.
-
-        Returns
-        -------
-        dict
-            The prior distribution of hyperparameters.
-        """
-        log.info("Configuring SchNet model hyperparameter prior distribution")
-
-        from ray import tune
-
-        prior = {
-            "number_of_per_atom_features": tune.randint(2, 256),
-            "number_of_interaction_modules": tune.randint(1, 5),
-            "maximum_interaction_radius": tune.uniform(5, 10),
-            "number_of_radial_basis_functions": tune.randint(8, 32),
-            "number_of_filters": tune.randint(32, 128),
-            "shared_interactions": tune.choice([True, False]),
-        }
-        prior.update(shared_config_prior())
-        return prior
->>>>>>> 56672f30
+>>>>>> main