"""
TensorNet network for molecular potential learning.
"""

<<<<<<< HEAD
from typing import Dict, Optional, Tuple, Type
=======
from dataclasses import dataclass
from typing import Dict, List, Optional, Tuple, Type
>>>>>>> 56672f30

import torch
from openff.units import unit
from torch import nn

<<<<<<< HEAD
from modelforge.potential.utils import (
    CosineAttenuationFunction,
    NNPInputTuple,
    TensorNetRadialBasisFunction,
)

from .models import PairlistData
=======
from modelforge.potential.models import BaseNetwork, CoreNetwork
from modelforge.potential.utils import (
    CosineAttenuationFunction,
    NeuralNetworkData,
    NNPInput,
    TensorNetRadialBasisFunction,
)

from ..utils.units import _convert_str_to_unit
from .models import PairListOutputs
>>>>>>> 56672f30


def vector_to_skewtensor(r_ij_norm: torch.Tensor) -> torch.Tensor:
    """
    Creates a skew-symmetric tensor (A) from a vector
    (equation 3 in TensorNet paper).

    Parameters
    ----------
    r_ij_norm : torch.Tensor
        Normalized displacement vectors of given atom pairs.

    Returns
    -------
    torch.Tensor
        Matrix A from equation 3 in TensorNet paper.
    """

    zero = torch.zeros_like(r_ij_norm[:, 0])
    out = torch.stack(
        (
            zero,
            -r_ij_norm[:, 2],
            r_ij_norm[:, 1],
            r_ij_norm[:, 2],
            zero,
            -r_ij_norm[:, 0],
            -r_ij_norm[:, 1],
            r_ij_norm[:, 0],
            zero,
        ),
        dim=-1,
    ).view(-1, 3, 3)

    return out


def vector_to_symtensor(r_ij_norm: torch.Tensor) -> torch.Tensor:
    """
    Creates a symmetric traceless tensor (S) from the outer product of a vector
    with itself (equation 3 in TensorNet paper).

    Parameters
    ----------
    r_ij_norm : torch.Tensor
        Normalized displacement vectors of given atom pairs.

    Returns
    -------
    torch.Tensor
        Matrix S from equation 3 in TensorNet paper.
    """

    r_ij_norm = r_ij_norm.unsqueeze(-1) * r_ij_norm.unsqueeze(-2)
    I = torch.eye(3, device=r_ij_norm.device, dtype=r_ij_norm.dtype) * (
        r_ij_norm.diagonal(dim1=-2, dim2=-1).mean(-1, keepdim=True)
    ).unsqueeze(-1)
    S = 0.5 * (r_ij_norm + r_ij_norm.transpose(-1, -2)) - I
    return S


def decompose_tensor(
    tensor: torch.Tensor,
) -> Tuple[torch.Tensor, torch.Tensor, torch.Tensor]:
    """
    Full tensor decomposition into irreducible components
    (X=I+A+S, equation 2 and 3 in TensorNet paper).

    Parameters
    ----------
    tensor : torch.Tensor
        X tensor that specifies pair-wise features of the atomic system,
        initialized with I+A+S, and is updated along interaction layers.

    Returns
    -------
    Tuple[torch.Tensor, torch.Tensor, torch.Tensor]
        Decomposed tensors, I, A, and S from tensor feature X.
    """

    diag_mean = tensor.diagonal(offset=0, dim1=-1, dim2=-2).mean(-1)
    I = diag_mean[..., None, None] * torch.eye(
        3, 3, device=tensor.device, dtype=tensor.dtype
    )
    A = 0.5 * (tensor - tensor.transpose(-2, -1))
    S = 0.5 * (tensor + tensor.transpose(-2, -1)) - I

    return I, A, S


def tensor_norm(tensor: torch.Tensor) -> torch.Tensor:
    """
    Compute Frobenius norm
    (mentioned at the end of section 3.1 in TensorNet paper).

    Parameters
    ----------
    tensor : torch.Tensor
        X tensor that specifies pair-wise features of the atomic system,
        initialized with I+A+S, and is updated along interaction layers.

    Returns
    -------
    torch.Tensor
        Normalized tensor X.
    """
    # Note: the Frobenius norm is actually the square root of the sum of squares, so assert torch.allclose(torch.norm(tensor, p="fro", dim=(-2, -1))**2, (tensor**2).sum((-2, -1)) == True
    return (tensor**2).sum((-2, -1))


def tensor_message_passing(
    pair_indices: torch.Tensor,
    radial_feature_vector: torch.Tensor,
    tensor: torch.Tensor,
    tensor_shape: Tuple[int, int, int, int],
) -> torch.Tensor:
    """
    Helper function to calculate message passing tensor M
    ("Interaction and node update", section 3.2 in TensorNet paper).
    Tensor I, A, and S are parsed separately into this helper function.

    Parameters
    ----------
    pair_indices : torch.Tensor
        A pair-wise index tensor specifying the corresponding atomic pairs.
    radial_feature_vector : torch.Tensor
        Radial feature vector calculated through TensorNetRadialBasisFunction.
    tensor : torch.Tensor
        A pair-wise feature tensor decomposed term (I, A, or S).
    number_of_atoms : int
        Number of atoms in the system.

    Returns
    -------
    torch.Tensor
        A Message tensor calculated from I, A, or S.
    """

    # Compute the message for each pair
    msg = radial_feature_vector * tensor.index_select(0, pair_indices[1])
    # Pre-allocate tensor for the aggregated messages
    tensor_m = torch.zeros(tensor_shape, device=tensor.device, dtype=tensor.dtype)
    # Aggregate the messages, using in-place addition to avoid unnecessary copies
    tensor_m.index_add_(0, pair_indices[0], msg)
    return tensor_m


class TensorNetCore(torch.nn.Module):
    def __init__(
        self,
        number_of_per_atom_features: int,
        number_of_interaction_layers: int,
        number_of_radial_basis_functions: int,
        maximum_interaction_radius: float,
        minimum_interaction_radius: float,
        maximum_atomic_number: int,
        equivariance_invariance_group: str,
        activation_function_parameter: Dict,
<<<<<<< HEAD
        potential_seed: int = -1,
        trainable_centers_and_scale_factors: bool = False,
=======
        postprocessing_parameter: Dict[str, Dict[str, bool]],
        predicted_properties: List[Dict[str, str]],
        dataset_statistic: Optional[Dict[str, float]] = None,
        potential_seed: Optional[int] = None,
>>>>>>> 56672f30
    ) -> None:
        super().__init__()
        activation_function = activation_function_parameter["activation_function"]

<<<<<<< HEAD
        if potential_seed != -1:
            torch.manual_seed(potential_seed)
=======
        self.only_unique_pairs = False
        super().__init__(
            dataset_statistic=dataset_statistic,
            postprocessing_parameter=postprocessing_parameter,
            maximum_interaction_radius=_convert_str_to_unit(maximum_interaction_radius),
            potential_seed=potential_seed,
        )

        self.core_module = TensorNetCore(
            number_of_per_atom_features=number_of_per_atom_features,
            number_of_interaction_layers=number_of_interaction_layers,
            number_of_radial_basis_functions=number_of_radial_basis_functions,
            maximum_interaction_radius=_convert_str_to_unit(maximum_interaction_radius),
            minimum_interaction_radius=_convert_str_to_unit(minimum_interaction_radius),
            trainable_centers_and_scale_factors=False,
            maximum_atomic_number=maximum_atomic_number,
            equivariance_invariance_group=equivariance_invariance_group,
            activation_function=activation_function,
            predicted_properties=predicted_properties,
        )


class DenseAndSum(nn.Module):
    def __init__(
        self,
        input_dim: int,
        output_dim: int,
        sum_dim: int,
    ):
        super(DenseAndSum, self).__init__()
        self.dense = nn.Linear(input_dim, output_dim)
        self.sum_dim = sum_dim

    def forward(self, x):
        x = self.dense(x)
        return x.sum(dim=self.sum_dim)


class TensorNetCore(CoreNetwork):
    """
    Core implementation of the TensorNet network.

    Parameters
    ----------
    number_of_per_atom_features : int
        Number of features per atom.
    number_of_interaction_layers : int
        Number of interaction layers.
    number_of_radial_basis_functions : int
        Number of radial basis functions.
    maximum_interaction_radius : unit.Quantity
        Maximum interaction radius.
    minimum_interaction_radius : unit.Quantity
        Minimum interaction radius.
    trainable_centers_and_scale_factors : bool
        If True, centers and scale factors are trainable.
    maximum_atomic_number : int
        Maximum atomic number in the dataset.
    equivariance_invariance_group : str
        Equivariance invariance group, either "O(3)" or "SO(3)".
    activation_function : Type[torch.nn.Module]
        Activation function to use.
    """

    def __init__(
        self,
        number_of_per_atom_features: int,
        number_of_interaction_layers: int,
        number_of_radial_basis_functions: int,
        maximum_interaction_radius: unit.Quantity,
        minimum_interaction_radius: unit.Quantity,
        trainable_centers_and_scale_factors: bool,
        maximum_atomic_number: int,
        equivariance_invariance_group: str,
        activation_function: Type[torch.nn.Module],
        predicted_properties: List[Dict[str, str]],
        seed: int = 0,
    ) -> None:
        super().__init__(activation_function)
>>>>>>> 56672f30

        self.representation_module = TensorNetRepresentation(
            number_of_per_atom_features=number_of_per_atom_features,
            number_of_radial_basis_functions=number_of_radial_basis_functions,
            activation_function=activation_function,
            maximum_interaction_radius=maximum_interaction_radius,
            minimum_interaction_radius=minimum_interaction_radius,
            trainable_centers_and_scale_factors=trainable_centers_and_scale_factors,
            maximum_atomic_number=maximum_atomic_number,
        )
        self.interaction_modules = nn.ModuleList(
            [
                TensorNetInteraction(
                    number_of_per_atom_features=number_of_per_atom_features,
                    number_of_radial_basis_functions=number_of_radial_basis_functions,
                    activation_function=activation_function,
                    maximum_interaction_radius=maximum_interaction_radius,
                    equivariance_invariance_group=equivariance_invariance_group,
                )
                for _ in range(number_of_interaction_layers)
            ]
        )

        from modelforge.potential.utils import Dense

<<<<<<< HEAD
        self.readout = Dense(
            3 * number_of_per_atom_features,
            number_of_per_atom_features,
            activation_function=activation_function,
        )
        self.out_norm = nn.LayerNorm(3 * number_of_per_atom_features)
=======
        # Initialize output layers based on configuration
        self.output_layers = nn.ModuleDict()
        for property in predicted_properties:
            output_name = property["name"]
            output_type = property["type"]
            output_dimension = (
                1 if output_type == "scalar" else 3
            )  # vector means 3D output

            self.output_layers[output_name] = DenseAndSum(
                3 * number_of_per_atom_features,
                number_of_per_atom_features,
                output_dimension,
            )

        self.perform_layer_normalization = nn.LayerNorm(3 * number_of_per_atom_features)
>>>>>>> 56672f30

    def compute_properties(
        self, data: NNPInputTuple, pairlist_output: PairlistData
    ) -> Dict[str, torch.Tensor]:
        """
        Compute properties for the TensorNet model.

        Parameters
        ----------
        data : TensorNetNeuralNetworkData
            The input data for the model.

        Returns
        -------
        Dict[str, torch.Tensor]
            The calculated properties including per atom energy, per atom features, and atomic subsystem indices.
        """

        # generate initial embedding
        X, radial_feature_vector = self.representation_module(data, pairlist_output)

        # using interlevae and bincount to generate a total charge per molecule
        expanded_total_charge = torch.repeat_interleave(
            data.total_charge, data.atomic_subsystem_indices.bincount()
        )

        for layer in self.interaction_modules:
            X = layer(
                X,
                pairlist_output.pair_indices,
                pairlist_output.d_ij.squeeze(-1),
                radial_feature_vector.squeeze(1),
                expanded_total_charge,
            )

        I, A, S = decompose_tensor(X)

        per_atom_scalar_representation = torch.cat(
            (tensor_norm(I), tensor_norm(A), tensor_norm(S)),
            dim=-1,
        )

        per_atom_scalar_representation = self.perform_layer_normalization(
            per_atom_scalar_representation
        )

        results = {
            "per_atom_scalar_representation": per_atom_scalar_representation,
            "atomic_subsystem_indices": data.atomic_subsystem_indices,
        }

<<<<<<< HEAD
    def forward(
        self, data: NNPInputTuple, pairlist_output: PairlistData
    ) -> Dict[str, torch.Tensor]:
=======
        # Compute all specified outputs
        for output_name, output_layer in self.output_layers.items():
            results[output_name] = output_layer(per_atom_scalar_representation).squeeze(
                -1
            )

        return results

    def _model_specific_input_preparation(
        self, data: NNPInput, pairlist_output: Dict[str, PairListOutputs]
    ) -> TensorNetNeuralNetworkData:
>>>>>>> 56672f30
        """
        Implements the forward pass through the network.

        Parameters
        ----------
        data : NNPInput
            Contains input data for the batch obtained directly from the
            dataset, including atomic numbers, positions, and other relevant
            fields.
        pairlist_output : PairListOutputs
            Contains the indices for the selected pairs and their associated
            distances and displacement vectors.

        Returns
        -------
        Dict[str, torch.Tensor]
            The calculated per-atom properties and other properties from the
            forward pass.
        """
        # perform the forward pass implemented in the subclass
        outputs = self.compute_properties(data, pairlist_output)
        # add atomic numbers to the output
        outputs["atomic_numbers"] = data.atomic_numbers

        return outputs


class TensorNetRepresentation(torch.nn.Module):
    """
    TensorNet representation module for molecular systems.

    Parameters
    ----------
    number_of_per_atom_features : int
        Number of features per atom.
    number_of_radial_basis_functions : int
        Number of radial basis functions.
    activation_function : Type[nn.Module]
        Activation function class.
    maximum_interaction_radius : unit.Quantity
        Maximum interaction radius.
    minimum_interaction_radius : unit.Quantity
        Minimum interaction radius.
    trainable_centers_and_scale_factors : bool
        If True, centers and scale factors are trainable.
    maximum_atomic_number : int
        Maximum atomic number in the dataset.
    """

    def __init__(
        self,
        number_of_per_atom_features: int,
        number_of_radial_basis_functions: int,
        activation_function: Type[nn.Module],
        maximum_interaction_radius: float,
        minimum_interaction_radius: float,
        trainable_centers_and_scale_factors: bool,
        maximum_atomic_number: int,
    ):
        super().__init__()
        from modelforge.potential.utils import Dense

        self.number_of_per_atom_features = number_of_per_atom_features

        self.cutoff_module = CosineAttenuationFunction(maximum_interaction_radius)

        self.radial_symmetry_function = TensorNetRadialBasisFunction(
            number_of_radial_basis_functions=number_of_radial_basis_functions,
            max_distance=maximum_interaction_radius,
            min_distance=minimum_interaction_radius,
            alpha=(
                (maximum_interaction_radius - minimum_interaction_radius) / 5.0
            ),  # TensorNet uses angstrom
            trainable_centers_and_scale_factors=trainable_centers_and_scale_factors,
        )
        self.rsf_projections = nn.ModuleDict(
            {
                "I": nn.Linear(
                    number_of_radial_basis_functions, number_of_per_atom_features
                ),
                "A": nn.Linear(
                    number_of_radial_basis_functions, number_of_per_atom_features
                ),
                "S": nn.Linear(
                    number_of_radial_basis_functions, number_of_per_atom_features
                ),
            }
        )
        self.atomic_number_i_embedding_layer = nn.Embedding(
            maximum_atomic_number,
            number_of_per_atom_features,
        )
        self.atomic_number_ij_embedding_layer = nn.Linear(
            2 * number_of_per_atom_features,
            number_of_per_atom_features,
        )
        self.activation_function = activation_function
        # initialize linear layer for I, A and S
        self.linears_tensor = nn.ModuleList(
            [
                nn.Linear(
                    number_of_per_atom_features, number_of_per_atom_features, bias=False
                )
                for _ in range(3)
            ]
        )
        self.linears_scalar = nn.Sequential(
            *[
                Dense(
                    number_of_per_atom_features,
                    2 * number_of_per_atom_features,
                    bias=True,
                    activation_function=self.activation_function,
                ),
                Dense(
                    2 * number_of_per_atom_features,
                    3 * number_of_per_atom_features,
                    bias=True,
                    activation_function=self.activation_function,
                ),
            ]
        )
        self.batch_layer_normalization = nn.LayerNorm(number_of_per_atom_features)
        self.reset_parameters()

    def reset_parameters(self):
        """
        Initialize neural network parameters of the representation layer.
        """
        self.rsf_projections["I"].reset_parameters()
        self.rsf_projections["A"].reset_parameters()
        self.rsf_projections["S"].reset_parameters()
        self.atomic_number_i_embedding_layer.reset_parameters()
        self.atomic_number_ij_embedding_layer.reset_parameters()
        for linear in self.linears_tensor:
            linear.reset_parameters()
        for linear in self.linears_scalar:
            linear.reset_parameters()
        self.batch_layer_normalization.reset_parameters()

    def _get_atomic_number_message(
        self, atomic_number: torch.Tensor, pair_indices: torch.Tensor
    ) -> torch.Tensor:
        """
        Embedding layers for atom types of atom pairs
        (mentioned in equation 8 in TensorNet paper, not explicitly defined).
        This embedding consists of two steps:
        1. embed atom type of each atom into a vector
        2. the embedding of an atom pair is the linear combination of the
            embedding vector of these two atoms in the atom pair

        Parameters
        ----------
        atomic_number : torch.Tensor
            A tensor includes atomic numbers for every atom in the system.
        pair_indices : torch.Tensor
            A pair-wise index tensor specifying the corresponding atomic pairs.

        Returns
        -------
        torch.Tensor
            The embedding tensor for atomic numbers of atom pairs.
        """
        atomic_number_i_embedding = self.atomic_number_i_embedding_layer(atomic_number)
        pair_indices_flat = pair_indices.t().reshape(-1)

        atomic_number_ij_embedding = self.atomic_number_ij_embedding_layer(
            atomic_number_i_embedding[pair_indices_flat].view(
                -1, self.number_of_per_atom_features * 2
            )
        )[..., None, None]
        return atomic_number_ij_embedding

    def _get_tensor_messages(
        self,
        atomic_number_embedding: torch.Tensor,
        d_ij: torch.Tensor,
        r_ij_norm: torch.Tensor,
        radial_feature_vector: torch.Tensor,
    ) -> Tuple[torch.Tensor, torch.Tensor, torch.Tensor]:
        """
        Initialize pair-wise tensor representations of atoms
        (equation 8 in TensorNet paper).

        Parameters
        ----------
        atomic_number_embedding : torch.Tensor
            The embedding tensor for atomic numbers of atom pairs.
        d_ij : torch.Tensor
            Atomic pair-wise distances.
        r_ij_norm : torch.Tensor
            normalized displacement vectors, by dividing r_ij by d_ij
        radial_feature_vector : torch.Tensor
            Radial feature vector calculated through
            TensorNetRadialBasisFunction.

        Returns
        -------
        Tuple[torch.Tensor, torch.Tensor, torch.Tensor]
            The Iij, Aij, Sij terms in equation 8, before adding up since these
            three terms are treated separately.
        """

        C = self.cutoff_module(d_ij).reshape(-1, 1, 1, 1) * atomic_number_embedding
        eye = torch.eye(3, 3, device=r_ij_norm.device, dtype=r_ij_norm.dtype)[
            None, None, ...
        ]
        Iij = (
            self.rsf_projections["I"](radial_feature_vector).permute(0, 2, 1)[..., None]
            * C
            * eye
        )
        Aij = (
            self.rsf_projections["A"](radial_feature_vector).permute(0, 2, 1)[..., None]
            * C
            * vector_to_skewtensor(r_ij_norm)[..., None, :, :]
        )
        Sij = (
            self.rsf_projections["S"](radial_feature_vector).permute(0, 2, 1)[..., None]
            * C
            * vector_to_symtensor(r_ij_norm)[..., None, :, :]
        )
        return Iij, Aij, Sij

    def forward(self, data: NNPInputTuple, pairlist_output: PairlistData):
        """
        Compute the output of the representation layer
        (equation 10 in TensorNet paper).

        Parameters
        ----------
        data : TensorNetNeuralNetworkData
            The input data about the system to build the model.

        Returns
        -------
        Tuple[torch.Tensor, torch.Tensor]
            The first value is the X tensor as a representation of the system.
            The second value is the radial feature vector that is required
            by compute_properties of TensorNetCore.
        """
        atomic_number_embedding = self._get_atomic_number_message(
            data.atomic_numbers,
            pairlist_output.pair_indices,
        )
        r_ij_norm = pairlist_output.r_ij / pairlist_output.d_ij

        radial_feature_vector = self.radial_symmetry_function(
            pairlist_output.d_ij
        )  # in nanometer
        rcut_ij = self.cutoff_module(
            pairlist_output.d_ij
        )  # cutoff function applied twice
        radial_feature_vector = torch.mul(radial_feature_vector, rcut_ij).unsqueeze(1)

        Iij, Aij, Sij = self._get_tensor_messages(
            atomic_number_embedding,
            pairlist_output.d_ij,
            r_ij_norm,
            radial_feature_vector,
        )
        source = torch.zeros(
            data.atomic_numbers.shape[0],
            self.number_of_per_atom_features,
            3,
            3,
            device=data.atomic_numbers.device,
            dtype=Iij.dtype,
        )
        I = source.index_add(dim=0, index=pairlist_output.pair_indices[0], source=Iij)
        A = source.index_add(dim=0, index=pairlist_output.pair_indices[0], source=Aij)
        S = source.index_add(dim=0, index=pairlist_output.pair_indices[0], source=Sij)

        # equation 9 in TensorNet paper
        # batch normalization
        # NOTE: call init_norm differently
        nomalized_tensor_I_A_S = self.batch_layer_normalization(tensor_norm(I + A + S))

        nomalized_tensor_I_A_S = self.linears_scalar(nomalized_tensor_I_A_S).reshape(
            -1, self.number_of_per_atom_features, 3
        )

        # now equation 10
        # apply linear layers to I, A, S and return
        I = (
            self.linears_tensor[0](I.permute(0, 2, 3, 1)).permute(0, 3, 1, 2)
            * nomalized_tensor_I_A_S[..., 0, None, None]
        )
        A = (
            self.linears_tensor[1](A.permute(0, 2, 3, 1)).permute(0, 3, 1, 2)
            * nomalized_tensor_I_A_S[..., 1, None, None]
        )
        S = (
            self.linears_tensor[2](S.permute(0, 2, 3, 1)).permute(0, 3, 1, 2)
            * nomalized_tensor_I_A_S[..., 2, None, None]
        )
        X = I + A + S
        return X, radial_feature_vector


class TensorNetInteraction(torch.nn.Module):
    """
    TensorNet interaction module for message passing and updating atomic features.

    Parameters
    ----------
    number_of_per_atom_features : int
        Number of features per atom.
    number_of_radial_basis_functions : int
        Number of radial basis functions.
    activation_function : Type[nn.Module]
        Activation function class.
    maximum_interaction_radius : unit.Quantity
        Maximum interaction radius.
    equivariance_invariance_group : str
        Equivariance invariance group, either "O(3)" or "SO(3)".
    """

    def __init__(
        self,
        number_of_per_atom_features: int,
        number_of_radial_basis_functions: int,
        activation_function: Type[nn.Module],
        maximum_interaction_radius: float,
        equivariance_invariance_group: str,
    ):
        super().__init__()
        from modelforge.potential.utils import Dense

        self.number_of_per_atom_features = number_of_per_atom_features
        self.number_of_radial_basis_functions = number_of_radial_basis_functions
        self.activation_function = activation_function
        self.cutoff_module = CosineAttenuationFunction(maximum_interaction_radius)
        self.mlp_scalar = nn.Sequential(
            Dense(
                number_of_radial_basis_functions,
                number_of_per_atom_features,
                bias=True,
                activation_function=self.activation_function,
            ),
            Dense(
                number_of_per_atom_features,
                2 * number_of_per_atom_features,
                bias=True,
                activation_function=self.activation_function,
            ),
            Dense(
                2 * number_of_per_atom_features,
                3 * number_of_per_atom_features,
                bias=True,
                activation_function=self.activation_function,
            ),
        )

        self.linear_layer = nn.Sequential(
            *[
                Dense(
                    number_of_per_atom_features, number_of_per_atom_features, bias=False
                )
                for _ in range(6)
            ]
        )
        self.equivariance_invariance_group = equivariance_invariance_group
        self.reset_parameters()

    def reset_parameters(self):
        """
        Initialize neural network parameters of the interaction layer.
        """
        for linear in self.mlp_scalar:
            try:
                linear.reset_parameters()
            except AttributeError:
                pass
        for linear in self.linear_layer:
            try:
                linear.reset_parameters()
            except AttributeError:
                pass

    def forward(
        self,
        X: torch.Tensor,
        pair_indices: torch.Tensor,
        d_ij: torch.Tensor,
        radial_feature_vector: torch.Tensor,
        atomic_charges: torch.Tensor,
    ) -> torch.Tensor:
        """
        Compute the output of the interaction layer and update X tensor.
        ("Interaction and node update" from section 3.2 in TensorNet paper).
        X^(i) <- X^(i) + Delta X^(i)

        Parameters
        ----------
        X : torch.Tensor
            X tensor specifies pair-wise features of the atomic system.
        pair_indices : torch.Tensor
            A pair-wise index tensor specifying the corresponding atomic pairs.
        d_ij : torch.Tensor
            Atomic pair-wise distances.
        radial_feature_vector : torch.Tensor
            Radial feature vector calculated through
            TensorNetRadialBasisFunction.
        atomic_charges: torch.Tensor
            Total charge q is a molecule-wise property. We transform it into an
            atom-wise property, with all atoms belonging to the same molecule
            being asqsigned the same charge q
            (https://github.com/torchmd/torchmd-net/blob/6dea4b61e24de3e18921397866b7d9c5fd6b8bf1/torchmdnet/models/tensornet.py#L237)

        Returns
        -------
        torch.Tensor
            The updated X tensor.
        """

        # see equation 11
        C = self.cutoff_module(d_ij).view(-1, 1)

        # apply scalar MLP to radial feature vector and combine with cutoff
        radial_feature_vector = self.mlp_scalar(radial_feature_vector) * C

        radial_feature_vector = radial_feature_vector.view(
            radial_feature_vector.shape[0], self.number_of_per_atom_features, 3
        )
        X_shape = X.shape
        feature_shape = (X_shape[0], X_shape[1], X_shape[2], X_shape[3])

        X = X / (tensor_norm(X) + 1)[..., None, None]
        I, A, S = decompose_tensor(X)
        I = self.linear_layer[0](I.transpose(1, 3)).transpose(1, 3)
        A = self.linear_layer[1](A.transpose(1, 3)).transpose(1, 3)
        S = self.linear_layer[2](S.transpose(1, 3)).transpose(1, 3)

        Y = I + A + S

        Im = tensor_message_passing(
            pair_indices, radial_feature_vector[..., 0, None, None], I, feature_shape
        )
        Am = tensor_message_passing(
            pair_indices, radial_feature_vector[..., 1, None, None], A, feature_shape
        )
        Sm = tensor_message_passing(
            pair_indices, radial_feature_vector[..., 2, None, None], S, feature_shape
        )
        msg = Im + Am + Sm

        if self.equivariance_invariance_group == "O(3)":
            A = torch.matmul(msg, Y)
            B = torch.matmul(Y, msg)
            I, A, S = decompose_tensor(
                (1 + 0.1 * atomic_charges[..., None, None, None]) * (A + B)
            )

        if self.equivariance_invariance_group == "SO(3)":
            B = torch.matmul(Y, msg)
            I, A, S = decompose_tensor(2 * B)

        normp1 = (tensor_norm(I + A + S) + 1)[..., None, None]
        I, A, S = I / normp1, A / normp1, S / normp1
        I = self.linear_layer[3](I.permute(0, 2, 3, 1)).permute(0, 3, 1, 2)
        A = self.linear_layer[4](A.permute(0, 2, 3, 1)).permute(0, 3, 1, 2)
        S = self.linear_layer[5](S.permute(0, 2, 3, 1)).permute(0, 3, 1, 2)
        dX = I + A + S
        X = (
            X
            + dX
            + (1 + 0.1 * atomic_charges[..., None, None, None])
            * torch.matrix_power(dX, 2)
        )
        return X<|MERGE_RESOLUTION|>--- conflicted
+++ resolved
@@ -2,18 +2,12 @@
 TensorNet network for molecular potential learning.
 """
 
-<<<<<<< HEAD
 from typing import Dict, Optional, Tuple, Type
-=======
-from dataclasses import dataclass
-from typing import Dict, List, Optional, Tuple, Type
->>>>>>> 56672f30
 
 import torch
 from openff.units import unit
 from torch import nn
 
-<<<<<<< HEAD
 from modelforge.potential.utils import (
     CosineAttenuationFunction,
     NNPInputTuple,
@@ -21,18 +15,6 @@
 )
 
 from .models import PairlistData
-=======
-from modelforge.potential.models import BaseNetwork, CoreNetwork
-from modelforge.potential.utils import (
-    CosineAttenuationFunction,
-    NeuralNetworkData,
-    NNPInput,
-    TensorNetRadialBasisFunction,
-)
-
-from ..utils.units import _convert_str_to_unit
-from .models import PairListOutputs
->>>>>>> 56672f30
 
 
 def vector_to_skewtensor(r_ij_norm: torch.Tensor) -> torch.Tensor:
@@ -191,103 +173,15 @@
         maximum_atomic_number: int,
         equivariance_invariance_group: str,
         activation_function_parameter: Dict,
-<<<<<<< HEAD
         potential_seed: int = -1,
         trainable_centers_and_scale_factors: bool = False,
-=======
-        postprocessing_parameter: Dict[str, Dict[str, bool]],
         predicted_properties: List[Dict[str, str]],
-        dataset_statistic: Optional[Dict[str, float]] = None,
-        potential_seed: Optional[int] = None,
->>>>>>> 56672f30
     ) -> None:
         super().__init__()
         activation_function = activation_function_parameter["activation_function"]
 
-<<<<<<< HEAD
         if potential_seed != -1:
             torch.manual_seed(potential_seed)
-=======
-        self.only_unique_pairs = False
-        super().__init__(
-            dataset_statistic=dataset_statistic,
-            postprocessing_parameter=postprocessing_parameter,
-            maximum_interaction_radius=_convert_str_to_unit(maximum_interaction_radius),
-            potential_seed=potential_seed,
-        )
-
-        self.core_module = TensorNetCore(
-            number_of_per_atom_features=number_of_per_atom_features,
-            number_of_interaction_layers=number_of_interaction_layers,
-            number_of_radial_basis_functions=number_of_radial_basis_functions,
-            maximum_interaction_radius=_convert_str_to_unit(maximum_interaction_radius),
-            minimum_interaction_radius=_convert_str_to_unit(minimum_interaction_radius),
-            trainable_centers_and_scale_factors=False,
-            maximum_atomic_number=maximum_atomic_number,
-            equivariance_invariance_group=equivariance_invariance_group,
-            activation_function=activation_function,
-            predicted_properties=predicted_properties,
-        )
-
-
-class DenseAndSum(nn.Module):
-    def __init__(
-        self,
-        input_dim: int,
-        output_dim: int,
-        sum_dim: int,
-    ):
-        super(DenseAndSum, self).__init__()
-        self.dense = nn.Linear(input_dim, output_dim)
-        self.sum_dim = sum_dim
-
-    def forward(self, x):
-        x = self.dense(x)
-        return x.sum(dim=self.sum_dim)
-
-
-class TensorNetCore(CoreNetwork):
-    """
-    Core implementation of the TensorNet network.
-
-    Parameters
-    ----------
-    number_of_per_atom_features : int
-        Number of features per atom.
-    number_of_interaction_layers : int
-        Number of interaction layers.
-    number_of_radial_basis_functions : int
-        Number of radial basis functions.
-    maximum_interaction_radius : unit.Quantity
-        Maximum interaction radius.
-    minimum_interaction_radius : unit.Quantity
-        Minimum interaction radius.
-    trainable_centers_and_scale_factors : bool
-        If True, centers and scale factors are trainable.
-    maximum_atomic_number : int
-        Maximum atomic number in the dataset.
-    equivariance_invariance_group : str
-        Equivariance invariance group, either "O(3)" or "SO(3)".
-    activation_function : Type[torch.nn.Module]
-        Activation function to use.
-    """
-
-    def __init__(
-        self,
-        number_of_per_atom_features: int,
-        number_of_interaction_layers: int,
-        number_of_radial_basis_functions: int,
-        maximum_interaction_radius: unit.Quantity,
-        minimum_interaction_radius: unit.Quantity,
-        trainable_centers_and_scale_factors: bool,
-        maximum_atomic_number: int,
-        equivariance_invariance_group: str,
-        activation_function: Type[torch.nn.Module],
-        predicted_properties: List[Dict[str, str]],
-        seed: int = 0,
-    ) -> None:
-        super().__init__(activation_function)
->>>>>>> 56672f30
 
         self.representation_module = TensorNetRepresentation(
             number_of_per_atom_features=number_of_per_atom_features,
@@ -313,14 +207,12 @@
 
         from modelforge.potential.utils import Dense
 
-<<<<<<< HEAD
         self.readout = Dense(
             3 * number_of_per_atom_features,
             number_of_per_atom_features,
             activation_function=activation_function,
         )
         self.out_norm = nn.LayerNorm(3 * number_of_per_atom_features)
-=======
         # Initialize output layers based on configuration
         self.output_layers = nn.ModuleDict()
         for property in predicted_properties:
@@ -337,7 +229,6 @@
             )
 
         self.perform_layer_normalization = nn.LayerNorm(3 * number_of_per_atom_features)
->>>>>>> 56672f30
 
     def compute_properties(
         self, data: NNPInputTuple, pairlist_output: PairlistData
@@ -389,23 +280,9 @@
             "atomic_subsystem_indices": data.atomic_subsystem_indices,
         }
 
-<<<<<<< HEAD
     def forward(
         self, data: NNPInputTuple, pairlist_output: PairlistData
     ) -> Dict[str, torch.Tensor]:
-=======
-        # Compute all specified outputs
-        for output_name, output_layer in self.output_layers.items():
-            results[output_name] = output_layer(per_atom_scalar_representation).squeeze(
-                -1
-            )
-
-        return results
-
-    def _model_specific_input_preparation(
-        self, data: NNPInput, pairlist_output: Dict[str, PairListOutputs]
-    ) -> TensorNetNeuralNetworkData:
->>>>>>> 56672f30
         """
         Implements the forward pass through the network.
 
@@ -429,8 +306,15 @@
         outputs = self.compute_properties(data, pairlist_output)
         # add atomic numbers to the output
         outputs["atomic_numbers"] = data.atomic_numbers
-
-        return outputs
+        # Compute all specified outputs
+        # FIXME
+        for output_name, output_layer in self.output_layers.items():
+            results[output_name] = output_layer(per_atom_scalar_representation).squeeze(
+                -1
+            )
+
+        return results
+
 
 
 class TensorNetRepresentation(torch.nn.Module):
