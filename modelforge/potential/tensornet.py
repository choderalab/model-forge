from dataclasses import dataclass

import torch
from openff.units import unit
from torch import nn

from typing import Tuple, Dict, Optional, Type

from modelforge.potential.models import BaseNetwork
from modelforge.potential.models import CoreNetwork
from modelforge.potential.utils import CosineAttenuationFunction
from modelforge.potential.utils import NeuralNetworkData
from modelforge.potential.utils import NNPInput
from modelforge.potential.utils import TensorNetRadialBasisFunction
from .models import PairListOutputs
from ..utils.units import _convert_str_to_unit


def vector_to_skewtensor(r_ij_norm: torch.Tensor) -> torch.Tensor:
    """
    Creates a skew-symmetric tensor (A) from a vector
    (equation 3 in TensorNet paper).

    Parameters
    ----------
    r_ij_norm : torch.Tensor
        Normalized displacement vectors of given atom pairs.

    Returns
    -------
    torch.Tensor
        Matrix A from equation 3 in TensorNet paper.
    """

    zero = torch.zeros_like(r_ij_norm[:, 0])
    out = torch.stack(
        (
            zero,
            -r_ij_norm[:, 2],
            r_ij_norm[:, 1],
            r_ij_norm[:, 2],
            zero,
            -r_ij_norm[:, 0],
            -r_ij_norm[:, 1],
            r_ij_norm[:, 0],
            zero,
        ),
        dim=-1,
    ).view(-1, 3, 3)

    return out


def vector_to_symtensor(r_ij_norm: torch.Tensor) -> torch.Tensor:
    """
    Creates a symmetric traceless tensor (S) from the outer product of a vector
    with itself (equation 3 in TensorNet paper).

    Parameters
    ----------
    r_ij_norm : torch.Tensor
        Normalized displacement vectors of given atom pairs.

    Returns
    -------
    torch.Tensor
        Matrix S from equation 3 in TensorNet paper.
    """

    r_ij_norm = r_ij_norm.unsqueeze(-1) * r_ij_norm.unsqueeze(-2)
    I = torch.eye(3, device=r_ij_norm.device, dtype=r_ij_norm.dtype) * (
        r_ij_norm.diagonal(dim1=-2, dim2=-1).mean(-1, keepdim=True)
    ).unsqueeze(-1)
    S = 0.5 * (r_ij_norm + r_ij_norm.transpose(-1, -2)) - I
    return S


def decompose_tensor(
    tensor: torch.Tensor,
) -> Tuple[torch.Tensor, torch.Tensor, torch.Tensor]:
    """
    Full tensor decomposition into irreducible components
    (X=I+A+S, equation 2 and 3 in TensorNet paper).

    Parameters
    ----------
    tensor : torch.Tensor
        X tensor that specifies pair-wise features of the atomic system,
        initialized with I+A+S, and is updated along interaction layers.

    Returns
    -------
    Tuple[torch.Tensor, torch.Tensor, torch.Tensor]
        Decomposed tensors, I, A, and S from tensor feature X.
    """

    diag_mean = tensor.diagonal(offset=0, dim1=-1, dim2=-2).mean(-1)
    I = diag_mean[..., None, None] * torch.eye(
        3, 3, device=tensor.device, dtype=tensor.dtype
    )
    A = 0.5 * (tensor - tensor.transpose(-2, -1))
    S = 0.5 * (tensor + tensor.transpose(-2, -1)) - I

    return I, A, S


def tensor_norm(tensor: torch.Tensor) -> torch.Tensor:
    """
    Compute Frobenius norm
    (mentioned at the end of section 3.1 in TensorNet paper).

    Parameters
    ----------
    tensor : torch.Tensor
        X tensor that specifies pair-wise features of the atomic system,
        initialized with I+A+S, and is updated along interaction layers.

    Returns
    -------
    torch.Tensor
        Normalized tensor X.
    """
    # Note: the Frobenius norm is actually the square root of the sum of squares, so assert torch.allclose(torch.norm(tensor, p="fro", dim=(-2, -1))**2, (tensor**2).sum((-2, -1)) == True
    return (tensor**2).sum((-2, -1))


def tensor_message_passing(
    pair_indices: torch.Tensor,
    radial_feature_vector: torch.Tensor,
    tensor: torch.Tensor,
    number_of_atoms: int,
) -> torch.Tensor:
    """
    Helper function to calculate message passing tensor M
    ("Interaction and node update", section 3.2 in TensorNet paper).
    Tensor I, A, and S are parsed separately into this helper function.

    Parameters
    ----------
    pair_indices : torch.Tensor
        A pair-wise index tensor specifying the corresponding atomic pairs.
    radial_feature_vector : torch.Tensor
        Radial feature vector calculated through TensorNetRadialBasisFunction.
    tensor : torch.Tensor
        A pair-wise feature tensor decomposed term (I, A, or S).
    number_of_atoms : int
        Number of atoms in the system.

    Returns
    -------
    torch.Tensor
        A Message tensor calculated from I, A, or S.
    """

    # Compute the message for each pair
    msg = radial_feature_vector * tensor.index_select(0, pair_indices[1])
    # Pre-allocate tensor for the aggregated messages
    tensor_m = torch.zeros(
        number_of_atoms, *tensor.shape[1:], device=tensor.device, dtype=tensor.dtype
    )
    # Aggregate the messages, using in-place addition to avoid unnecessary copies
    tensor_m.index_add_(0, pair_indices[0], msg)
    return tensor_m


@dataclass
class TensorNetNeuralNetworkData(NeuralNetworkData):
    pass


class TensorNet(BaseNetwork):
    """
    TensorNet network for molecular potential learning.

    Ref: Guillem Simeon, Gianni De Fabritiis:
    TensorNet: Cartesian Tensor Representations for Efficient Learning of
    Molecular Potentials.

    Parameters
    ----------
    number_of_per_atom_features : int
        Number of features per atom.
    number_of_interaction_layers : int
        Number of interaction layers.
    number_of_radial_basis_functions : int
        Number of radial basis functions.
    maximum_interaction_radius : unit.Quantity
        Maximum interaction radius.
    minimum_interaction_radius : unit.Quantity
        Minimum interaction radius.
    highest_atomic_number : int
        Highest atomic number in the dataset.
    equivariance_invariance_group : str
        Equivariance invariance group, either "O(3)" or "SO(3)".
    activation_function_parameter : Dict
        Dict that contains keys: activation_function_name [str], activation_function_arguments [Dict],
        and callable activation_function [Type[torch.nn.Module]].
    postprocessing_parameter : Dict[str, Dict[str, bool]]
        Postprocessing parameters.
    dataset_statistic : Optional[Dict[str, float]]
        Dataset statistics.
    """

    def __init__(
        self,
        number_of_per_atom_features: int,
        number_of_interaction_layers: int,
        number_of_radial_basis_functions: int,
        maximum_interaction_radius: unit.Quantity,
        minimum_interaction_radius: unit.Quantity,
        highest_atomic_number: int,
        equivariance_invariance_group: str,
        activation_function_parameter: Dict,
        postprocessing_parameter: Dict[str, Dict[str, bool]],
        dataset_statistic: Optional[Dict[str, float]] = None,
    ) -> None:

        activation_function = activation_function_parameter["activation_function"]

        self.only_unique_pairs = False
        super().__init__(
            dataset_statistic=dataset_statistic,
            postprocessing_parameter=postprocessing_parameter,
            maximum_interaction_radius=_convert_str_to_unit(maximum_interaction_radius),
        )

        self.core_module = TensorNetCore(
            number_of_per_atom_features=number_of_per_atom_features,
            number_of_interaction_layers=number_of_interaction_layers,
            number_of_radial_basis_functions=number_of_radial_basis_functions,
            maximum_interaction_radius=_convert_str_to_unit(maximum_interaction_radius),
            minimum_interaction_radius=_convert_str_to_unit(minimum_interaction_radius),
            trainable_centers_and_scale_factors=False,
            highest_atomic_number=highest_atomic_number,
            equivariance_invariance_group=equivariance_invariance_group,
            activation_function=activation_function,
        )


class TensorNetCore(CoreNetwork):
    """
    Core implementation of the TensorNet network.

    Parameters
    ----------
    number_of_per_atom_features : int
        Number of features per atom.
    number_of_interaction_layers : int
        Number of interaction layers.
    number_of_radial_basis_functions : int
        Number of radial basis functions.
    maximum_interaction_radius : unit.Quantity
        Maximum interaction radius.
    minimum_interaction_radius : unit.Quantity
        Minimum interaction radius.
    trainable_centers_and_scale_factors : bool
        If True, centers and scale factors are trainable.
    highest_atomic_number : int
        Highest atomic number in the dataset.
    equivariance_invariance_group : str
        Equivariance invariance group, either "O(3)" or "SO(3)".
    activation_function : Type[torch.nn.Module]
        Activation function to use.
    """

    def __init__(
        self,
        number_of_per_atom_features: int,
        number_of_interaction_layers: int,
        number_of_radial_basis_functions: int,
        maximum_interaction_radius: unit.Quantity,
        minimum_interaction_radius: unit.Quantity,
        trainable_centers_and_scale_factors: bool,
        highest_atomic_number: int,
        equivariance_invariance_group: str,
        activation_function: Type[torch.nn.Module],
    ) -> None:
        super().__init__(activation_function)

        torch.manual_seed(0)
        self.representation_module = TensorNetRepresentation(
            number_of_per_atom_features=number_of_per_atom_features,
            number_of_radial_basis_functions=number_of_radial_basis_functions,
            activation_function=self.activation_function,
            maximum_interaction_radius=maximum_interaction_radius,
            minimum_interaction_radius=minimum_interaction_radius,
            trainable_centers_and_scale_factors=trainable_centers_and_scale_factors,
            highest_atomic_number=highest_atomic_number,
        )
        self.interaction_modules = nn.ModuleList(
            [
                TensorNetInteraction(
                    number_of_per_atom_features=number_of_per_atom_features,
                    number_of_radial_basis_functions=number_of_radial_basis_functions,
                    activation_function=self.activation_function,
                    maximum_interaction_radius=maximum_interaction_radius,
                    equivariance_invariance_group=equivariance_invariance_group,
                )
                for _ in range(number_of_interaction_layers)
            ]
        )
        self.linear = nn.Linear(
            3 * number_of_per_atom_features, number_of_per_atom_features
        )
        self.out_norm = nn.LayerNorm(3 * number_of_per_atom_features)

    def compute_properties(
        self, data: TensorNetNeuralNetworkData
    ) -> Dict[str, torch.Tensor]:
        """
        Compute properties for the TensorNet model.

        Parameters
        ----------
        data : TensorNetNeuralNetworkData
            The input data for the model.

        Returns
        -------
        Dict[str, torch.Tensor]
            The calculated properties including per atom energy, per atom features, and atomic subsystem indices.
        """

        # generate initial embedding
        X, radial_feature_vector = self.representation_module(data)

        # using interlevae and bincount to generate a total charge per molecule
        expanded_total_charge = torch.repeat_interleave(
            data.total_charge, data.atomic_subsystem_indices.bincount()
        )

        for layer in self.interaction_modules:
            X = layer(
                X,
                data.pair_indices,
                data.d_ij.squeeze(-1),
                radial_feature_vector.squeeze(1),
                expanded_total_charge,
            )

        I, A, S = decompose_tensor(X)
        x = torch.cat(
            (tensor_norm(I), tensor_norm(A), tensor_norm(S)),
            dim=-1,
        )
        x = self.out_norm(x)
        x = self.activation_function(self.linear(x))

        return {
            "per_atom_energy": x.sum(dim=1),
            "per_atom_features": x,
            "atomic_subsystem_indices": data.atomic_subsystem_indices,
        }

    def _model_specific_input_preparation(
        self, data: "NNPInput", pairlist_output: "PairListOutputs"
    ) -> TensorNetNeuralNetworkData:
        """
        Prepare the input data for the TensorNet model.

        Parameters
        ----------
        data : NNPInput
            The input data for the model.
        pairlist_output : PairListOutputs
            The pairlist output.

        Returns
        -------
        TensorNetNeuralNetworkData
            The prepared input data for the TensorNet model.
        """
        number_of_atoms = data.atomic_numbers.shape[0]

        nnpdata = TensorNetNeuralNetworkData(
            pair_indices=pairlist_output.pair_indices,
            d_ij=pairlist_output.d_ij,
            r_ij=pairlist_output.r_ij,
            number_of_atoms=number_of_atoms,
            positions=data.positions,
            atomic_numbers=data.atomic_numbers,
            atomic_subsystem_indices=data.atomic_subsystem_indices,
            total_charge=data.total_charge,
        )

        return nnpdata


class TensorNetRepresentation(torch.nn.Module):
    """
    TensorNet representation module for molecular systems.

    Parameters
    ----------
    number_of_per_atom_features : int
        Number of features per atom.
    number_of_radial_basis_functions : int
        Number of radial basis functions.
    activation_function : Type[nn.Module]
        Activation function class.
    maximum_interaction_radius : unit.Quantity
        Maximum interaction radius.
    minimum_interaction_radius : unit.Quantity
        Minimum interaction radius.
    trainable_centers_and_scale_factors : bool
        If True, centers and scale factors are trainable.
    highest_atomic_number : int
        Highest atomic number in the dataset.
    """

    def __init__(
        self,
        number_of_per_atom_features: int,
        number_of_radial_basis_functions: int,
        activation_function: Type[nn.Module],
        maximum_interaction_radius: unit.Quantity,
        minimum_interaction_radius: unit.Quantity,
        trainable_centers_and_scale_factors: bool,
        highest_atomic_number: int,
    ):
        super().__init__()
        from modelforge.potential.utils import Dense

        self.number_of_per_atom_features = number_of_per_atom_features

        self.cutoff_module = CosineAttenuationFunction(maximum_interaction_radius)

        self.radial_symmetry_function = TensorNetRadialBasisFunction(
            number_of_radial_basis_functions=number_of_radial_basis_functions,
            max_distance=maximum_interaction_radius,
            min_distance=minimum_interaction_radius,
            alpha=(
                (maximum_interaction_radius - minimum_interaction_radius) / 5.0
            ),  # TensorNet uses angstrom
            trainable_centers_and_scale_factors=trainable_centers_and_scale_factors,
        )
        self.rsf_projections = nn.ModuleDict(
            {
                "I": nn.Linear(
                    number_of_radial_basis_functions, number_of_per_atom_features
                ),
                "A": nn.Linear(
                    number_of_radial_basis_functions, number_of_per_atom_features
                ),
                "S": nn.Linear(
                    number_of_radial_basis_functions, number_of_per_atom_features
                ),
            }
        )
        self.atomic_number_i_embedding_layer = nn.Embedding(
            highest_atomic_number,
            number_of_per_atom_features,
        )
        self.atomic_number_ij_embedding_layer = nn.Linear(
            2 * number_of_per_atom_features,
            number_of_per_atom_features,
        )
        self.activation_function = activation_function
        # initialize linear layer for I, A and S
        self.linears_tensor = nn.ModuleList(
            [
                nn.Linear(
                    number_of_per_atom_features, number_of_per_atom_features, bias=False
                )
                for _ in range(3)
            ]
        )
        self.linears_scalar = nn.Sequential(
            *[
                Dense(
                    number_of_per_atom_features,
                    2 * number_of_per_atom_features,
                    bias=True,
                    activation_function=self.activation_function,
                ),
                Dense(
                    2 * number_of_per_atom_features,
                    3 * number_of_per_atom_features,
                    bias=True,
                    activation_function=self.activation_function,
                ),
            ]
        )
        self.batch_layer_normalization = nn.LayerNorm(number_of_per_atom_features)
        self.reset_parameters()

    def reset_parameters(self):
        """
        Initialize neural network parameters of the representation layer.
        """
        self.rsf_projections["I"].reset_parameters()
        self.rsf_projections["A"].reset_parameters()
        self.rsf_projections["S"].reset_parameters()
        self.atomic_number_i_embedding_layer.reset_parameters()
        self.atomic_number_ij_embedding_layer.reset_parameters()
        for linear in self.linears_tensor:
            linear.reset_parameters()
        for linear in self.linears_scalar:
            linear.reset_parameters()
        self.batch_layer_normalization.reset_parameters()

    def _get_atomic_number_message(
        self, atomic_number: torch.Tensor, pair_indices: torch.Tensor
    ) -> torch.Tensor:
        """
        Embedding layers for atom types of atom pairs
        (mentioned in equation 8 in TensorNet paper, not explicitly defined).
        This embedding consists of two steps:
        1. embed atom type of each atom into a vector
        2. the embedding of an atom pair is the linear combination of the
            embedding vector of these two atoms in the atom pair

        Parameters
        ----------
        atomic_number : torch.Tensor
            A tensor includes atomic numbers for every atom in the system.
        pair_indices : torch.Tensor
            A pair-wise index tensor specifying the corresponding atomic pairs.

        Returns
        -------
        torch.Tensor
            The embedding tensor for atomic numbers of atom pairs.
        """
        atomic_number_i_embedding = self.atomic_number_i_embedding_layer(atomic_number)
        pair_indices_flat = pair_indices.t().reshape(-1)

        atomic_number_ij_embedding = self.atomic_number_ij_embedding_layer(
            atomic_number_i_embedding[pair_indices_flat].view(
                -1, self.number_of_per_atom_features * 2
            )
        )[..., None, None]
        return atomic_number_ij_embedding

    def _get_tensor_messages(
        self,
        atomic_number_embedding: torch.Tensor,
        d_ij: torch.Tensor,
        r_ij_norm: torch.Tensor,
        radial_feature_vector: torch.Tensor,
    ) -> Tuple[torch.Tensor, torch.Tensor, torch.Tensor]:
        """
        Initialize pair-wise tensor representations of atoms
        (equation 8 in TensorNet paper).

        Parameters
        ----------
        atomic_number_embedding : torch.Tensor
            The embedding tensor for atomic numbers of atom pairs.
        d_ij : torch.Tensor
            Atomic pair-wise distances.
        r_ij_norm : torch.Tensor
            normalized displacement vectors, by dividing r_ij by d_ij
        radial_feature_vector : torch.Tensor
            Radial feature vector calculated through
            TensorNetRadialBasisFunction.

        Returns
        -------
        Tuple[torch.Tensor, torch.Tensor, torch.Tensor]
            The Iij, Aij, Sij terms in equation 8, before adding up since these
            three terms are treated separately.
        """

        C = self.cutoff_module(d_ij).reshape(-1, 1, 1, 1) * atomic_number_embedding
        eye = torch.eye(3, 3, device=r_ij_norm.device, dtype=r_ij_norm.dtype)[
            None, None, ...
        ]
        Iij = (
            self.rsf_projections["I"](radial_feature_vector).permute(0, 2, 1)[..., None]
            * C
            * eye
        )
        Aij = (
            self.rsf_projections["A"](radial_feature_vector).permute(0, 2, 1)[..., None]
            * C
            * vector_to_skewtensor(r_ij_norm)[..., None, :, :]
        )
        Sij = (
            self.rsf_projections["S"](radial_feature_vector).permute(0, 2, 1)[..., None]
            * C
            * vector_to_symtensor(r_ij_norm)[..., None, :, :]
        )
        return Iij, Aij, Sij

    def forward(self, data: TensorNetNeuralNetworkData):
        """
        Compute the output of the representation layer
        (equation 10 in TensorNet paper).

        Parameters
        ----------
        data : TensorNetNeuralNetworkData
            The input data about the system to build the model.

        Returns
        -------
        Tuple[torch.Tensor, torch.Tensor]
            The first value is the X tensor as a representation of the system.
            The second value is the radial feature vector that is required
            by compute_properties of TensorNetCore.
        """
        atomic_number_embedding = self._get_atomic_number_message(
            data.atomic_numbers,
            data.pair_indices,
        )
        r_ij_norm = data.r_ij / data.d_ij

        radial_feature_vector = self.radial_symmetry_function(data.d_ij)  # in nanometer
        rcut_ij = self.cutoff_module(data.d_ij)  # cutoff function applied twice
        radial_feature_vector = (radial_feature_vector * rcut_ij).unsqueeze(1)

        Iij, Aij, Sij = self._get_tensor_messages(
            atomic_number_embedding,
            data.d_ij,
            r_ij_norm,
            radial_feature_vector,
        )
        source = torch.zeros(
            data.atomic_numbers.shape[0],
            self.number_of_per_atom_features,
            3,
            3,
            device=data.atomic_numbers.device,
            dtype=Iij.dtype,
        )
        I = source.index_add(dim=0, index=data.pair_indices[0], source=Iij)
        A = source.index_add(dim=0, index=data.pair_indices[0], source=Aij)
        S = source.index_add(dim=0, index=data.pair_indices[0], source=Sij)

        # equation 9 in TensorNet paper
        # batch normalization
        # NOTE: call init_norm differently
        nomalized_tensor_I_A_S = self.batch_layer_normalization(tensor_norm(I + A + S))

        nomalized_tensor_I_A_S = self.linears_scalar(nomalized_tensor_I_A_S).reshape(
            -1, self.number_of_per_atom_features, 3
        )

        # now equation 10
        # apply linear layers to I, A, S and return
        I = (
            self.linears_tensor[0](I.permute(0, 2, 3, 1)).permute(0, 3, 1, 2)
            * nomalized_tensor_I_A_S[..., 0, None, None]
        )
        A = (
            self.linears_tensor[1](A.permute(0, 2, 3, 1)).permute(0, 3, 1, 2)
            * nomalized_tensor_I_A_S[..., 1, None, None]
        )
        S = (
            self.linears_tensor[2](S.permute(0, 2, 3, 1)).permute(0, 3, 1, 2)
            * nomalized_tensor_I_A_S[..., 2, None, None]
        )
        X = I + A + S
        return X, radial_feature_vector


class TensorNetInteraction(torch.nn.Module):
    """
    TensorNet interaction module for message passing and updating atomic features.

    Parameters
    ----------
    number_of_per_atom_features : int
        Number of features per atom.
    number_of_radial_basis_functions : int
        Number of radial basis functions.
    activation_function : Type[nn.Module]
        Activation function class.
    maximum_interaction_radius : unit.Quantity
        Maximum interaction radius.
    equivariance_invariance_group : str
        Equivariance invariance group, either "O(3)" or "SO(3)".
    """

    def __init__(
        self,
        number_of_per_atom_features: int,
        number_of_radial_basis_functions: int,
        activation_function: Type[nn.Module],
        maximum_interaction_radius: unit.Quantity,
        equivariance_invariance_group: str,
    ):
        super().__init__()
        from modelforge.potential.utils import Dense

        self.number_of_per_atom_features = number_of_per_atom_features
        self.number_of_radial_basis_functions = number_of_radial_basis_functions
<<<<<<< HEAD
        self.activation_function = activation_function()
        self.cutoff_module = CosineAttenuationFunction(maximum_interaction_radius)
=======
        self.activation_function = activation_function
        self.cutoff_module = CosineCutoff(maximum_interaction_radius)
>>>>>>> 697eb2a3
        self.mlp_scalar = nn.Sequential(
            Dense(
                number_of_radial_basis_functions,
                number_of_per_atom_features,
                bias=True,
                activation_function=self.activation_function,
            ),
            Dense(
                number_of_per_atom_features,
                2 * number_of_per_atom_features,
                bias=True,
                activation_function=self.activation_function,
            ),
            Dense(
                2 * number_of_per_atom_features,
                3 * number_of_per_atom_features,
                bias=True,
                activation_function=self.activation_function,
            ),
        )

        self.linear_layer = nn.Sequential(
            *[
                Dense(
                    number_of_per_atom_features, number_of_per_atom_features, bias=False
                )
                for _ in range(6)
            ]
        )
        self.equivariance_invariance_group = equivariance_invariance_group
        self.reset_parameters()

    def reset_parameters(self):
        """
        Initialize neural network parameters of the interaction layer.
        """
        for linear in self.mlp_scalar:
            try:
                linear.reset_parameters()
            except AttributeError:
                pass
        for linear in self.linear_layer:
            try:
                linear.reset_parameters()
            except AttributeError:
                pass

    def forward(
        self,
        X: torch.Tensor,
        pair_indices: torch.Tensor,
        d_ij: torch.Tensor,
        radial_feature_vector: torch.Tensor,
        atomic_charges: torch.Tensor,
    ) -> torch.Tensor:
        """
        Compute the output of the interaction layer and update X tensor.
        ("Interaction and node update" from section 3.2 in TensorNet paper).
        X^(i) <- X^(i) + Delta X^(i)

        Parameters
        ----------
        X : torch.Tensor
            X tensor specifies pair-wise features of the atomic system.
        pair_indices : torch.Tensor
            A pair-wise index tensor specifying the corresponding atomic pairs.
        d_ij : torch.Tensor
            Atomic pair-wise distances.
        radial_feature_vector : torch.Tensor
            Radial feature vector calculated through
            TensorNetRadialBasisFunction.
        atomic_charges: torch.Tensor
            Total charge q is a molecule-wise property.
            We transform it into an atom-wise property,
            with all atoms belonging to the same molecule being assigned
            the same charge q (https://github.com/torchmd/torchmd-net/blob/6dea4b61e24de3e18921397866b7d9c5fd6b8bf1/torchmdnet/models/tensornet.py#L237)

        Returns
        -------
        torch.Tensor
            The updated X tensor.
        """

        # see equation 11
        C = self.cutoff_module(d_ij).view(-1, 1)

        # apply scalar MLP to radial feature vector and combine with cutoff
        radial_feature_vector = self.mlp_scalar(radial_feature_vector) * C

        radial_feature_vector = radial_feature_vector.view(
            radial_feature_vector.shape[0], self.number_of_per_atom_features, 3
        )

        X = X / (tensor_norm(X) + 1)[..., None, None]

        I, A, S = decompose_tensor(X)
        I = self.linear_layer[0](I.transpose(1, 3)).transpose(1, 3)
        A = self.linear_layer[1](A.transpose(1, 3)).transpose(1, 3)
        S = self.linear_layer[2](S.transpose(1, 3)).transpose(1, 3)

        Y = I + A + S

        Im = tensor_message_passing(
            pair_indices, radial_feature_vector[..., 0, None, None], I, X.shape[0]
        )
        Am = tensor_message_passing(
            pair_indices, radial_feature_vector[..., 1, None, None], A, X.shape[0]
        )
        Sm = tensor_message_passing(
            pair_indices, radial_feature_vector[..., 2, None, None], S, X.shape[0]
        )
        msg = Im + Am + Sm
        if self.equivariance_invariance_group == "O(3)":
            A = torch.matmul(msg, Y)
            B = torch.matmul(Y, msg)
            I, A, S = decompose_tensor(
                (1 + 0.1 * atomic_charges[..., None, None, None]) * (A + B)
            )
        if self.equivariance_invariance_group == "SO(3)":
            B = torch.matmul(Y, msg)
            I, A, S = decompose_tensor(2 * B)

        normp1 = (tensor_norm(I + A + S) + 1)[..., None, None]
        I, A, S = I / normp1, A / normp1, S / normp1
        I = self.linear_layer[3](I.permute(0, 2, 3, 1)).permute(0, 3, 1, 2)
        A = self.linear_layer[4](A.permute(0, 2, 3, 1)).permute(0, 3, 1, 2)
        S = self.linear_layer[5](S.permute(0, 2, 3, 1)).permute(0, 3, 1, 2)
        dX = I + A + S
        X = (
            X
            + dX
            + (1 + 0.1 * atomic_charges[..., None, None, None])
            * torch.matrix_power(dX, 2)
        )
        return X<|MERGE_RESOLUTION|>--- conflicted
+++ resolved
@@ -686,13 +686,8 @@
 
         self.number_of_per_atom_features = number_of_per_atom_features
         self.number_of_radial_basis_functions = number_of_radial_basis_functions
-<<<<<<< HEAD
         self.activation_function = activation_function()
         self.cutoff_module = CosineAttenuationFunction(maximum_interaction_radius)
-=======
-        self.activation_function = activation_function
-        self.cutoff_module = CosineCutoff(maximum_interaction_radius)
->>>>>>> 697eb2a3
         self.mlp_scalar = nn.Sequential(
             Dense(
                 number_of_radial_basis_functions,
