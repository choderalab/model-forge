from dataclasses import dataclass

import torch
from openff.units import unit
from torch import nn
from torchmdnet.models.tensornet import decompose_tensor
from torchmdnet.models.tensornet import tensor_message_passing
from torchmdnet.models.tensornet import tensor_norm
from torchmdnet.models.tensornet import vector_to_skewtensor
from torchmdnet.models.tensornet import vector_to_symtensor
<<<<<<< HEAD
from typing import Optional, Tuple
=======
from typing import Tuple
>>>>>>> cfb60ef9

from modelforge.potential.models import InputPreparation
from modelforge.potential.models import BaseNetwork
from modelforge.potential.models import CoreNetwork
from modelforge.potential.utils import CosineCutoff
from modelforge.potential.utils import TensorNetRadialSymmetryFunction
from modelforge.potential.utils import NeuralNetworkData
from modelforge.potential.utils import NNPInput
from .models import PairListOutputs


ATOMIC_NUMBER_TO_INDEX_MAP = {
    1: 0,  # H
    6: 1,  # C
    7: 2,  # N
    8: 3,  # O
    9: 4,  # F
    16: 5,  # S
    17: 6,  # Cl
}


@dataclass
class TensorNetNeuralNetworkData(NeuralNetworkData):
    """
    A dataclass to structure the inputs for TensorNet neural network potentials, designed to
    facilitate the efficient representation of atomic systems for energy computation and
    property prediction.

    Attributes
    ----------
    pair_indices : torch.Tensor
        A 2D tensor indicating the indices of atom pairs. Shape: [2, num_pairs].
    d_ij : torch.Tensor
        A 1D tensor containing distances between each pair of atoms. Shape: [num_pairs, 1].
    r_ij : torch.Tensor
        A 2D tensor representing displacement vectors between atom pairs. Shape: [num_pairs, 3].
    number_of_atoms : int
        An integer indicating the number of atoms in the batch.
    positions : torch.Tensor
        A 2D tensor representing the XYZ coordinates of each atom. Shape: [num_atoms, 3].
    atom_index : torch.Tensor
        A 1D tensor containing atomic numbers for each atom in the system(s). Shape: [num_atoms].
    atomic_subsystem_indices : torch.Tensor
        A 1D tensor mapping each atom to its respective subsystem or molecule. Shape: [num_atoms].
    total_charge : torch.Tensor
        An tensor with the total charge of each system or molecule. Shape: [num_systems].
    """
    pass


class TensorNet(BaseNetwork):
    def __init__(
            self,
            hidden_channels: int = 8,
            number_of_interaction_layers: int = 2,
            number_of_radial_basis_functions: int = 16,
            activation_function: nn.Module = nn.SiLU,
            radial_max_distance: unit.Quantity = 5.1 * unit.angstrom,
            radial_min_distance: unit.Quantity = 0.0 * unit.angstrom,
            trainable_rbf: bool = False,
            max_atomic_number: int = 128,
            equivariance_invariance_group: str = "O(3)",
            dtype: torch.dtype = torch.float32,
            representation_unit: unit.Quantity = unit.angstrom,
    ) -> None:
        super().__init__()

        self.core_module = TensorNetCore(
            hidden_channels,
            number_of_interaction_layers,
            number_of_radial_basis_functions,
            activation_function,
            radial_max_distance,
            radial_min_distance,
            trainable_rbf,
            max_atomic_number,
            equivariance_invariance_group,
            dtype,
            representation_unit,
        )
        self.only_unique_pairs = False
        self.input_preparation = InputPreparation(
            cutoff=radial_max_distance, only_unique_pairs=self.only_unique_pairs
        )

class TensorNetCore(CoreNetwork):
    def __init__(
            self,
            hidden_channels: int,
            number_of_interaction_layers: int,
            number_of_radial_basis_functions: int,
            activation_function: nn.Module,
            radial_max_distance: unit.Quantity,
            radial_min_distance: unit.Quantity,
            trainable_rbf: bool,
            max_atomic_number: int,
            equivariance_invariance_group: str,
            dtype: torch.dtype,
            representation_unit: unit.Quantity,
    ):
        super().__init__()

<<<<<<< HEAD
=======
        torch.manual_seed(0)
>>>>>>> cfb60ef9
        self.representation_module = TensorNetRepresentation(
            hidden_channels,
            number_of_radial_basis_functions,
            activation_function,
            radial_max_distance,
            radial_min_distance,
            trainable_rbf,
            max_atomic_number,
            dtype,
            representation_unit,
        )
        self.interaction_modules = nn.ModuleList()
        if number_of_interaction_layers > 0:
            for _ in range(number_of_interaction_layers):
                self.interaction_modules.append(
                    TensorNetInteraction(
                        hidden_channels,
                        number_of_radial_basis_functions,
                        activation_function,
                        radial_max_distance,
                        equivariance_invariance_group,
                        dtype,
                        representation_unit,
                    )
                )
    def _forward(self):
        pass

    def _model_specific_input_preparation(
        self, data: "NNPInput", pairlist_output: "PairListOutputs"
    ) -> TensorNetNeuralNetworkData:
        number_of_atoms = data.atomic_numbers.shape[0]

        nnpdata = TensorNetNeuralNetworkData(
            pair_indices=pairlist_output.pair_indices,
            d_ij=pairlist_output.d_ij,
            r_ij=pairlist_output.r_ij,
            number_of_atoms=number_of_atoms,
            positions=data.positions,
            atomic_numbers=data.atomic_numbers,
            atomic_subsystem_indices=data.atomic_subsystem_indices,
            total_charge=data.total_charge,
        )

        return nnpdata


class TensorNetRepresentation(torch.nn.Module):
    def __init__(
            self,
            hidden_channels: int,
            number_of_radial_basis_functions: int,
            activation_function: nn.Module,
            radial_max_distance: unit.Quantity,
            radial_min_distance: unit.Quantity,
            trainable_rbf: bool,  # TODO
            max_atomic_number: int,
            dtype: torch.dtype,
            representation_unit: unit.Quantity,
    ):
        super().__init__()

        # TensorNet uses angstrom
        self.hidden_channels = hidden_channels
        self.dtype = dtype
        self.representation_unit = representation_unit

        self.cutoff_module = CosineCutoff(radial_max_distance, representation_unit)
        self.radial_symmetry_function = self._setup_radial_symmetry_functions(
            radial_max_distance,
            radial_min_distance,
            number_of_radial_basis_functions,
        )
        self.rsf_projection_I = nn.Linear(
            number_of_radial_basis_functions,
            hidden_channels,
            dtype=dtype,
        )
        self.rsf_projection_A = nn.Linear(
            number_of_radial_basis_functions,
            hidden_channels,
            dtype=dtype,
        )
        self.rsf_projection_S = nn.Linear(
            number_of_radial_basis_functions,
            hidden_channels,
            dtype=dtype,
        )
        self.atomic_number_i_embedding_layer = nn.Embedding(
            max_atomic_number,
            hidden_channels,
            dtype=dtype,
        )
        self.atomic_number_ij_embedding_layer = nn.Linear(
            2 * hidden_channels,
            hidden_channels,
            dtype=dtype,
        )
        self.activation_function = activation_function()
        self.linears_tensor = nn.ModuleList()
        for _ in range(3):
            self.linears_tensor.append(
                nn.Linear(hidden_channels, hidden_channels, bias=False)
            )
        self.linears_scalar = nn.ModuleList()
        self.linears_scalar.append(
            nn.Linear(hidden_channels, 2 * hidden_channels, bias=True, dtype=dtype)
        )
        self.linears_scalar.append(
            nn.Linear(2 * hidden_channels, 3 * hidden_channels, bias=True, dtype=dtype)
        )
        self.init_norm = nn.LayerNorm(hidden_channels, dtype=dtype)
        self.reset_parameters()

    def reset_parameters(self):
        self.rsf_projection_I.reset_parameters()
        self.rsf_projection_A.reset_parameters()
        self.rsf_projection_S.reset_parameters()
        self.atomic_number_i_embedding_layer.reset_parameters()
        self.atomic_number_ij_embedding_layer.reset_parameters()
        for linear in self.linears_tensor:
            linear.reset_parameters()
        for linear in self.linears_scalar:
            linear.reset_parameters()
        self.init_norm.reset_parameters()

    def _get_atomic_number_message(
            self,
            atomic_number: torch.Tensor,
            pair_indices: torch.Tensor
    ) -> torch.Tensor:
        atomic_number_i_embedding = self.atomic_number_i_embedding_layer(atomic_number)
        atomic_number_ij_embedding = self.atomic_number_ij_embedding_layer(
            atomic_number_i_embedding.index_select(
                0,
                pair_indices.t().reshape(-1)
            ).view(
                -1, self.hidden_channels * 2
            )
        )[..., None, None]
        return atomic_number_ij_embedding

    def _get_tensor_messages(
            self,
            atomic_number_embedding: torch.Tensor,
            d_ij_in_representation_unit: torch.Tensor,
            r_ij_norm: torch.Tensor,
            radial_feature_vector: torch.Tensor
    ) -> Tuple[torch.Tensor, torch.Tensor, torch.Tensor]:
        C = self.cutoff_module(
            d_ij_in_representation_unit
        ).reshape(-1, 1, 1, 1) * atomic_number_embedding
        eye = torch.eye(3, 3, device=r_ij_norm.device, dtype=r_ij_norm.dtype)[
            None, None, ...
        ]
        Iij = self.rsf_projection_I(radial_feature_vector).permute(0, 2, 1)[..., None] * C * eye
        Aij = (
                self.rsf_projection_A(radial_feature_vector).permute(0, 2, 1)[..., None]
                * C
                * vector_to_skewtensor(r_ij_norm)[..., None, :, :]
        )
        Sij = (
                self.rsf_projection_S(radial_feature_vector).permute(0, 2, 1)[..., None]
                * C
                * vector_to_symtensor(r_ij_norm)[..., None, :, :]
        )
        return Iij, Aij, Sij

    def _setup_radial_symmetry_functions(
            self,
            max_distance: unit.Quantity,
            min_distance: unit.Quantity,
            number_of_radial_basis_functions: int,
    ):
        radial_symmetry_function = TensorNetRadialSymmetryFunction(
            number_of_radial_basis_functions,
            max_distance,
            min_distance,
            dtype=self.dtype,
            representation_unit=self.representation_unit,
        )
        return radial_symmetry_function

    def forward(self, data: TensorNetNeuralNetworkData):
        atomic_number_embedding = self._get_atomic_number_message(
            data.atomic_numbers,
            data.pair_indices,
        )
        _r_ij_in_representation_unit = (data.r_ij * unit.nanometer).to(self.representation_unit).m
        _d_ij_in_representation_unit = (data.d_ij * unit.nanometer).to(self.representation_unit).m
        _r_ij_norm = _r_ij_in_representation_unit / _d_ij_in_representation_unit

        radial_feature_vector = self.radial_symmetry_function(_d_ij_in_representation_unit)
        # cutoff
        rcut_ij = self.cutoff_module(_d_ij_in_representation_unit)  # cutoff function applied twice
        radial_feature_vector = radial_feature_vector * rcut_ij.unsqueeze(-1)

        Iij, Aij, Sij = self._get_tensor_messages(
            atomic_number_embedding,
            _d_ij_in_representation_unit,
            _r_ij_norm,
            radial_feature_vector
        )
        source = torch.zeros(
            data.atomic_numbers.shape[0],
            self.hidden_channels,
            3,
            3,
            device=data.atomic_numbers.device,
            dtype=Iij.dtype
        )
        I = source.index_add(dim=0, index=data.pair_indices[0], source=Iij)
        A = source.index_add(dim=0, index=data.pair_indices[0], source=Aij)
        S = source.index_add(dim=0, index=data.pair_indices[0], source=Sij)
        norm = self.init_norm(tensor_norm(I + A + S))
        for linear_scalar in self.linears_scalar:
            norm = self.activation_function(linear_scalar(norm))
        norm = norm.reshape(-1, self.hidden_channels, 3)
        I = (
                self.linears_tensor[0](I.permute(0, 2, 3, 1)).permute(0, 3, 1, 2)
                * norm[..., 0, None, None]
        )
        A = (
                self.linears_tensor[1](A.permute(0, 2, 3, 1)).permute(0, 3, 1, 2)
                * norm[..., 1, None, None]
        )
        S = (
                self.linears_tensor[2](S.permute(0, 2, 3, 1)).permute(0, 3, 1, 2)
                * norm[..., 2, None, None]
        )
        X = I + A + S
        return X


class TensorNetInteraction(torch.nn.Module):
    def __init__(
            self,
            hidden_channels: int,
            number_of_radial_basis_functions: int,
            activation_function: nn.Module,
            radial_max_distance: unit.Quantity,
            equivariance_invariance_group,
            dtype: torch.dtype,
            representation_unit: unit.Quantity,
    ):
        super().__init__()

        self.hidden_channels = hidden_channels
        self.number_of_radial_basis_functions = number_of_radial_basis_functions
        self.activation_function = activation_function()
        self.cutoff_module = CosineCutoff(radial_max_distance, representation_unit)
        self.linears_scalar = nn.ModuleList()
        self.linears_scalar.append(
            nn.Linear(number_of_radial_basis_functions, hidden_channels, bias=True, dtype=dtype)
        )
        self.linears_scalar.append(
            nn.Linear(hidden_channels, 2 * hidden_channels, bias=True, dtype=dtype)
        )
        self.linears_scalar.append(
            nn.Linear(2 * hidden_channels, 3 * hidden_channels, bias=True, dtype=dtype)
        )
        self.linears_tensor = nn.ModuleList()
        for _ in range(6):
            self.linears_tensor.append(
                nn.Linear(hidden_channels, hidden_channels, bias=False)
            )
        self.act = activation_function()
        self.equivariance_invariance_group = equivariance_invariance_group
        self.reset_parameters()
<<<<<<< HEAD

    def reset_parameters(self):
        for linear in self.linears_scalar:
            linear.reset_parameters()
        for linear in self.linears_tensor:
            linear.reset_parameters()

=======

    def reset_parameters(self):
        for linear in self.linears_scalar:
            linear.reset_parameters()
        for linear in self.linears_tensor:
            linear.reset_parameters()

>>>>>>> cfb60ef9
    def forward(
            self,
            X: torch.Tensor,
            edge_index: torch.Tensor,
            edge_weight: torch.Tensor,
            edge_attr: torch.Tensor,
            q: torch.Tensor,
    ) -> torch.Tensor:
        C = self.cutoff_module(edge_weight)
        for linear_scalar in self.linears_scalar:
            edge_attr = self.activation_function(linear_scalar(edge_attr))
        edge_attr = (edge_attr * C.view(-1, 1)).reshape(
            edge_attr.shape[0], self.hidden_channels, 3
        )
        X = X / (tensor_norm(X) + 1)[..., None, None]
        I, A, S = decompose_tensor(X)
        I = self.linears_tensor[0](I.permute(0, 2, 3, 1)).permute(0, 3, 1, 2)
        A = self.linears_tensor[1](A.permute(0, 2, 3, 1)).permute(0, 3, 1, 2)
        S = self.linears_tensor[2](S.permute(0, 2, 3, 1)).permute(0, 3, 1, 2)
        Y = I + A + S
        Im = tensor_message_passing(
            edge_index, edge_attr[..., 0, None, None], I, X.shape[0]
        )
        Am = tensor_message_passing(
            edge_index, edge_attr[..., 1, None, None], A, X.shape[0]
        )
        Sm = tensor_message_passing(
            edge_index, edge_attr[..., 2, None, None], S, X.shape[0]
        )
        msg = Im + Am + Sm
        if self.equivariance_invariance_group == "O(3)":
            A = torch.matmul(msg, Y)
            B = torch.matmul(Y, msg)
            I, A, S = decompose_tensor((1 + 0.1 * q[..., None, None, None]) * (A + B))
        if self.equivariance_invariance_group == "SO(3)":
            B = torch.matmul(Y, msg)
            I, A, S = decompose_tensor(2 * B)
        normp1 = (tensor_norm(I + A + S) + 1)[..., None, None]
        I, A, S = I / normp1, A / normp1, S / normp1
        I = self.linears_tensor[3](I.permute(0, 2, 3, 1)).permute(0, 3, 1, 2)
        A = self.linears_tensor[4](A.permute(0, 2, 3, 1)).permute(0, 3, 1, 2)
        S = self.linears_tensor[5](S.permute(0, 2, 3, 1)).permute(0, 3, 1, 2)
        dX = I + A + S
        X = X + dX + (1 + 0.1 * q[..., None, None, None]) * torch.matrix_power(dX, 2)
        return X<|MERGE_RESOLUTION|>--- conflicted
+++ resolved
@@ -8,11 +8,7 @@
 from torchmdnet.models.tensornet import tensor_norm
 from torchmdnet.models.tensornet import vector_to_skewtensor
 from torchmdnet.models.tensornet import vector_to_symtensor
-<<<<<<< HEAD
-from typing import Optional, Tuple
-=======
 from typing import Tuple
->>>>>>> cfb60ef9
 
 from modelforge.potential.models import InputPreparation
 from modelforge.potential.models import BaseNetwork
@@ -116,10 +112,7 @@
     ):
         super().__init__()
 
-<<<<<<< HEAD
-=======
         torch.manual_seed(0)
->>>>>>> cfb60ef9
         self.representation_module = TensorNetRepresentation(
             hidden_channels,
             number_of_radial_basis_functions,
@@ -389,7 +382,6 @@
         self.act = activation_function()
         self.equivariance_invariance_group = equivariance_invariance_group
         self.reset_parameters()
-<<<<<<< HEAD
 
     def reset_parameters(self):
         for linear in self.linears_scalar:
@@ -397,15 +389,6 @@
         for linear in self.linears_tensor:
             linear.reset_parameters()
 
-=======
-
-    def reset_parameters(self):
-        for linear in self.linears_scalar:
-            linear.reset_parameters()
-        for linear in self.linears_tensor:
-            linear.reset_parameters()
-
->>>>>>> cfb60ef9
     def forward(
             self,
             X: torch.Tensor,
