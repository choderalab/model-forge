from dataclasses import dataclass, field
from typing import Any, Callable, Optional, Tuple, NamedTuple

import numpy as np
import torch
import torch.nn as nn
from loguru import logger as log
from openff.units import unit
from pint import Quantity
from typing import Union


@dataclass
class NeuralNetworkData:
    pair_indices: torch.Tensor
    d_ij: torch.Tensor
    r_ij: torch.Tensor
    atomic_numbers: torch.Tensor
    number_of_atoms: int
    positions: torch.Tensor
    atomic_subsystem_indices: torch.Tensor
    total_charge: torch.Tensor


from typing import NamedTuple


<<<<<<< HEAD
=======
@dataclass
class NNPInput:
    """
    A dataclass to structure the inputs for neural network potentials.

    Attributes
    ----------
    atomic_numbers : torch.Tensor
        A 1D tensor containing atomic numbers for each atom in the system(s).
        Shape: [num_atoms], where `num_atoms` is the total number of atoms across all systems.
    positions : torch.Tensor
        A 2D tensor of shape [num_atoms, 3], representing the XYZ coordinates of each atom.
    atomic_subsystem_indices : torch.Tensor
        A 1D tensor mapping each atom to its respective subsystem or molecule.
        This allows for calculations involving multiple molecules or subsystems within the same batch.
        Shape: [num_atoms].
    total_charge : torch.Tensor
        A tensor with the total charge of molecule.
        Shape: [num_systems], where `num_systems` is the number of molecules.
    pair_list : Optional[torch.Tensor]
        An optional tensor containing pairs of indices or other relevant information.
    """

    atomic_numbers: torch.Tensor
    positions: Union[torch.Tensor, Quantity]
    atomic_subsystem_indices: torch.Tensor
    total_charge: torch.Tensor
    pair_list: Optional[torch.Tensor] = None

    def to(
        self,
        *,
        device: Optional[torch.device] = None,
        dtype: Optional[torch.dtype] = None,
    ):
        """Move all tensors in this instance to the specified device/dtype."""

        if device:
            self.atomic_numbers = self.atomic_numbers.to(device)
            self.positions = self.positions.to(device)
            self.atomic_subsystem_indices = self.atomic_subsystem_indices.to(device)
            self.total_charge = self.total_charge.to(device)
            if self.pair_list is not None:
                self.pair_list = self.pair_list.to(device)
        if dtype:
            self.positions = self.positions.to(dtype)
        return self

    def __post_init__(self):
        # Set dtype and convert units if necessary
        self.atomic_numbers = self.atomic_numbers.to(torch.int32)
        self.atomic_subsystem_indices = self.atomic_subsystem_indices.to(torch.int32)
        self.total_charge = self.total_charge.to(torch.int32)

        # Unit conversion for positions
        if isinstance(self.positions, Quantity):
            positions = self.positions.to(unit.nanometer).m
            self.positions = torch.tensor(
                positions, dtype=torch.float32, requires_grad=True
            )

        # Validate inputs
        self._validate_inputs()

    def _validate_inputs(self):
        if self.atomic_numbers.dim() != 1:
            raise ValueError("atomic_numbers must be a 1D tensor")
        if self.positions.dim() != 2 or self.positions.size(1) != 3:
            raise ValueError("positions must be a 2D tensor with shape [num_atoms, 3]")
        if self.atomic_subsystem_indices.dim() != 1:
            raise ValueError("atomic_subsystem_indices must be a 1D tensor")
        if self.total_charge.dim() != 1:
            raise ValueError("total_charge must be a 1D tensor")

        # Optionally, check that the lengths match if required
        if len(self.positions) != len(self.atomic_numbers):
            raise ValueError(
                "The size of atomic_numbers and the first dimension of positions must match"
            )
        if len(self.positions) != len(self.atomic_subsystem_indices):
            raise ValueError(
                "The size of atomic_subsystem_indices and the first dimension of positions must match"
            )

    def as_namedtuple(self) -> NamedTuple:
        """Export the dataclass fields and values as a named tuple."""

        import collections
        from dataclasses import dataclass, fields

        NNPInputTuple = collections.namedtuple(
            "NNPInputTuple", [field.name for field in fields(self)]
        )
        return NNPInputTuple(*[getattr(self, field.name) for field in fields(self)])

    def as_jax_namedtuple(self) -> NamedTuple:
        """Export the dataclass fields and values as a named tuple.
        Convert pytorch tensors to jax arrays."""

        from dataclasses import dataclass, fields
        import collections
        from pytorch2jax.pytorch2jax import convert_to_jax

        NNPInputTuple = collections.namedtuple(
            "NNPInputTuple", [field.name for field in fields(self)]
        )
        return NNPInputTuple(
            *[convert_to_jax(getattr(self, field.name)) for field in fields(self)]
        )


import torch


@dataclass(frozen=False)
class Metadata:
    """
    A NamedTuple to structure the inputs for neural network potentials.

    Parameters
    ----------
    """

    E: torch.Tensor
    atomic_subsystem_counts: torch.Tensor
    atomic_subsystem_indices_referencing_dataset: torch.Tensor
    number_of_atoms: int
    F: torch.Tensor = torch.tensor([], dtype=torch.float32)

    def to(
        self, device: Optional[torch.device] = None, dtype: Optional[torch.dtype] = None
    ):
        """Move all tensors in this instance to the specified device."""
        if device:
            self.E = self.E.to(device)
            self.F = self.F.to(device)
            self.atomic_subsystem_counts = self.atomic_subsystem_counts.to(device)
            self.atomic_subsystem_indices_referencing_dataset = (
                self.atomic_subsystem_indices_referencing_dataset.to(device)
            )
        if dtype:
            self.E = self.E.to(dtype)
            self.F = self.F.to(dtype)
        return self


@dataclass
class BatchData:
    nnp_input: NNPInput
    metadata: Metadata

    def to(
        self,
        device: Optional[torch.device] = None,
        dtype: Optional[torch.dtype] = None,
    ):
        self.nnp_input = self.nnp_input.to(device=device, dtype=dtype)
        self.metadata = self.metadata.to(device=device, dtype=dtype)
        return self
>>>>>>> cef5d7d9


def shared_config_prior():
    import ray
    from ray import tune

    return {
        "lr": tune.loguniform(1e-5, 1e-1),
        "weight_decay": tune.loguniform(1e-5, 1e-1),
        "batch_size": tune.choice([32, 64, 128, 256, 512]),
    }


def triple_by_molecule(
    atom_pairs: torch.Tensor,
) -> Tuple[torch.Tensor, torch.Tensor, torch.Tensor]:
    """Input: indices for pairs of atoms that are close to each other.
    each pair only appear once, i.e. only one of the pairs (1, 2) and
    (2, 1) exists.

    NOTE: this function is taken from https://github.com/aiqm/torchani/blob/17204c6dccf6210753bc8c0ca4c92278b60719c9/torchani/aev.py
            with little modifications.
    """

    def cumsum_from_zero(input_: torch.Tensor) -> torch.Tensor:
        cumsum = torch.zeros_like(input_)
        torch.cumsum(input_[:-1], dim=0, out=cumsum[1:])
        return cumsum

    # convert representation from pair to central-others
    ai1 = atom_pairs.view(-1)
    sorted_ai1, rev_indices = ai1.sort()

    # sort and compute unique key
    uniqued_central_atom_index, counts = torch.unique_consecutive(
        sorted_ai1, return_inverse=False, return_counts=True
    )

    # compute central_atom_index
    pair_sizes = torch.div(counts * (counts - 1), 2, rounding_mode="trunc")
    pair_indices = torch.repeat_interleave(pair_sizes)
    central_atom_index = uniqued_central_atom_index.index_select(0, pair_indices)

    # do local combinations within unique key, assuming sorted
    m = counts.max().item() if counts.numel() > 0 else 0
    n = pair_sizes.shape[0]
    intra_pair_indices = (
        torch.tril_indices(m, m, -1, device=ai1.device).unsqueeze(1).expand(-1, n, -1)
    )
    mask = (
        torch.arange(intra_pair_indices.shape[2], device=ai1.device)
        < pair_sizes.unsqueeze(1)
    ).flatten()
    sorted_local_index12 = intra_pair_indices.flatten(1, 2)[:, mask]
    sorted_local_index12 += cumsum_from_zero(counts).index_select(0, pair_indices)

    # unsort result from last part
    local_index12 = rev_indices[sorted_local_index12]

    # compute mapping between representation of central-other to pair
    n = atom_pairs.shape[1]
    sign12 = ((local_index12 < n).to(torch.int8) * 2) - 1
    return central_atom_index, local_index12 % n, sign12


class Embedding(nn.Module):
    def __init__(self, num_embeddings: int, embedding_dim: int):
        """
        Initialize the embedding module.

        Parameters
        ----------
        num_embeddings: int
        embedding_dim : int
            Dimensionality of the embedding.
        """
        super().__init__()
        self.embedding = nn.Embedding(num_embeddings, embedding_dim)

    @property
    def data(self):
        return self.embedding.weight.data

    @data.setter
    def data(self, data):
        self.embedding.weight.data = data

    @property
    def embedding_dim(self):
        """
        Get the dimensionality of the embedding.

        Returns
        -------
        int
            The dimensionality of the embedding.
        """
        return self.embedding.embedding_dim

    def forward(self, x: torch.Tensor) -> torch.Tensor:
        """
        Embeddes the pr3ovided 1D tensor using the embedding layer.

        Parameters
        ----------
        x : torch.Tensor
            1D tensor to be embedded.

        Returns
        -------
        torch.Tensor
            with shape (num_embeddings, embedding_dim)
        """

        return self.embedding(x)


import torch.nn.functional as F
from torch.nn.init import xavier_uniform_, zeros_


class Dense(nn.Linear):
    """
    Fully connected linear layer with activation function.

    """

    def __init__(
        self,
        in_features: int,
        out_features: int,
        bias: bool = True,
        activation: Optional[nn.Module] = None,
        weight_init: Callable = xavier_uniform_,
        bias_init: Callable = zeros_,
    ):
        """
        Args:
            in_features: number of input feature :math:`x`.
            out_features: umber of output features :math:`y`.
            bias: If False, the layer will not adapt bias :math:`b`.
            activation: if None, no activation function is used.
            weight_init: weight initializer from current weight.
            bias_init: bias initializer from current bias.
        """
        self.weight_init = weight_init
        self.bias_init = bias_init
        super().__init__(in_features, out_features, bias)

        self.activation = activation or nn.Identity()

    def reset_parameters(self):
        self.weight_init(self.weight)
        if self.bias is not None:
            self.bias_init(self.bias)

    def forward(self, input: torch.Tensor):
        y = F.linear(input, self.weight, self.bias)
        return self.activation(y)


from openff.units import unit


class CosineCutoff(nn.Module):
    def __init__(self, cutoff: unit.Quantity):
        """
        Behler-style cosine cutoff module.

        Parameters:
        ----------
        cutoff: unit.Quantity
            The cutoff distance.

        """
        super().__init__()
        cutoff = cutoff.to(unit.nanometer).m
        self.register_buffer("cutoff", torch.tensor([cutoff]))

    def forward(self, d_ij: torch.Tensor):
        """
        Compute the cosine cutoff for a distance tensor.
        NOTE: the cutoff function doesn't care about units as long as they are consisten,

        Parameters
        ----------
        d_ij : Tensor
            Pairwise distance tensor. Shape: [n_pairs, distance]

        Returns
        -------
        Tensor
            The cosine cutoff tensor. Shape: [..., N]
        """
        # Compute values of cutoff function
        input_cut = 0.5 * (
            torch.cos(d_ij * np.pi / self.cutoff) + 1.0
        )  # NOTE: ANI adds 0.5 instead of 1.
        # Remove contributions beyond the cutoff radius
        input_cut *= (d_ij < self.cutoff).float()
        return input_cut


from typing import Dict


class ShiftedSoftplus(nn.Module):
    def __init__(self):
        super().__init__()
        import math

        self.log_2 = math.log(2.0)

    def forward(self, x: torch.Tensor):
        """Compute shifted soft-plus activation function.

        y = \ln\left(1 + e^{-x}\right) - \ln(2)

        Parameters:
        -----------
        x:torch.Tensor
            input tensor

        Returns:
        -----------
        torch.Tensor: shifted soft-plus of input.

        """
        from torch.nn import functional

        return functional.softplus(x) - self.log_2


class AngularSymmetryFunction(nn.Module):
    """
    Initialize AngularSymmetryFunction module.

    """

    def __init__(
        self,
        max_distance: unit.Quantity,
        min_distance: unit.Quantity,
        number_of_gaussians_for_asf: int = 8,
        angle_sections: int = 4,
        trainable: bool = False,
        dtype: Optional[torch.dtype] = None,
    ) -> None:
        """
        Parameters
        ----
        number_of_gaussian: Number of gaussian functions to use for angular symmetry function.
        angular_cutoff: Cutoff distance for angular symmetry function.
        angular_start: Starting distance for angular symmetry function.
        ani_style: Whether to use ANI symmetry function style.
        """

        super().__init__()
        from loguru import logger as log

        self.number_of_gaussians_asf = number_of_gaussians_for_asf
        self.angular_cutoff = max_distance
        self.cosine_cutoff = CosineCutoff(self.angular_cutoff)
        _unitless_angular_cutoff = max_distance.to(unit.nanometer).m
        self.angular_start = min_distance
        _unitless_angular_start = min_distance.to(unit.nanometer).m

        # save constants
        EtaA = angular_eta = 12.5 * 100  # FIXME hardcoded eta
        Zeta = 14.1000  # FIXME hardcoded zeta

        if trainable:
            self.EtaA = torch.tensor([EtaA], dtype=dtype)
            self.Zeta = torch.tensor([Zeta], dtype=dtype)
            self.Rca = torch.tensor([_unitless_angular_cutoff], dtype=dtype)

        else:
            self.register_buffer("EtaA", torch.tensor([EtaA], dtype=dtype))
            self.register_buffer("Zeta", torch.tensor([Zeta], dtype=dtype))
            self.register_buffer(
                "Rca", torch.tensor([_unitless_angular_cutoff], dtype=dtype)
            )

        # ===============
        # # calculate shifts
        # ===============
        import math

        # ShfZ
        angle_start = math.pi / (2 * angle_sections)
        ShfZ = (torch.linspace(0, math.pi, angle_sections + 1) + angle_start)[:-1]

        # ShfA
        ShfA = torch.linspace(
            _unitless_angular_start,
            _unitless_angular_cutoff,
            number_of_gaussians_for_asf + 1,
        )[:-1]

        # register shifts
        if trainable:
            self.ShfZ = ShfZ
            self.ShfA = ShfA
        else:
            self.register_buffer("ShfZ", ShfZ)
            self.register_buffer("ShfA", ShfA)

        # The length of angular subaev of a single species
        self.angular_sublength = self.ShfA.numel() * self.ShfZ.numel()

    def forward(self, r_ij: torch.Tensor) -> torch.Tensor:
        # calculate the angular sub aev
        sub_aev = self.compute_angular_sub_aev(r_ij)
        return sub_aev

    def compute_angular_sub_aev(self, vectors12: torch.Tensor) -> torch.Tensor:
        """Compute the angular subAEV terms of the center atom given neighbor pairs.

        This correspond to equation (4) in the ANI paper. This function just
        compute the terms. The sum in the equation is not computed.
        The input tensor have shape (conformations, atoms, N), where N
        is the number of neighbor atom pairs within the cutoff radius and
        output tensor should have shape
        (conformations, atoms, ``self.angular_sublength()``)

        """
        vectors12 = vectors12.unsqueeze(-1).unsqueeze(-1).unsqueeze(-1).unsqueeze(-1)
        distances12 = vectors12.norm(2, dim=-5)

        # 0.95 is multiplied to the cos values to prevent acos from
        # returning NaN.
        cos_angles = 0.95 * torch.nn.functional.cosine_similarity(
            vectors12[0], vectors12[1], dim=-5
        )
        angles = torch.acos(cos_angles)

        fcj12 = self.cosine_cutoff(distances12)
        factor1 = ((1 + torch.cos(angles - self.ShfZ)) / 2) ** self.Zeta
        factor2 = torch.exp(
            -self.EtaA * (distances12.sum(0) / 2 - self.ShfA) ** 2
        ).unsqueeze(-1)
        factor2 = factor2.squeeze(4).squeeze(3)
        ret = 2 * factor1 * factor2 * fcj12.prod(0)
        # At this point, ret now have shape
        # (conformations, atoms, N, ?, ?, ?, ?) where ? depend on constants.
        # We then should flat the last 4 dimensions to view the subAEV as one
        # dimension vector
        return ret.flatten(start_dim=-4)


from abc import ABC, abstractmethod


class RadialBasisFunction(ABC):
    @abstractmethod
    def compute(self, distances, centers, scale_factors):
        pass


class GaussianRadialBasisFunction(RadialBasisFunction):
    def compute(
        self,
        distances: torch.Tensor,
        centers: torch.Tensor,
        scale_factors: torch.Tensor,
    ) -> torch.Tensor:
        diff = distances - centers
        return torch.exp((-1 * scale_factors) * diff**2)


class DoubleExponentialRadialBasisFunction(RadialBasisFunction):
    def compute(
        self,
        distances: torch.Tensor,
        centers: torch.Tensor,
        scale_factors: torch.Tensor,
    ) -> torch.Tensor:
        diff = distances - centers
        return torch.exp(-torch.abs(diff / scale_factors))


class RadialSymmetryFunction(nn.Module):
    def __init__(
        self,
        number_of_radial_basis_functions: int,
        max_distance: unit.Quantity,
        min_distance: unit.Quantity = 0.0 * unit.nanometer,
        dtype: Optional[torch.dtype] = None,
        trainable: bool = False,
        radial_basis_function: RadialBasisFunction = GaussianRadialBasisFunction(),
    ):
        """RadialSymmetryFunction class.

        Initializes and contains the logic for computing radial symmetry functions.

        Parameters
        ---------
        number_of_radial_basis_functions: int
            Number of radial basis functions to use.
        max_distance: unit.Quantity
            Maximum distance to consider for symmetry functions.
        min_distance: unit.Quantity
            Minimum distance to consider.
        dtype:
            Data type for computations.
        trainable: bool, default False
            Whether parameters are trainable.
        radial_basis_function: RadialBasisFunction, default GaussianRadialBasisFunction()

        Subclasses must implement the forward() method to compute the actual
        symmetry function output given an input distance matrix.
        """

        super().__init__()
        self.number_of_radial_basis_functions = number_of_radial_basis_functions
        self.max_distance = max_distance
        self.min_distance = min_distance
        self.dtype = dtype
        self.trainable = trainable
        self.radial_basis_function = radial_basis_function
        self.initialize_parameters()
        # The length of radial subaev of a single species
        self.radial_sublength = self.radial_basis_centers.numel()

    def initialize_parameters(self):
        # convert to nanometer
        _max_distance_in_nanometer = self.max_distance.to(unit.nanometer).m
        _min_distance_in_nanometer = self.min_distance.to(unit.nanometer).m

        # calculate radial basis centers
        radial_basis_centers = self.calculate_radial_basis_centers(
            _min_distance_in_nanometer,
            _max_distance_in_nanometer,
            self.number_of_radial_basis_functions,
            self.dtype,
        )
        # calculate scale factors
        radial_scale_factor = self.calculate_radial_scale_factor(
            _min_distance_in_nanometer,
            _max_distance_in_nanometer,
            self.number_of_radial_basis_functions,
        )

        # either add as parameters or register buffers
        if self.trainable:
            self.radial_basis_centers = radial_basis_centers
            self.radial_scale_factor = radial_scale_factor
            self.prefactor = nn.Parameter(torch.tensor([1.0]))
        else:
            self.register_buffer("radial_basis_centers", radial_basis_centers)
            self.register_buffer("radial_scale_factor", radial_scale_factor)
            self.register_buffer("prefactor", torch.tensor([1.0]))

    def calculate_radial_basis_centers(
        self,
        _min_distance_in_nanometer,
        _max_distance_in_nanometer,
        number_of_radial_basis_functions,
        dtype,
    ):
        # the default approach to calculate radial basis centers
        # can be overwritten by subclasses
        centers = torch.linspace(
            _min_distance_in_nanometer,
            _max_distance_in_nanometer,
            number_of_radial_basis_functions,
            dtype=dtype,
        )
        return centers

    def calculate_radial_scale_factor(
        self,
        _min_distance_in_nanometer,
        _max_distance_in_nanometer,
        number_of_radial_basis_functions,
    ):
        # the default approach to calculate radial scale factors (each of them are scaled by the same value)
        # can be overwritten by subclasses
        scale_factors = torch.full(
            (number_of_radial_basis_functions,),
            (_min_distance_in_nanometer - _max_distance_in_nanometer)
            / number_of_radial_basis_functions,
        )
        scale_factors = scale_factors * -15_000
        return scale_factors

    def forward(self, d_ij: torch.Tensor) -> torch.Tensor:
        """
        Compute the radial symmetry function values for each distance in d_ij.

        Parameters
        ----------
        d_ij: torch.Tensor
            pairwise distances with shape [N, 1] where N is the number of pairs.

        Returns:
        torch.Tensor,
            tensor of radial symmetry function values with shape [N, num_basis_functions].
        """
        features = self.radial_basis_function.compute(
            d_ij, self.radial_basis_centers, self.radial_scale_factor
        )
        return self.prefactor * features


class SchnetRadialSymmetryFunction(RadialSymmetryFunction):
    def __init__(
        self,
        number_of_radial_basis_functions: int,
        max_distance: unit.Quantity,
        min_distance: unit.Quantity = 0.0 * unit.nanometer,
        dtype: Optional[torch.dtype] = None,
        trainable: bool = False,
        radial_basis_function: RadialBasisFunction = GaussianRadialBasisFunction(),
    ):
        """RadialSymmetryFunction class.

        Initializes and contains the logic for computing radial symmetry functions.

        Parameters
        ---------
        """

        super().__init__(
            number_of_radial_basis_functions,
            max_distance,
            min_distance,
            dtype,
            trainable,
            radial_basis_function,
        )
        self.prefactor = torch.tensor([1.0])

    def calculate_radial_scale_factor(
        self,
        _min_distance_in_nanometer,
        _max_distance_in_nanometer,
        number_of_radial_basis_functions,
    ):
        scale_factors = torch.linspace(
            _min_distance_in_nanometer,
            _max_distance_in_nanometer,
            number_of_radial_basis_functions,
        )

        widths = (
            torch.abs(scale_factors[1] - scale_factors[0])
            * torch.ones_like(scale_factors)
        ).to(self.dtype)

        scale_factors = 0.5 / torch.square_(widths)
        return scale_factors


class AniRadialSymmetryFunction(RadialSymmetryFunction):
    def __init__(
        self,
        number_of_radial_basis_functions: int,
        max_distance: unit.Quantity,
        min_distance: unit.Quantity = 0.0 * unit.nanometer,
        dtype: Optional[torch.dtype] = None,
        trainable: bool = False,
        radial_basis_function: RadialBasisFunction = GaussianRadialBasisFunction(),
    ):
        """RadialSymmetryFunction class.

        Initializes and contains the logic for computing radial symmetry functions.

        Parameters
        ---------
        """

        super().__init__(
            number_of_radial_basis_functions,
            max_distance,
            min_distance,
            dtype,
            trainable,
            radial_basis_function,
        )
        self.prefactor = torch.tensor([0.25])

    def calculate_radial_basis_centers(
        self,
        _min_distance_in_nanometer,
        _max_distance_in_nanometer,
        number_of_radial_basis_functions,
        dtype,
    ):
        centers = torch.linspace(
            _min_distance_in_nanometer,
            _max_distance_in_nanometer,
            number_of_radial_basis_functions + 1,
            dtype=dtype,
        )[:-1]
        return centers

    def calculate_radial_scale_factor(
        self,
        _min_distance_in_nanometer,
        _max_distance_in_nanometer,
        number_of_radial_basis_functions,
    ):
        # ANI uses a predefined scaling factor
        scale_factors = torch.full((number_of_radial_basis_functions,), (19.7 * 100))
        return scale_factors


class SAKERadialSymmetryFunction(RadialSymmetryFunction):
    def calculate_radial_basis_centers(
        self,
        _min_distance_in_nanometer,
        _max_distance_in_nanometer,
        number_of_radial_basis_functions,
        dtype,
    ):
        # initialize means and betas according to the default values in PhysNet
        # https://pubs.acs.org/doi/10.1021/acs.jctc.9b00181

        start_value = torch.exp(
            torch.scalar_tensor(
                (-_max_distance_in_nanometer + _min_distance_in_nanometer) * 10,
                dtype=dtype,
            )
        )  # NOTE: this is defined in Angstrom
        centers = torch.linspace(
            start_value, 1, number_of_radial_basis_functions, dtype=dtype
        )
        return centers

    def calculate_radial_scale_factor(
        self,
        _min_distance_in_nanometer,
        _max_distance_in_nanometer,
        number_of_radial_basis_functions,
    ):
        start_value = torch.exp(
            torch.scalar_tensor(
                (-_max_distance_in_nanometer + _min_distance_in_nanometer) * 10
            )
        )  # NOTE: this is defined in Angstrom
        radial_scale_factor = torch.tensor(
            torch.full(
                (number_of_radial_basis_functions,),
                (2 / number_of_radial_basis_functions * (1 - start_value)) ** -2,
            )
        )
        return radial_scale_factor


class SAKERadialBasisFunction(RadialBasisFunction):

    def __init__(self, min_distance):
        super().__init__()
        self._min_distance_in_nanometer = min_distance.to(unit.nanometer).m

    def compute(
        self,
        distances: torch.Tensor,
        centers: torch.Tensor,
        scale_factors: torch.Tensor,
    ) -> torch.Tensor:

        return torch.exp(
            -scale_factors
            * (
                torch.exp(
                    (-distances.unsqueeze(-1) + self._min_distance_in_nanometer) * 10
                )
                - centers
            )
            ** 2
        )


class PhysNetRadialSymmetryFunction(SAKERadialSymmetryFunction):

    def __init__(
        self,
        number_of_radial_basis_functions: int,
        max_distance: unit.Quantity,
        min_distance: unit.Quantity = 0.0 * unit.nanometer,
        dtype: Optional[torch.dtype] = None,
        trainable: bool = False,
        radial_basis_function: Optional[SAKERadialBasisFunction] = None,
    ):
        """RadialSymmetryFunction class.

        Initializes and contains the logic for computing radial symmetry functions.

        Parameters
        ---------
        """
        # Create the radial_basis_function if not provided
        if radial_basis_function is None:
            radial_basis_function = SAKERadialBasisFunction(min_distance)

        super().__init__(
            number_of_radial_basis_functions,
            max_distance,
            min_distance,
            dtype,
            trainable,
            radial_basis_function,
        )
        self.prefactor = torch.tensor([1.0])


def pair_list(
    atomic_subsystem_indices: torch.Tensor,
    only_unique_pairs: bool = False,
) -> torch.Tensor:
    """Compute all pairs of atoms and their distances.

    Parameters
    ----------
    atomic_subsystem_indices : torch.Tensor, shape (nr_atoms_per_systems)
        Atom indices to indicate which atoms belong to which molecule
    only_unique_pairs : bool, optional
        If True, only unique pairs are returned (default is False).
        Otherwise, all pairs are returned.
    """
    # generate index grid
    n = len(atomic_subsystem_indices)

    # get device that passed tensors lives on, initialize on the same device
    device = atomic_subsystem_indices.device

    if only_unique_pairs:
        i_indices, j_indices = torch.triu_indices(n, n, 1, device=device)
    else:
        # Repeat each number n-1 times for i_indices
        i_indices = torch.repeat_interleave(
            torch.arange(n, device=device), repeats=n - 1
        )

        # Correctly construct j_indices
        j_indices = torch.cat(
            [
                torch.cat(
                    (
                        torch.arange(i, device=device),
                        torch.arange(i + 1, n, device=device),
                    )
                )
                for i in range(n)
            ]
        )

    # filter pairs to only keep those belonging to the same molecule
    same_molecule_mask = (
        atomic_subsystem_indices[i_indices] == atomic_subsystem_indices[j_indices]
    )

    # Apply mask to get final pair indices
    i_final_pairs = i_indices[same_molecule_mask]
    j_final_pairs = j_indices[same_molecule_mask]

    # concatenate to form final (2, n_pairs) tensor
    pair_indices = torch.stack((i_final_pairs, j_final_pairs))

    return pair_indices.to(device)

    def forward(
        self,
        coordinates: torch.Tensor,  # in nanometer
        atomic_subsystem_indices: torch.Tensor,
    ) -> torch.Tensor:
        """Compute all pairs of atoms and their distances.

        Parameters
        ----------
        coordinates : torch.Tensor, shape (nr_atoms_per_systems, 3), in nanometer
        atomic_subsystem_indices : torch.Tensor, shape (nr_atoms_per_systems)
            Atom indices to indicate which atoms belong to which molecule
        """
        positions = coordinates
        pair_indices = self.pair_list(atomic_subsystem_indices)

        # create pair_coordinates tensor
        pair_coordinates = positions[pair_indices.T]
        pair_coordinates = pair_coordinates.view(-1, 2, 3)

        # Calculate distances
        distances = (pair_coordinates[:, 0, :] - pair_coordinates[:, 1, :]).norm(
            p=2, dim=-1
        )

        # Find pairs within the cutoff
        in_cutoff = (distances <= self.cutoff).nonzero(as_tuple=False).squeeze()

        # Get the atom indices within the cutoff
        pair_indices_within_cutoff = pair_indices[:, in_cutoff]

        return pair_indices_within_cutoff


def scatter_softmax(
    src: torch.Tensor,
    index: torch.Tensor,
    dim: int,
    dim_size: Optional[int] = None,
    device: Optional[torch.device] = None,
) -> torch.Tensor:
    """
    Softmax operation over all values in :attr:`src` tensor that share indices
    specified in the :attr:`index` tensor along a given axis :attr:`dim`.

    For one-dimensional tensors, the operation computes

    .. math::
        \mathrm{out}_i = {\textrm{softmax}(\mathrm{src})}_i =
        \frac{\exp(\mathrm{src}_i)}{\sum_j \exp(\mathrm{src}_j)}

    where :math:`\sum_j` is over :math:`j` such that
    :math:`\mathrm{index}_j = i`.

    Args:
        src (Tensor): The source tensor.
        index (LongTensor): The indices of elements to scatter.
        dim (int, optional): The axis along which to index.
            (default: :obj:`-1`)
        dim_size: The number of classes, i.e. the number of unique indices in `index`.

    :rtype: :class:`Tensor`

    Adapted from: https://github.com/rusty1s/pytorch_scatter/blob/c31915e1c4ceb27b2e7248d21576f685dc45dd01/torch_scatter/composite/softmax.py
    """
    if not torch.is_floating_point(src):
        raise ValueError(
            "`scatter_softmax` can only be computed over tensors "
            "with floating point data types."
        )

    assert dim >= 0, f"dim must be non-negative, got {dim}"
    assert (
        dim < src.dim()
    ), f"dim must be less than the number of dimensions of src {src.dim()}, got {dim}"

    out_shape = [
        other_dim_size if (other_dim != dim) else dim_size
        for (other_dim, other_dim_size) in enumerate(src.shape)
    ]
    index = index.to(torch.int64)
    zeros = torch.zeros(out_shape, dtype=src.dtype, device=device)
    max_value_per_index = zeros.scatter_reduce(
        dim, index, src, "amax", include_self=False
    )
    max_per_src_element = max_value_per_index.gather(dim, index)

    recentered_scores = src - max_per_src_element
    recentered_scores_exp = recentered_scores.exp()

    sum_per_index = torch.zeros(out_shape, dtype=src.dtype, device=device).scatter_add(
        dim, index, recentered_scores_exp
    )
    normalizing_constants = sum_per_index.gather(dim, index)

    return recentered_scores_exp.div(normalizing_constants)<|MERGE_RESOLUTION|>--- conflicted
+++ resolved
@@ -25,8 +25,6 @@
 from typing import NamedTuple
 
 
-<<<<<<< HEAD
-=======
 @dataclass
 class NNPInput:
     """
@@ -186,7 +184,6 @@
         self.nnp_input = self.nnp_input.to(device=device, dtype=dtype)
         self.metadata = self.metadata.to(device=device, dtype=dtype)
         return self
->>>>>>> cef5d7d9
 
 
 def shared_config_prior():
