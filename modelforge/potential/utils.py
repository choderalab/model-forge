from typing import Callable, Tuple, Union, List, Optional

import numpy as np
import torch
import torch.nn as nn


def sequential_block(
    in_features: int,
    out_features: int,
    activation_fct: Callable = nn.Identity,
    bias: bool = True,
) -> nn.Sequential:
    """
    Create a sequential block for the neural network.

    Parameters
    ----------
    in_features : int
        Number of input features.
    out_features : int
        Number of output features.
    activation_fct : Callable, optional
        Activation function, default is nn.Identity.
    bias : bool, optional
        Whether to use bias in Linear layers, default is True.

    Returns
    -------
    nn.Sequential
        Sequential layer block.
    """
    return nn.Sequential(
        nn.Linear(in_features, out_features),
        activation_fct(),
    )


<<<<<<< HEAD
def _scatter_add(
    src: torch.Tensor, index: torch.Tensor, dim_size: int, dim: int
) -> torch.Tensor:
    """
    Performs a scatter addition operation.

    Parameters
    ----------
    src : torch.Tensor
        Source tensor.
    index : torch.Tensor
        Index tensor.
    dim_size : int
        Dimension size.
    dim : int

    Returns
    -------
    torch.Tensor
        The result of the scatter addition.
    """
    shape = list(src.shape)
    shape[dim] = dim_size
    tmp = torch.zeros(shape, dtype=src.dtype, device=src.device)
    y = tmp.index_add(dim, index, src)
    return y


# NOTE: change the scatter_add to the native pytorch function
def scatter_add(
    x: torch.Tensor, idx_i: torch.Tensor, dim_size: int, dim: int = 0
) -> torch.Tensor:
    """
    Sum over values with the same indices.

    Args:
        x: input values
        idx_i: index of center atom i
        dim_size: size of the dimension after reduction
        dim: the dimension to reduce

    Returns:
        reduced input

    """
    return _scatter_add(x, idx_i, dim_size, dim)


def broadcast(src: torch.Tensor, other: torch.Tensor, dim: int):
    if dim < 0:
        dim = other.dim() + dim
    if src.dim() == 1:
        for _ in range(0, dim):
            src = src.unsqueeze(0)
    for _ in range(src.dim(), other.dim()):
        src = src.unsqueeze(-1)
    src = src.expand(other.size())
    return src
def scatter_softmax(
    src: torch.Tensor, index: torch.Tensor, dim: int = -1, dim_size: Optional[int] = None
) -> torch.Tensor:
    """
    Softmax operation over all values in :attr:`src` tensor that share indices
    specified in the :attr:`index` tensor along a given axis :attr:`dim`.

    For one-dimensional tensors, the operation computes

    .. math::
        \mathrm{out}_i = {\textrm{softmax}(\mathrm{src})}_i =
        \frac{\exp(\mathrm{src}_i)}{\sum_j \exp(\mathrm{src}_j)}

    where :math:`\sum_j` is over :math:`j` such that
    :math:`\mathrm{index}_j = i`.

    Args:
        src (Tensor): The source tensor.
        index (LongTensor): The indices of elements to scatter.
        dim (int, optional): The axis along which to index.
            (default: :obj:`-1`)
        dim_size: The number of classes, i.e. the number of unique indices in `index`.

    :rtype: :class:`Tensor`

    Adapted from: https://github.com/rusty1s/pytorch_scatter/blob/c31915e1c4ceb27b2e7248d21576f685dc45dd01/torch_scatter/composite/softmax.py 
    """
    if not torch.is_floating_point(src):
        raise ValueError('`scatter_softmax` can only be computed over tensors '
                         'with floating point data types.')

    out_shape = [
        other_dim_size
        if (other_dim != dim)
        else dim_size
        for (other_dim, other_dim_size)
        in enumerate(src.shape)
    ]

    index = broadcast(index, src, dim)
    max_value_per_index = torch.zeros(out_shape).scatter_reduce(dim, index, src, "amax", include_self=False)
    max_per_src_element = max_value_per_index.gather(dim, index)

    recentered_scores = src - max_per_src_element
    recentered_scores_exp = recentered_scores.exp()

    sum_per_index = torch.zeros(out_shape).scatter_add(dim, index, recentered_scores_exp)
    normalizing_constants = sum_per_index.gather(dim, index)

    return recentered_scores_exp.div(normalizing_constants)


=======
>>>>>>> 09cbfb67
def gaussian_rbf(
    d_ij: torch.Tensor, offsets: torch.Tensor, widths: torch.Tensor
) -> torch.Tensor:
    """
    Gaussian radial basis function (RBF) transformation.

    Parameters
    ----------
    d_ij : torch.Tensor
        coordinates.
    offsets : torch.Tensor
        Offsets for Gaussian functions.
    widths : torch.Tensor
        Widths for Gaussian functions.

    Returns
    -------
    torch.Tensor
        Transformed tensor with Gaussian RBF applied
    """

    coeff = -0.5 / torch.pow(widths, 2)
    diff = d_ij[..., None] - offsets
    y = torch.exp(coeff * torch.pow(diff, 2))
    return y.to(dtype=torch.float32)


class CosineCutoff(nn.Module):
    def __init__(self, cutoff: float):
        r"""
        Behler-style cosine cutoff module.

        Args:
            cutoff (float): The cutoff distance.

        Attributes:
            cutoff (torch.Tensor): The cutoff distance as a tensor.

        """
        super().__init__()
        self.register_buffer("cutoff", torch.FloatTensor([cutoff]))

    def forward(self, input: torch.Tensor):
        return cosine_cutoff(input, self.cutoff)


def cosine_cutoff(d_ij: torch.Tensor, cutoff: float) -> torch.Tensor:
    """
    Compute the cosine cutoff for a distance tensor.

    Parameters
    ----------
    d_ij : Tensor
        Pairwise distance tensor. Shape: [..., N]
    cutoff : float
        The cutoff distance.

    Returns
    -------
    Tensor
        The cosine cutoff tensor. Shape: [..., N]
    """

    # Compute values of cutoff function
    input_cut = 0.5 * (torch.cos(d_ij * np.pi / cutoff) + 1.0)
    # Remove contributions beyond the cutoff radius
    input_cut = input_cut * (d_ij < cutoff)
    return input_cut


class EnergyReadout(nn.Module):
    """
    Defines the energy readout module.

    Methods
    -------
    forward(x: torch.Tensor) -> torch.Tensor:
        Forward pass for the energy readout.
    """

<<<<<<< HEAD
    def __init__(self, n_filters: int):
=======
    def __init__(self, n_atom_basis: int, nr_of_layers: int = 1):
>>>>>>> 09cbfb67
        """
        Initialize the EnergyReadout class.

        Parameters
        ----------
        n_filters : int
            Number of filters after the last message passing layer.
        """
        super().__init__()
<<<<<<< HEAD
        self.energy_layer = nn.Linear(n_filters, 1)

    def forward(self, x: torch.Tensor, atomic_subsystem_counts: List[int]) -> torch.Tensor:
=======
        if nr_of_layers == 1:
            self.energy_layer = nn.Linear(n_atom_basis, 1)
        else:
            activation_fct = nn.ReLU()
            energy_layer_start = nn.Linear(n_atom_basis, n_atom_basis)
            energy_layer_end = nn.Linear(n_atom_basis, 1)
            energy_layer_intermediate = [
                (nn.Linear(n_atom_basis, n_atom_basis), activation_fct)
                for _ in range(nr_of_layers - 2)
            ]
            self.energy_layer = nn.Sequential(
                energy_layer_end, *energy_layer_intermediate, energy_layer_start
            )

    def forward(
        self, x: torch.Tensor, atomic_subsystem_indices: torch.Tensor
    ) -> torch.Tensor:
>>>>>>> 09cbfb67
        """
        Forward pass for the energy readout.

        Parameters
        ----------
<<<<<<< HEAD
        x : Tensor, shape [n_atoms, n_filters]
=======
        x : Tensor, shape [nr_of_atoms_in_batch, n_atom_basis]
>>>>>>> 09cbfb67
            Input tensor for the forward pass.
        atomic_subsystem_counts : List[int], length [n_confs]
            Number of atoms in each subsystem.

        Returns
        -------
<<<<<<< HEAD
        Tensor, shape [n_confs, 1]
            The total energy tensor.
        """
        x = self.energy_layer(
            x
        )  # in [n_atoms, n_atom_basis], out [n_atoms, 1]
        atomic_subsystem_index = torch.repeat_interleave(torch.arange(len(atomic_subsystem_counts)), atomic_subsystem_counts).unsqueeze(-1)
        print("atomic_subsystem_counts", atomic_subsystem_counts)
        total_energy = torch.zeros(len(atomic_subsystem_counts), 1).scatter_add(0, atomic_subsystem_index, x) # in [batch, n_atoms, 1], out [batch, 1]

        return total_energy
=======
        Tensor, shape [nr_of_moleculs_in_batch, 1]
            The total energy tensor.
        """

        x = self.energy_layer(x)

        # Perform scatter add operation
        indices = atomic_subsystem_indices.to(torch.int64).unsqueeze(1)
        result = torch.zeros(len(atomic_subsystem_indices.unique()), 1).scatter_add(
            0, indices, x
        )

        # Sum across feature dimension to get final tensor of shape (num_molecules, 1)
        total_energy_per_molecule = result.sum(dim=1, keepdim=True)

        return total_energy_per_molecule
>>>>>>> 09cbfb67


class ShiftedSoftplus(nn.Module):
    """
    Compute shifted soft-plus activation function.

    Parameters
    ----------
    x : torch.Tensor
        Input tensor.

    Returns
    -------
    torch.Tensor
        Transformed tensor.
    """

    def __init__(self):
        super().__init__()

    def forward(self, x):
        return nn.functional.softplus(x) - np.log(2.0)


class GaussianRBF(nn.Module):
    """
    Gaussian Radial Basis Function module.

    Methods
    -------
    forward(x: torch.Tensor) -> torch.Tensor:
        Forward pass for the GaussianRBF.
    """

    def __init__(
        self, n_rbf: int, cutoff: float, start: float = 0.0, trainable: bool = False
    ):
        """
        Initialize the GaussianRBF class.

        Parameters
        ----------
        n_rbf : int
            Number of radial basis functions.
        cutoff : float
            The cutoff distance. NOTE: IN ANGSTROM #FIXME
        start: float
            center of first Gaussian function.
        trainable: boolean
        If True, widths and offset of Gaussian functions are adjusted during training process.

        """
        super().__init__()
        self.n_rbf = n_rbf
        self.cutoff = cutoff
        # compute offset and width of Gaussian functions
        offset = torch.linspace(start, cutoff, n_rbf)
        widths = torch.tensor(
            torch.abs(offset[1] - offset[0]) * torch.ones_like(offset),
        )
        if trainable:
            self.widths = nn.Parameter(widths)
            self.offsets = nn.Parameter(offset)
        else:
            self.register_buffer("widths", widths)
            self.register_buffer("offsets", offset)

    def forward(self, d_ij: torch.Tensor) -> torch.Tensor:
        """
        Forward pass for the GaussianRBF.

        Parameters
        ----------
        d_ij : torch.Tensor
            Pairwise distances for the forward pass.

        Returns
        -------
        torch.Tensor
            The output tensor.
        """
        return gaussian_rbf(d_ij, self.offsets, self.widths)


def _distance_to_radial_basis(
    d_ij: torch.Tensor, radial_basis: Callable
) -> Tuple[torch.Tensor, torch.Tensor]:
    """
    Convert distances to radial basis functions.

    Parameters
    ----------
    d_ij : torch.Tensor, shape [n_pairs]
        Pairwise distances between atoms.

    Returns
    -------
    Tuple[torch.Tensor, torch.Tensor]
        - Radial basis functions, shape [n_pairs, n_rbf]
        - cutoff values, shape [n_pairs]
    """
    f_ij = radial_basis(d_ij)
    rcut_ij = cosine_cutoff(d_ij, radial_basis.cutoff)
    return f_ij, rcut_ij


def neighbor_pairs_nopbc(
    coordinates: torch.Tensor, atomic_subsystem_indices: torch.Tensor, cutoff: float
) -> torch.Tensor:
    """Compute pairs of atoms that are neighbors (doesn't use PBC)

    Parameters
    ----------
    coordinates : torch.Tensor, shape (nr_atoms_per_systems, 3)
    atomic_subsystem_indices : torch.Tensor, shape (nr_atoms_per_systems)
        Atom indices to indicate which atoms belong to which molecule
    cutoff : float
        the cutoff inside which atoms are considered pairs
    """
<<<<<<< HEAD
    import math

    R = R.detach().masked_fill(mask.unsqueeze(-1), math.nan)
    current_device = R.device
    num_atoms = mask.shape[1]
    num_mols = mask.shape[0]
    p12_all = torch.triu_indices(num_atoms, num_atoms, 1, device=current_device)
    p12_all_flattened = p12_all.view(-1)
    pair_coordinates = R.index_select(1, p12_all_flattened).view(num_mols, 2, -1, 3)
    distances = (pair_coordinates[:, 0, ...] - pair_coordinates[:, 1, ...]).norm(2, -1)
    in_cutoff = (distances <= cutoff).nonzero()
    molecule_index, pair_index = in_cutoff.unbind(1)
    molecule_index *= num_atoms
    atom_index12 = p12_all[:, pair_index] + molecule_index
    return atom_index12
=======
    positions = coordinates.detach()
    # generate index grid
    n = len(atomic_subsystem_indices)
    i_indices, j_indices = torch.triu_indices(n, n, 1)
    print(atomic_subsystem_indices[i_indices])
    # filter pairs to only keep those belonging to the same molecule
    same_molecule_mask = (
        atomic_subsystem_indices[i_indices] == atomic_subsystem_indices[j_indices]
    )

    # Apply mask to get final pair indices
    i_final_pairs = i_indices[same_molecule_mask]
    j_final_pairs = j_indices[same_molecule_mask]

    # concatenate to form final (2, n_pairs) tensor
    pair_indices = torch.stack((i_final_pairs, j_final_pairs))

    # create pair_coordinates tensor
    pair_coordinates = positions[pair_indices.T]
    pair_coordinates = pair_coordinates.view(-1, 2, 3)

    # Calculate distances
    distances = (pair_coordinates[:, 0, :] - pair_coordinates[:, 1, :]).norm(
        p=2, dim=-1
    )
    # Calculate distances
    distances = (pair_coordinates[:, 0, :] - pair_coordinates[:, 1, :]).norm(
        p=2, dim=-1
    )

    # Find pairs within the cutoff
    in_cutoff = (distances <= cutoff).nonzero(as_tuple=False).squeeze()

    # Get the atom indices within the cutoff
    pair_indices_within_cutoff = pair_indices[:, in_cutoff]

    return pair_indices_within_cutoff
>>>>>>> 09cbfb67
<|MERGE_RESOLUTION|>--- conflicted
+++ resolved
@@ -36,7 +36,6 @@
     )
 
 
-<<<<<<< HEAD
 def _scatter_add(
     src: torch.Tensor, index: torch.Tensor, dim_size: int, dim: int
 ) -> torch.Tensor:
@@ -120,7 +119,7 @@
 
     :rtype: :class:`Tensor`
 
-    Adapted from: https://github.com/rusty1s/pytorch_scatter/blob/c31915e1c4ceb27b2e7248d21576f685dc45dd01/torch_scatter/composite/softmax.py 
+    Adapted from: https://github.com/rusty1s/pytorch_scatter/blob/c31915e1c4ceb27b2e7248d21576f685dc45dd01/torch_scatter/composite/softmax.py
     """
     if not torch.is_floating_point(src):
         raise ValueError('`scatter_softmax` can only be computed over tensors '
@@ -147,8 +146,6 @@
     return recentered_scores_exp.div(normalizing_constants)
 
 
-=======
->>>>>>> 09cbfb67
 def gaussian_rbf(
     d_ij: torch.Tensor, offsets: torch.Tensor, widths: torch.Tensor
 ) -> torch.Tensor:
@@ -229,11 +226,7 @@
         Forward pass for the energy readout.
     """
 
-<<<<<<< HEAD
-    def __init__(self, n_filters: int):
-=======
     def __init__(self, n_atom_basis: int, nr_of_layers: int = 1):
->>>>>>> 09cbfb67
         """
         Initialize the EnergyReadout class.
 
@@ -243,11 +236,6 @@
             Number of filters after the last message passing layer.
         """
         super().__init__()
-<<<<<<< HEAD
-        self.energy_layer = nn.Linear(n_filters, 1)
-
-    def forward(self, x: torch.Tensor, atomic_subsystem_counts: List[int]) -> torch.Tensor:
-=======
         if nr_of_layers == 1:
             self.energy_layer = nn.Linear(n_atom_basis, 1)
         else:
@@ -265,36 +253,18 @@
     def forward(
         self, x: torch.Tensor, atomic_subsystem_indices: torch.Tensor
     ) -> torch.Tensor:
->>>>>>> 09cbfb67
         """
         Forward pass for the energy readout.
 
         Parameters
         ----------
-<<<<<<< HEAD
-        x : Tensor, shape [n_atoms, n_filters]
-=======
         x : Tensor, shape [nr_of_atoms_in_batch, n_atom_basis]
->>>>>>> 09cbfb67
             Input tensor for the forward pass.
         atomic_subsystem_counts : List[int], length [n_confs]
             Number of atoms in each subsystem.
 
         Returns
         -------
-<<<<<<< HEAD
-        Tensor, shape [n_confs, 1]
-            The total energy tensor.
-        """
-        x = self.energy_layer(
-            x
-        )  # in [n_atoms, n_atom_basis], out [n_atoms, 1]
-        atomic_subsystem_index = torch.repeat_interleave(torch.arange(len(atomic_subsystem_counts)), atomic_subsystem_counts).unsqueeze(-1)
-        print("atomic_subsystem_counts", atomic_subsystem_counts)
-        total_energy = torch.zeros(len(atomic_subsystem_counts), 1).scatter_add(0, atomic_subsystem_index, x) # in [batch, n_atoms, 1], out [batch, 1]
-
-        return total_energy
-=======
         Tensor, shape [nr_of_moleculs_in_batch, 1]
             The total energy tensor.
         """
@@ -311,7 +281,6 @@
         total_energy_per_molecule = result.sum(dim=1, keepdim=True)
 
         return total_energy_per_molecule
->>>>>>> 09cbfb67
 
 
 class ShiftedSoftplus(nn.Module):
@@ -431,23 +400,6 @@
     cutoff : float
         the cutoff inside which atoms are considered pairs
     """
-<<<<<<< HEAD
-    import math
-
-    R = R.detach().masked_fill(mask.unsqueeze(-1), math.nan)
-    current_device = R.device
-    num_atoms = mask.shape[1]
-    num_mols = mask.shape[0]
-    p12_all = torch.triu_indices(num_atoms, num_atoms, 1, device=current_device)
-    p12_all_flattened = p12_all.view(-1)
-    pair_coordinates = R.index_select(1, p12_all_flattened).view(num_mols, 2, -1, 3)
-    distances = (pair_coordinates[:, 0, ...] - pair_coordinates[:, 1, ...]).norm(2, -1)
-    in_cutoff = (distances <= cutoff).nonzero()
-    molecule_index, pair_index = in_cutoff.unbind(1)
-    molecule_index *= num_atoms
-    atom_index12 = p12_all[:, pair_index] + molecule_index
-    return atom_index12
-=======
     positions = coordinates.detach()
     # generate index grid
     n = len(atomic_subsystem_indices)
@@ -484,5 +436,4 @@
     # Get the atom indices within the cutoff
     pair_indices_within_cutoff = pair_indices[:, in_cutoff]
 
-    return pair_indices_within_cutoff
->>>>>>> 09cbfb67
+    return pair_indices_within_cutoff