[dataset]
dataset_name = "QM9"
<<<<<<< HEAD
batch_size = 512
=======
version_select = "nc_1000_v0"
>>>>>>> b9cd37f7
<|MERGE_RESOLUTION|>--- conflicted
+++ resolved
@@ -1,7 +1,3 @@
 [dataset]
 dataset_name = "QM9"
-<<<<<<< HEAD
-batch_size = 512
-=======
-version_select = "nc_1000_v0"
->>>>>>> b9cd37f7
+version_select = "nc_1000_v0"