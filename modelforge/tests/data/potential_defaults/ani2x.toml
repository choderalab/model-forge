--- conflicted
+++ resolved
@@ -16,11 +16,7 @@
 ]
 
 [potential.core_parameter.activation_function_parameter]
-<<<<<<< HEAD
 activation_function_name = "CeLU"  
-=======
-activation_function_name = "CeLU" # for the original ANI behavior please stick with CeLu since the alpha parameter is currently hard coded and might lead to different behavior when another activation function is used.
->>>>>>> 56672f30
 
 [potential.core_parameter.activation_function_parameter.activation_function_arguments]
 alpha = 0.1
