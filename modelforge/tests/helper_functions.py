import torch

from modelforge.dataset.dataset import TorchDataModule
from modelforge.dataset.qm9 import QM9Dataset
from modelforge.potential.schnet import SchNET
from modelforge.potential.painn import PaiNN
from modelforge.potential.models import BaseNNP
from modelforge.potential.ani import ANI2x
from typing import Optional, Dict

MODELS_TO_TEST = [SchNET, PaiNN, ANI2x]
DATASETS = [QM9Dataset]

from openff.units import unit


def setup_simple_model(
    model_class,
    nr_atom_basis: int = 128,
    max_atomic_number: int = 100,
    number_of_gaussians: int = 20,
    cutoff: unit.Quantity = 5.0 * unit.angstrom,
    nr_interaction_blocks: int = 2,
    nr_filters: int = 2,
) -> Optional[BaseNNP]:
    """
    Setup a simple model based on the given model_class.

    Parameters
    ----------
    model_class : class
        Class of the model to be set up.
    lightning : bool, optional
        Flag to indicate if the Lightning variant should be returned.

    Returns
    -------
    Optional[BaseNNP]
        Initialized model.
    """
<<<<<<< HEAD

    if model_class is SchNET:
        return SchNET()
    elif model_class is ANI2x:
        return ANI2x()
    elif model_class is PaiNN:
        return PaiNN()
    elif model_class is ANI2x:
        return ANI2x()
=======
    from modelforge.potential import CosineCutoff, RadialSymmetryFunction
    from modelforge.potential.utils import Embedding

    embedding = Embedding(max_atomic_number, nr_atom_basis)
    assert embedding.embedding_dim == nr_atom_basis
    radial_symmetry_function_module = RadialSymmetryFunction(
        number_of_gaussians=number_of_gaussians, radial_cutoff=cutoff
    )

    cutoff_module = CosineCutoff(cutoff=cutoff)

    if model_class is SchNET:
        if lightning:
            return LightningSchNET(
                embedding=embedding,
                nr_interaction_blocks=nr_interaction_blocks,
                radial_symmetry_function_module=radial_symmetry_function_module,
                cutoff_module=cutoff_module,
                nr_filters=nr_filters,
            )
        return SchNET(
            embedding_module=embedding,
            nr_interaction_blocks=nr_interaction_blocks,
            radial_symmetry_function_module=radial_symmetry_function_module,
            cutoff_module=cutoff_module,
            nr_filters=nr_filters,
        )

    elif model_class is PaiNN:
        if lightning:
            return LighningPaiNN(
                embedding=embedding,
                nr_interaction_blocks=nr_interaction_blocks,
                radial_symmetry_function_module=radial_symmetry_function_module,
                cutoff_module=cutoff_module,
            )
        return PaiNN(
            embedding_module=embedding,
            nr_interaction_blocks=nr_interaction_blocks,
            radial_symmetry_function_module=radial_symmetry_function_module,
            cutoff_module=cutoff_module,
        )
>>>>>>> cfd020b0
    else:
        raise NotImplementedError


def return_single_batch(
    dataset, split_file: Optional[str] = None, for_unit_testing: bool = True
) -> Dict[str, torch.Tensor]:
    """
    Return a single batch from a dataset.

    Parameters
    ----------
    dataset : class
        Dataset class.
    Returns
    -------
    Dict[str, Tensor]
        A single batch from the dataset.
    """

    train_loader = initialize_dataset(dataset, split_file, for_unit_testing)
    for batch in train_loader.train_dataloader():
        return batch


def initialize_dataset(
    dataset, split_file: Optional[str] = None, for_unit_testing: bool = True
) -> TorchDataModule:
    """
    Initialize a dataset for a given mode.

    Parameters
    ----------
    dataset : class
        Dataset class.
    Returns
    -------
    TorchDataModule
        Initialized TorchDataModule.
    """

    data = dataset(for_unit_testing=for_unit_testing)
    data_module = TorchDataModule(data, split_file=split_file)
    data_module.prepare_data()
    return data_module


def prepare_pairlist_for_single_batch(
    batch: Dict[str, torch.Tensor]
) -> Dict[str, torch.Tensor]:
    """
    Prepare pairlist for a single batch.

    Parameters
    ----------
    batch : Dict[str, Tensor]
        Batch with keys like 'R', 'Z', etc.

    Returns
    -------
    Dict[str, Tensor]
        Pairlist with keys 'atom_index12', 'd_ij', 'r_ij'.
    """

    from modelforge.potential.models import Pairlist

    positions = batch["positions"]
    atomic_subsystem_indices = batch["atomic_subsystem_indices"]
    pairlist = Pairlist()
    return pairlist(positions, atomic_subsystem_indices)


def generate_methane_input() -> Dict[str, torch.Tensor]:
    """
    Generate a methane molecule input for testing.

    Returns
    -------
    Dict[str, Tensor]
        Dictionary with keys 'atomic_numbers', 'positions', 'atomic_subsystem_indices', 'E_labels'.
    """
    from modelforge.potential.utils import ATOMIC_NUMBER_TO_INDEX_MAP

    atomic_numbers = torch.tensor([6, 1, 1, 1, 1], dtype=torch.int64)
    positions = (
        torch.tensor(
            [
                [0.0, 0.0, 0.0],
                [0.63918859, 0.63918859, 0.63918859],
                [-0.63918859, -0.63918859, 0.63918859],
                [-0.63918859, 0.63918859, -0.63918859],
                [0.63918859, -0.63918859, -0.63918859],
            ],
            requires_grad=True,
        )
        / 10  # NOTE: converting to nanometer
    )
    E_labels = torch.tensor([0.0], requires_grad=True)
    atomic_subsystem_indices = torch.tensor([0, 0, 0, 0, 0], dtype=torch.int32)
    return {
        "atomic_numbers": atomic_numbers,
        "positions": positions,
        "E_labels": E_labels,
        "atomic_subsystem_indices": atomic_subsystem_indices,
<<<<<<< HEAD
        "atomic_index": torch.tensor(
            [
                ATOMIC_NUMBER_TO_INDEX_MAP[atomic_number]
                for atomic_number in list(atomic_numbers.numpy())
            ]
=======
    }


def generate_mock_data():
    return {
        "atomic_numbers": torch.tensor([1, 2, 2, 3]),
        "positions": torch.tensor(
            [[0.0, 0.0, 0.0], [1.0, 1.0, 1.0], [0.0, 0.0, 0.0], [1.0, 1.0, 1.0]],
            requires_grad=True,
>>>>>>> cfd020b0
        ),
    }


def generate_batch_data():
    return return_single_batch(QM9Dataset)


def generate_interaction_block_data(
    nr_atom_basis: int, nr_embeddings: int, number_of_gaussians: int
) -> Dict[str, torch.Tensor]:
    """
    Prepare inputs for testing the SchNet interaction block.

    Parameters
    ----------
    nr_atom_basis : int
        Number of atom basis.
    nr_embeddings : int
        Number of embeddings.

    Returns
    -------
    Dict[str, torch.Tensor]
        Dictionary containing tensors for the interaction block test.
    """

    import torch.nn as nn

    from modelforge.dataset.qm9 import QM9Dataset
    from modelforge.potential import RadialSymmetryFunction
<<<<<<< HEAD
=======
    from modelforge.potential.utils import _distance_to_radial_basis
>>>>>>> cfd020b0
    from openff.units import unit

    embedding = nn.Embedding(nr_embeddings, nr_atom_basis, padding_idx=0)
    batch = return_single_batch(QM9Dataset)
    r = prepare_pairlist_for_single_batch(batch)
    radial_symmetry_function_module = RadialSymmetryFunction(
        number_of_gaussians=number_of_gaussians,
        radial_cutoff=unit.Quantity(5.0, unit.angstrom),
        dtype=batch["positions"].dtype,
    )

    d_ij = r["d_ij"]
    f_ij, rcut_ij = _distance_to_radial_basis(d_ij, radial_symmetry_function_module)
    return {
        "x": embedding(batch["atomic_numbers"]),
        "f_ij": f_ij,
        "pair_indices": r["pair_indices"],
        "rcut_ij": rcut_ij,
        "atomic_subsystem_indices": batch["atomic_subsystem_indices"],
    }


SIMPLIFIED_INPUT_DATA = [
    generate_methane_input(),
    generate_batch_data(),
]


import torch
import math


def equivariance_test_utils():
    """
    Generates random tensors for testing equivariance of a neural network.

    Returns:
        Tuple of tensors:
        - h0 (torch.Tensor): Random tensor of shape (number_of_atoms, hidden_features).
        - x0 (torch.Tensor): Random tensor of shape (number_of_atoms, 3).
        - v0 (torch.Tensor): Random tensor of shape (5, 3).
        - translation (function): Function that translates a tensor by a random 3D vector.
        - rotation (function): Function that rotates a tensor by a random 3D rotation matrix.
        - reflection (function): Function that reflects a tensor across a random 3D plane.
    """

    # Define translation function
    x_translation = torch.randn(
        size=(1, 3),
    )
    translation = lambda x: x + x_translation

    # Define rotation function
    alpha = torch.distributions.Uniform(-math.pi, math.pi).sample()
    beta = torch.distributions.Uniform(-math.pi, math.pi).sample()
    gamma = torch.distributions.Uniform(-math.pi, math.pi).sample()

    rz = torch.tensor(
        [
            [math.cos(alpha), -math.sin(alpha), 0],
            [math.sin(alpha), math.cos(alpha), 0],
            [0, 0, 1],
        ]
    )

    ry = torch.tensor(
        [
            [math.cos(beta), 0, math.sin(beta)],
            [0, 1, 0],
            [-math.sin(beta), 0, math.cos(beta)],
        ]
    )

    rx = torch.tensor(
        [
            [1, 0, 0],
            [0, math.cos(gamma), -math.sin(gamma)],
            [0, math.sin(gamma), math.cos(gamma)],
        ]
    )

    rotation = lambda x: x @ rz @ ry @ rx

    # Define reflection function
    alpha = torch.distributions.Uniform(-math.pi, math.pi).sample()
    beta = torch.distributions.Uniform(-math.pi, math.pi).sample()
    gamma = torch.distributions.Uniform(-math.pi, math.pi).sample()
    v = torch.tensor([[alpha, beta, gamma]])
    v /= (v**2).sum() ** 0.5

    p = torch.eye(3) - 2 * v.T @ v

    reflection = lambda x: x @ p

    return translation, rotation, reflection<|MERGE_RESOLUTION|>--- conflicted
+++ resolved
@@ -38,7 +38,6 @@
     Optional[BaseNNP]
         Initialized model.
     """
-<<<<<<< HEAD
 
     if model_class is SchNET:
         return SchNET()
@@ -46,52 +45,6 @@
         return ANI2x()
     elif model_class is PaiNN:
         return PaiNN()
-    elif model_class is ANI2x:
-        return ANI2x()
-=======
-    from modelforge.potential import CosineCutoff, RadialSymmetryFunction
-    from modelforge.potential.utils import Embedding
-
-    embedding = Embedding(max_atomic_number, nr_atom_basis)
-    assert embedding.embedding_dim == nr_atom_basis
-    radial_symmetry_function_module = RadialSymmetryFunction(
-        number_of_gaussians=number_of_gaussians, radial_cutoff=cutoff
-    )
-
-    cutoff_module = CosineCutoff(cutoff=cutoff)
-
-    if model_class is SchNET:
-        if lightning:
-            return LightningSchNET(
-                embedding=embedding,
-                nr_interaction_blocks=nr_interaction_blocks,
-                radial_symmetry_function_module=radial_symmetry_function_module,
-                cutoff_module=cutoff_module,
-                nr_filters=nr_filters,
-            )
-        return SchNET(
-            embedding_module=embedding,
-            nr_interaction_blocks=nr_interaction_blocks,
-            radial_symmetry_function_module=radial_symmetry_function_module,
-            cutoff_module=cutoff_module,
-            nr_filters=nr_filters,
-        )
-
-    elif model_class is PaiNN:
-        if lightning:
-            return LighningPaiNN(
-                embedding=embedding,
-                nr_interaction_blocks=nr_interaction_blocks,
-                radial_symmetry_function_module=radial_symmetry_function_module,
-                cutoff_module=cutoff_module,
-            )
-        return PaiNN(
-            embedding_module=embedding,
-            nr_interaction_blocks=nr_interaction_blocks,
-            radial_symmetry_function_module=radial_symmetry_function_module,
-            cutoff_module=cutoff_module,
-        )
->>>>>>> cfd020b0
     else:
         raise NotImplementedError
 
@@ -196,23 +149,11 @@
         "positions": positions,
         "E_labels": E_labels,
         "atomic_subsystem_indices": atomic_subsystem_indices,
-<<<<<<< HEAD
         "atomic_index": torch.tensor(
             [
                 ATOMIC_NUMBER_TO_INDEX_MAP[atomic_number]
                 for atomic_number in list(atomic_numbers.numpy())
             ]
-=======
-    }
-
-
-def generate_mock_data():
-    return {
-        "atomic_numbers": torch.tensor([1, 2, 2, 3]),
-        "positions": torch.tensor(
-            [[0.0, 0.0, 0.0], [1.0, 1.0, 1.0], [0.0, 0.0, 0.0], [1.0, 1.0, 1.0]],
-            requires_grad=True,
->>>>>>> cfd020b0
         ),
     }
 
@@ -244,10 +185,6 @@
 
     from modelforge.dataset.qm9 import QM9Dataset
     from modelforge.potential import RadialSymmetryFunction
-<<<<<<< HEAD
-=======
-    from modelforge.potential.utils import _distance_to_radial_basis
->>>>>>> cfd020b0
     from openff.units import unit
 
     embedding = nn.Embedding(nr_embeddings, nr_atom_basis, padding_idx=0)
