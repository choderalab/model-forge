import pytest


@pytest.fixture
def setup_methane():
    import torch

    device = torch.device("cpu")
    coordinates = torch.tensor(
        [
            [
                [0.03192167, 0.00638559, 0.01301679],
                [-0.83140486, 0.39370209, -0.26395324],
                [-0.66518241, -0.84461308, 0.20759389],
                [0.45554739, 0.54289633, 0.81170881],
                [0.66091919, -0.16799635, -0.91037834],
            ]
        ],
        requires_grad=True,
        device=device,
    )
    # In periodic table, C = 6 and H = 1
    species = torch.tensor([[1, 0, 0, 0, 0]], device=device)
    atomic_subsystem_indices = torch.tensor(
        [0, 0, 0, 0, 0], dtype=torch.int32, device=device
    )

    from modelforge.dataset.dataset import NNPInput

    nnp_input = NNPInput(
        atomic_numbers=torch.tensor([6, 1, 1, 1, 1], device=device),
        positions=coordinates.squeeze(0) / 10,
        atomic_subsystem_indices=atomic_subsystem_indices,
        total_charge=torch.tensor([0.0]),
    )

    return species, coordinates, device, nnp_input


@pytest.fixture
def setup_two_methanes():
    import torch

    device = torch.device("cpu")

    coordinates = torch.tensor(
        [
            [
                [0.03192167, 0.00638559, 0.01301679],
                [-0.83140486, 0.39370209, -0.26395324],
                [-0.66518241, -0.84461308, 0.20759389],
                [0.45554739, 0.54289633, 0.81170881],
                [0.66091919, -0.16799635, -0.91037834],
            ],
            [
                [0.03192167, 0.00638559, 0.01301679],
                [-0.83140486, 0.39370209, -0.26395324],
                [-0.66518241, -0.84461308, 0.20759389],
                [0.45554739, 0.54289633, 0.81170881],
                [0.66091919, -0.16799635, -0.91037834],
            ],
        ],
        requires_grad=True,
        device=device,
    )
    # In periodic table, C = 6 and H = 1
    mf_species = torch.tensor([6, 1, 1, 1, 1, 6, 1, 1, 1, 1], device=device)
    ani_species = torch.tensor([[1, 0, 0, 0, 0], [1, 0, 0, 0, 0]], device=device)
    atomic_subsystem_indices = torch.tensor(
        [0, 0, 0, 0, 0, 1, 1, 1, 1, 1], dtype=torch.int32, device=device
    )

    atomic_numbers = mf_species
    from modelforge.dataset.dataset import NNPInput

    nnp_input = NNPInput(
        atomic_numbers=atomic_numbers,
        positions=torch.cat((coordinates[0], coordinates[1]), dim=0) / 10,
        atomic_subsystem_indices=atomic_subsystem_indices,
        total_charge=torch.tensor([0.0, 0.0]),
    )
    return ani_species, coordinates, device, nnp_input


def test_torchani_ani(setup_two_methanes):
    # Test torchani ANI implementation
    # Test forward pass and backpropagation through network

    import torch
    import torchani

    species, coordinates, device, _ = setup_two_methanes
    model = torchani.models.ANI2x(periodic_table_index=False).to(device)

    energy = model((species, coordinates)).energies
    derivative = torch.autograd.grad(energy.sum(), coordinates)[0]
    force = -derivative


def test_modelforge_ani(setup_two_methanes):
    # Test modelforge ANI implementation
    # Test forward pass and backpropagation through network
    from modelforge.potential.ani import ANI2x as mf_ANI2x
    from modelforge.tests.test_models import load_configs
    import torch

    # read default parameters
<<<<<<< HEAD
    config = load_configs("ani2x_without_ase", "qm9")
=======
    from modelforge.train.training import return_toml_config
    from importlib import resources
    from modelforge.tests.data import potential

    file_path = resources.files(potential) / f"ani2x_defaults.toml"
    config = return_toml_config(file_path)

>>>>>>> 5181bdb4
    # Extract parameters
    potential_parameter = config["potential"].get("potential_parameter", {})

    _, _, _, mf_input = setup_two_methanes
    device = torch.device("cpu")
    model = mf_ANI2x(**potential_parameter).to(device=device)
    energy = model(mf_input)
    derivative = torch.autograd.grad(energy["E"].sum(), mf_input.positions)[0]
    force = -derivative


def test_compare_radial_symmetry_features():
    # Compare the ANI radial symmetry function
    # to the output of the modelforge radial symmetry function
    import torch
    from modelforge.potential.utils import AniRadialSymmetryFunction, CosineCutoff
    from openff.units import unit

    # generate a random list of distances, all < 5
    d_ij = torch.rand(5, 1) * 5

    # ANI constants
    radial_cutoff = 5.0  # radial_cutoff
    radial_start = 0.8
    radial_dist_divisions = 8
    EtaR = torch.tensor([19.7])  # radial eta
    ShfR = torch.linspace(radial_start, radial_cutoff, radial_dist_divisions + 1)[:-1]

    # NOTE: we pass in Angstrom to ANI and in nanometer to mf
    rsf = AniRadialSymmetryFunction(
        number_of_radial_basis_functions=radial_dist_divisions,
        max_distance=radial_cutoff * unit.angstrom,
        min_distance=radial_start * unit.angstrom,
    )
    r_mf = rsf(d_ij / 10)  # torch.Size([5,1, 8]) # NOTE: nanometer
    cutoff_module = CosineCutoff(radial_cutoff * unit.angstrom)
    from torchani.aev import radial_terms

    rcut_ij = cutoff_module(d_ij / 10)  # torch.Size([5]) # NOTE: nanometer

    r_mf = r_mf * rcut_ij
    r_ani = radial_terms(5, EtaR, ShfR, d_ij)  # torch.Size([5,8]) # NOTE: Angstrom
    assert torch.allclose(r_mf, r_ani)


def test_radial_with_diagonal_batching(setup_two_methanes):
    import torch
    from modelforge.potential.utils import AniRadialSymmetryFunction, CosineCutoff
    from openff.units import unit
    from modelforge.potential.models import Pairlist
    from torchani.aev import neighbor_pairs_nopbc

    # ------------ general setup -------------#
    ani_species, ani_coordinates, _, mf_input = setup_two_methanes
    pairlist = Pairlist(only_unique_pairs=True)
    pairs = pairlist(
        mf_input.positions,
        mf_input.atomic_subsystem_indices,
    )
    d_ij = pairs.d_ij

    # ANI constants
    radial_cutoff = 5.1  # radial_cutoff
    radial_start = 0.8
    radial_dist_divisions = 16
    # --------------- ANI setup --------------- #
    EtaR = torch.tensor([19.7])  # radial eta
    ShfR = torch.linspace(radial_start, radial_cutoff, radial_dist_divisions + 1)[:-1]

    ani_coordinates_ = ani_coordinates
    ani_coordinates = ani_coordinates_.flatten(0, 1)

    species = ani_species
    atom_index12 = neighbor_pairs_nopbc(species == -1, ani_coordinates_, radial_cutoff)
    selected_coordinates = ani_coordinates.index_select(0, atom_index12.view(-1)).view(
        2, -1, 3
    )
    vec = selected_coordinates[0] - selected_coordinates[1]
    distances = vec.norm(2, -1)
    # ------------ Modelforge calculation ----------#
    device = torch.device("cpu")

    radial_symmetry_function = AniRadialSymmetryFunction(
        radial_dist_divisions,
        radial_cutoff * unit.angstrom,
        radial_start * unit.angstrom,
    ).to(device=device)

    cutoff_module = CosineCutoff(radial_cutoff * unit.angstrom).to(device=device)
    rcut_ij = cutoff_module(d_ij)

    radial_symmetry_feature_vector_mf = radial_symmetry_function(d_ij)
    radial_symmetry_feature_vector_mf = radial_symmetry_feature_vector_mf * rcut_ij
    # ------------ ANI calculation ----------#
    from torchani.aev import radial_terms

    assert torch.allclose(distances, d_ij.squeeze(1) * 10)  # NOTE: unit mismatch
    radial_symmetry_feature_vector_ani = radial_terms(
        radial_cutoff, EtaR, ShfR, distances
    )
    # test that both ANI and MF obtain the same radial symmetry outpu
    assert torch.allclose(
        radial_symmetry_feature_vector_mf, radial_symmetry_feature_vector_ani
    )

    assert radial_symmetry_feature_vector_mf.shape == torch.Size(
        [20, radial_dist_divisions]
    )


def test_compare_angular_symmetry_features(setup_methane):
    # Compare the Modelforge angular symmetry function
    # against the original torchani implementation

    import torch
    from modelforge.potential.utils import AngularSymmetryFunction, triple_by_molecule
    from openff.units import unit
    from modelforge.potential.models import Pairlist
    import math

    device = torch.device("cpu")

    # set up relevant system properties
    species, r, _, _ = setup_methane
    pairlist = Pairlist(only_unique_pairs=True).to(device=device)
    pairs = pairlist(r[0], torch.tensor([0, 0, 0, 0, 0], device=device))
    d_ij = pairs.d_ij.squeeze(1)
    r_ij = pairs.r_ij.squeeze(1)

    # reformat for input
    species = species.flatten()
    atom_index12 = pairs.pair_indices
    species12 = species[atom_index12]
    # ANI constants
    # for angular features
    angular_cutoff = Rca = 3.5  # angular_cutoff
    angular_start = 0.8
    EtaA = angular_eta = 12.5
    angular_dist_divisions = 8
    ShfA = torch.linspace(angular_start, angular_cutoff, angular_dist_divisions + 1)[
        :-1
    ]
    angle_sections = 4

    angle_start = math.pi / (2 * angle_sections)
    ShfZ = (torch.linspace(0, math.pi, angle_sections + 1) + angle_start)[:-1]

    # other constants
    Zeta = 14.1

    # get index in right order
    even_closer_indices = (d_ij <= Rca).nonzero().flatten()
    atom_index12 = atom_index12.index_select(1, even_closer_indices)
    species12 = species12.index_select(1, even_closer_indices)
    r_ij = r_ij.index_select(0, even_closer_indices)
    central_atom_index, pair_index12, sign12 = triple_by_molecule(atom_index12)
    species12_small = species12[:, pair_index12]
    vec12 = r_ij.index_select(0, pair_index12.view(-1)).view(
        2, -1, 3
    ) * sign12.unsqueeze(-1)
    species12_ = torch.where(sign12 == 1, species12_small[1], species12_small[0])

    # now use formated indices and inputs to calculate the
    # angular terms, both with the modelforge AngularSymmetryFunction
    # and with its implementation in torchani
    from torchani.aev import angular_terms

    # First with ANI
    angular_feature_vector_ani = angular_terms(
        Rca, ShfZ.unsqueeze(0).unsqueeze(0), EtaA, Zeta, ShfA.unsqueeze(1), vec12
    )

    # set up modelforge angular features
    asf = AngularSymmetryFunction(
        angular_cutoff * unit.angstrom,
        angular_start * unit.angstrom,
        angular_dist_divisions,
        angle_sections,
    )
    # NOTE: ANI works with Angstrom, modelforge with nanometer
    vec12 = vec12 / 10
    # NOTE: ANI operates on a [nr_of_molecules, nr_of_atoms, 3] tensor
    angular_feature_vector_mf = asf(vec12)
    # make sure that the output is the same
    assert angular_feature_vector_ani.size() == angular_feature_vector_mf.size()
    assert torch.allclose(angular_feature_vector_ani, angular_feature_vector_mf)


def test_representation(setup_methane):
    # Compare the Modelforge angular symmetry function
    # against the original torchani implementation

    # methane input
    species, coordinates, device, mf_input = setup_methane

    # generate torchani representation
    import torchani
    import torch

    torchani_model = torchani.models.ANI2x(periodic_table_index=False)

    # calculate aev
    (species, tochani_aev) = torchani_model.aev_computer(
        (species, coordinates), cell=None, pbc=None
    )

    # generate modelforge ani representation
    from modelforge.potential import ANI2x

    # read default parameters
<<<<<<< HEAD
    from modelforge.tests.test_models import load_configs

    # read default parameters
    config = load_configs("ani2x_without_ase", 'qm9')
=======
    from modelforge.train.training import return_toml_config
    from importlib import resources
    from modelforge.tests.data import potential

    file_path = resources.files(potential) / f"ani2x_defaults.toml"
    config = return_toml_config(file_path)
>>>>>>> 5181bdb4

    # Extract parameters
    potential_parameter = config["potential"].get("potential_parameter", {})

    mf_model = ANI2x(**potential_parameter)
    # perform input checks
    mf_model.input_preparation._input_checks(mf_input)
    # prepare the input for the forward pass
    pairlist_output = mf_model.input_preparation.prepare_inputs(mf_input)
    nnp_input = mf_model.core_module._model_specific_input_preparation(
        mf_input, pairlist_output
    )
    representation = mf_model.core_module.ani_representation_module(nnp_input)

    tochani_aev = tochani_aev.squeeze(0)

    # test for equivalenc
    assert tochani_aev.shape == representation.aevs.shape
    assert torch.allclose(tochani_aev, representation.aevs, atol=1e-4)<|MERGE_RESOLUTION|>--- conflicted
+++ resolved
@@ -105,17 +105,7 @@
     import torch
 
     # read default parameters
-<<<<<<< HEAD
     config = load_configs("ani2x_without_ase", "qm9")
-=======
-    from modelforge.train.training import return_toml_config
-    from importlib import resources
-    from modelforge.tests.data import potential
-
-    file_path = resources.files(potential) / f"ani2x_defaults.toml"
-    config = return_toml_config(file_path)
-
->>>>>>> 5181bdb4
     # Extract parameters
     potential_parameter = config["potential"].get("potential_parameter", {})
 
@@ -326,19 +316,10 @@
     from modelforge.potential import ANI2x
 
     # read default parameters
-<<<<<<< HEAD
     from modelforge.tests.test_models import load_configs
 
     # read default parameters
     config = load_configs("ani2x_without_ase", 'qm9')
-=======
-    from modelforge.train.training import return_toml_config
-    from importlib import resources
-    from modelforge.tests.data import potential
-
-    file_path = resources.files(potential) / f"ani2x_defaults.toml"
-    config = return_toml_config(file_path)
->>>>>>> 5181bdb4
 
     # Extract parameters
     potential_parameter = config["potential"].get("potential_parameter", {})
