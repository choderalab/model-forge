import pytest

from modelforge.potential import _Implemented_NNPs
from modelforge.dataset import _ImplementedDatasets
from modelforge.potential import NeuralNetworkPotentialFactory
import torch
from modelforge.utils.io import import_
from openff.units import unit


def set_postprocessing_based_on_energy_expression(config, energy_expression):
    if energy_expression == "short_range":
        return config
    elif energy_expression == "short_range_and_long_range_electrostatic":
        from modelforge.potential.parameters import CoulomPotential

        conf_section = config["potential"].postprocessing_parameter.per_atom_charge

        # set parameters
        conf_section.conserve = True
        conf_section.conserve_strategy = "default"
        conf_section.keep_per_atom_property = True

        conf_section.coulomb_potential = CoulomPotential(
            electrostatic_strategy="coulomb",
            maximum_interaction_radius=10.0 * unit.angstrom,
        )

        return config


def initialize_model(simulation_environment: str, config):
    """Initialize the model based on the simulation environment and configuration."""
    return NeuralNetworkPotentialFactory.generate_potential(
        use="inference",
        simulation_environment=simulation_environment,
        potential_parameter=config["potential"],
    )


def prepare_input_for_model(nnp_input, model):
    """Prepare the input for the model based on the simulation environment."""
    if "JAX" in str(type(model)):
        return nnp_input.as_jax_namedtuple()
    return nnp_input


def validate_output_shapes(output, nr_of_mols: int, energy_expression: str):
    """Validate the output shapes to ensure they are correct."""
    assert len(output["per_molecule_energy"]) == nr_of_mols
    assert "per_atom_energy" in output
    assert "per_atom_charge" in output
    if energy_expression == "short_range_and_long_range_electrostatic":
        assert "per_atom_charge_corrected" in output
        assert "per_atom_electrostatic_energy" in output


def validate_charge_conservation(
    per_molecule_charge: torch.Tensor,
    per_molecule_charge_corrected: torch.Tensor,
    per_molecule_charge_from_dataset: torch.Tensor,
    model_name: str,
):
    """Ensure charge conservation by validating the corrected charges."""

    if "PhysNet".lower() in model_name.lower():
        print(
            "Physnet starts with all zero partial charges"
        )  # NOTE: I am not sure if this is correct
    else:
        assert not torch.allclose(per_molecule_charge, per_molecule_charge_corrected)
    assert torch.allclose(
        per_molecule_charge_from_dataset.to(torch.float32),
        per_molecule_charge_corrected,
        atol=1e-5,
    )


def validate_energy_conservation(output: torch.Tensor):
    """Ensure that the total energy is the sum of atomic energies."""
    assert torch.allclose(
        output["per_molecule_energy"][0],
        output["per_atom_energy"][0:5].sum(dim=0),
        atol=1e-5,
    )
    assert torch.allclose(
        output["per_molecule_energy"][1],
        output["per_atom_energy"][5:9].sum(dim=0),
        atol=1e-5,
    )


def validate_chemical_equivalence(output):
    """Ensure that chemically equivalent hydrogens have equal energies."""
    assert torch.allclose(
        output["per_atom_energy"][1:4], output["per_atom_energy"][1], atol=1e-4
    )
    assert torch.allclose(
        output["per_atom_energy"][6:8], output["per_atom_energy"][6], atol=1e-4
    )


def retrieve_molecular_charges(output, atomic_subsystem_indices):
    """Retrieve per-molecule charge from per-atom charges."""
    per_molecule_charge = torch.zeros_like(output["per_molecule_energy"]).index_add_(
        0, atomic_subsystem_indices, output["per_atom_charge"]
    )
    per_molecule_charge_corrected = torch.zeros_like(
        output["per_molecule_energy"]
    ).index_add_(0, atomic_subsystem_indices, output["per_atom_charge_corrected"])
    return per_molecule_charge, per_molecule_charge_corrected


def convert_to_pytorch_if_needed(output, nnp_input, model):
    """Convert output to PyTorch tensors if the model is in JAX."""
    if "JAX" in str(type(model)):
        convert_to_pyt = import_("pytorch2jax").pytorch2jax.convert_to_pyt
        output["per_molecule_energy"] = convert_to_pyt(output["per_molecule_energy"])

        if "per_atom_energy" in output:
            output["per_atom_charge"] = convert_to_pyt(output["per_atom_charge"])
        if "per_atom_charge_corrected" in output:
            output["per_atom_charge_corrected"] = convert_to_pyt(
                output["per_atom_charge_corrected"]
            )
        if "per_molecule_charge" in output:
            output["per_molecule_charge"] = convert_to_pyt(
                output["per_molecule_charge"]
            ).to(torch.float32)

        atomic_subsystem_indices = convert_to_pyt(nnp_input.atomic_subsystem_indices)
    else:
        atomic_subsystem_indices = nnp_input.atomic_subsystem_indices
    return output, atomic_subsystem_indices


def load_configs_into_pydantic_models(potential_name: str, dataset_name: str):
    from modelforge.tests.data import (
        potential_defaults,
        training_defaults,
        dataset_defaults,
        runtime_defaults,
    )
    from importlib import resources
    import toml

    potential_path = (
        resources.files(potential_defaults) / f"{potential_name.lower()}.toml"
    )
    dataset_path = resources.files(dataset_defaults) / f"{dataset_name.lower()}.toml"
    training_path = resources.files(training_defaults) / "default.toml"
    runtime_path = resources.files(runtime_defaults) / "runtime.toml"

    training_config_dict = toml.load(training_path)
    dataset_config_dict = toml.load(dataset_path)
    potential_config_dict = toml.load(potential_path)
    runtime_config_dict = toml.load(runtime_path)
    print(potential_config_dict)
    potential_name = potential_config_dict["potential"]["potential_name"]

    from modelforge.potential import _Implemented_NNP_Parameters

    PotentialParameters = (
        _Implemented_NNP_Parameters.get_neural_network_parameter_class(potential_name)
    )
    potential_parameters = PotentialParameters(**potential_config_dict["potential"])

    from modelforge.dataset.dataset import DatasetParameters
    from modelforge.train.parameters import TrainingParameters, RuntimeParameters

    dataset_parameters = DatasetParameters(**dataset_config_dict["dataset"])
    training_parameters = TrainingParameters(**training_config_dict["training"])
    runtime_parameters = RuntimeParameters(**runtime_config_dict["runtime"])

    return {
        "potential": potential_parameters,
        "dataset": dataset_parameters,
        "training": training_parameters,
        "runtime": runtime_parameters,
    }


@pytest.mark.parametrize(
    "potential_name", _Implemented_NNPs.get_all_neural_network_names()
)
def test_JAX_wrapping(potential_name, single_batch_with_batchsize):
    from modelforge.potential.models import (
        NeuralNetworkPotentialFactory,
    )

    batch = batch = single_batch_with_batchsize(batch_size=64, dataset_name="QM9")

    # read default parameters
    config = load_configs_into_pydantic_models(f"{potential_name.lower()}", "qm9")

    # inference model
    model = NeuralNetworkPotentialFactory.generate_potential(
        use="inference",
        simulation_environment="JAX",
        potential_parameter=config["potential"],
    )

    assert "JAX" in str(type(model))
    nnp_input = batch.nnp_input.as_jax_namedtuple()
    out = model(nnp_input)["per_molecule_energy"]
    import jax

    grad_fn = jax.grad(lambda pos: out.sum())  # Create a gradient function
    forces = -grad_fn(
        nnp_input.positions
    )  # Evaluate gradient function and apply negative sign


@pytest.mark.parametrize(
    "potential_name", _Implemented_NNPs.get_all_neural_network_names()
)
@pytest.mark.parametrize("simulation_environment", ["JAX", "PyTorch"])
def test_model_factory(potential_name, simulation_environment):
    from modelforge.potential.models import (
        NeuralNetworkPotentialFactory,
    )
    from modelforge.train.training import ModelTrainer

    # read default parameters
    config = load_configs_into_pydantic_models(f"{potential_name.lower()}", "qm9")

    # inference model
    model = NeuralNetworkPotentialFactory.generate_potential(
        use="inference",
        simulation_environment=simulation_environment,
        potential_parameter=config["potential"],
    )
    assert (
        potential_name.upper() in str(type(model)).upper()
        or "JAX" in str(type(model)).upper()
    )

    # Extract parameters
    # runtime_defaults model
    model = NeuralNetworkPotentialFactory.generate_potential(
        use="training",
        simulation_environment=simulation_environment,
        potential_parameter=config["potential"],
        training_parameter=config["training"],
        dataset_parameter=config["dataset"],
        runtime_parameter=config["runtime"],
    )
    assert type(model) == ModelTrainer


def test_energy_scaling_and_offset():
    # setup test dataset
    from modelforge.potential.ani import ANI2x
    from modelforge.dataset.dataset import DataModule

    import torch

    # prepare reference value
    # get methane input
    # test the self energy calculation on the QM9 dataset
    from modelforge.dataset.utils import FirstComeFirstServeSplittingStrategy

    # prepare reference value
    dataset = DataModule(
        name="QM9",
        batch_size=1,
        version_select="nc_1000_v0",
        splitting_strategy=FirstComeFirstServeSplittingStrategy(),
        remove_self_energies=True,
        regression_ase=False,
    )
    dataset.prepare_data()
    dataset.setup()
    # get methane input
    methane = next(iter(dataset.train_dataloader(shuffle=False))).nnp_input
    # load dataset statistic
    import toml

    dataset_statistic = toml.load(dataset.dataset_statistic_filename)
    # -------------------------------#
    # initialize model without any postprocessing
    # -------------------------------#
    config = load_configs_into_pydantic_models("ani2x", "qm9")
    # config = load_configs("ani2x", "qm9")

    torch.manual_seed(42)
    model = ANI2x(
        **config["potential"].core_parameter.model_dump(),
        postprocessing_parameter=config["potential"].model_dump()[
            "postprocessing_parameter"
        ],
    )
    output_no_postprocessing = model(methane)
    # -------------------------------#
    # Scale output

    torch.manual_seed(42)
    model = ANI2x(
        **config["potential"].core_parameter.model_dump(),
        postprocessing_parameter=config[
            "potential"
        ].postprocessing_parameter.model_dump(),
        dataset_statistic=dataset_statistic,
    )
    scaled_output = model(methane)

    # make sure that the scaled output equals the unscaled output
    from openff.units import unit

    mean = unit.Quantity(
        dataset_statistic["training_dataset_statistics"]["per_atom_energy_mean"]
    ).m
    stddev = unit.Quantity(
        dataset_statistic["training_dataset_statistics"]["per_atom_energy_stddev"]
    ).m

    compare_to = output_no_postprocessing["per_atom_energy"] * stddev + mean
    assert torch.allclose(scaled_output["per_atom_energy"], compare_to)

    # -------------------------------#
    # Calculate atomic self energies

    # modify postprocessing parameters
    config[
        "potential"
    ].postprocessing_parameter.general_postprocessing_operation.calculate_molecular_self_energy = (
        True
    )
    model = ANI2x(
        **config["potential"].core_parameter.model_dump(),
        postprocessing_parameter=config["potential"].model_dump()[
            "postprocessing_parameter"
        ],
        dataset_statistic=dataset_statistic,
    )

    output_with_molecular_self_energies = model(methane)

    # make sure that the raw prediction is the same
    assert torch.isclose(
        output_with_molecular_self_energies["per_molecule_self_energy"],
        torch.tensor([-104620.5859]),
    )


@pytest.mark.parametrize(
    "potential_name", _Implemented_NNPs.get_all_neural_network_names()
)
def test_state_dict_saving_and_loading(potential_name):
    from modelforge.potential import NeuralNetworkPotentialFactory
    import torch

    # read default parameters
    config = load_configs_into_pydantic_models(f"{potential_name.lower()}", "qm9")

    # Extract parameters

    trainer = NeuralNetworkPotentialFactory.generate_potential(
        use="training",
        simulation_environment="PyTorch",
        potential_parameter=config["potential"],
        training_parameter=config["training"],
        runtime_parameter=config["runtime"],
        dataset_parameter=config["dataset"],
    )
    torch.save(trainer.model.state_dict(), "model.pth")

    model2 = NeuralNetworkPotentialFactory.generate_potential(
        use="inference",
        simulation_environment="PyTorch",
        potential_parameter=config["potential"],
    )
    model2.load_state_dict(torch.load("model.pth"))


@pytest.mark.parametrize(
    "potential_name", _Implemented_NNPs.get_all_neural_network_names()
)
def test_dataset_statistic(potential_name):
    # Test that the scaling parmaeters are propagated from the dataset to the
    # runtime_defaults model and then via the state_dict to the inference model

    from modelforge.dataset.dataset import DataModule
    from modelforge.dataset.utils import FirstComeFirstServeSplittingStrategy
    import toml
    from openff.units import unit
    import numpy as np

    # read default parameters
    config = load_configs_into_pydantic_models(f"{potential_name.lower()}", "qm9")

    # Extract parameters
    potential_parameter = config["potential"]
    training_parameter = config["training"]
    dataset_parameter = config["dataset"]
    runtime_parameter = config["runtime"]

    # test the self energy calculation on the QM9 dataset
    dataset = DataModule(
        name="QM9",
        batch_size=64,
        version_select="nc_1000_v0",
        splitting_strategy=FirstComeFirstServeSplittingStrategy(),
        remove_self_energies=True,
        regression_ase=False,
        regenerate_dataset_statistic=True,
    )
    dataset.prepare_data()
    dataset.setup()

    # load dataset stastics from file
    dataset_statistic = toml.load(dataset.dataset_statistic_filename)

    # extract value to compare against
    toml_E_i_mean = unit.Quantity(
        dataset_statistic["training_dataset_statistics"]["per_atom_energy_mean"]
    ).m

    model = NeuralNetworkPotentialFactory.generate_potential(
        use="training",
        potential_parameter=potential_parameter,
        training_parameter=training_parameter,
        dataset_parameter=dataset_parameter,
        runtime_parameter=runtime_parameter,
    )
    # check that the per_atom_energy_mean is the same than in the dataset statistics
    assert np.isclose(
        toml_E_i_mean,
        unit.Quantity(
            model.dataset_statistic["training_dataset_statistics"][
                "per_atom_energy_mean"
            ]
        ).m,
    )
    import torch

    torch.save(model.model.state_dict(), "model.pth")

    # NOTE: we are passing dataset statistics explicit to the constructor
    # this is not saved with the state_dict
    model = NeuralNetworkPotentialFactory.generate_potential(
        use="inference",
        simulation_environment="PyTorch",
        potential_parameter=config["potential"],
        dataset_statistic=dataset_statistic,
    )
    model.load_state_dict(torch.load("model.pth"))

    assert np.isclose(
        toml_E_i_mean,
        unit.Quantity(
            model.postprocessing.dataset_statistic["training_dataset_statistics"][
                "per_atom_energy_mean"
            ]
        ).m,
    )


@pytest.mark.parametrize(
    "potential_name", _Implemented_NNPs.get_all_neural_network_names()
)
def test_energy_between_simulation_environments(
    potential_name, single_batch_with_batchsize
):
    # compare that the energy is the same for the JAX and PyTorch Model
    import numpy as np
    import torch

    batch = batch = single_batch_with_batchsize(batch_size=64, dataset_name="QM9")
    nnp_input = batch.nnp_input
    # test the forward pass through each of the models
    # cast input and model to torch.float64
    # read default parameters
    config = load_configs_into_pydantic_models(f"{potential_name.lower()}", "qm9")

    # Setup loss
    # from modelforge.train.training import return_toml_config

    torch.manual_seed(42)
    model = NeuralNetworkPotentialFactory.generate_potential(
        use="inference",
        simulation_environment="PyTorch",
        potential_parameter=config["potential"],
    )

    output_torch = model(nnp_input)["per_molecule_energy"]

    torch.manual_seed(42)
    model = NeuralNetworkPotentialFactory.generate_potential(
        use="inference",
        simulation_environment="JAX",
        potential_parameter=config["potential"],
    )
    nnp_input = nnp_input.as_jax_namedtuple()
    output_jax = model(nnp_input)["per_molecule_energy"]

    # test tat we get an energie per molecule
    assert np.isclose(output_torch.sum().detach().numpy(), output_jax.sum())


@pytest.mark.parametrize(
    "potential_name", _Implemented_NNPs.get_all_neural_network_names()
)
@pytest.mark.parametrize("dataset_name", _ImplementedDatasets.get_all_dataset_names())
def test_forward_pass_with_all_datasets(
    potential_name, dataset_name, datamodule_factory
):
    """Test forward pass with all datasets."""
    import torch

    if dataset_name.lower().startswith("spice"):
        print("using subset")
        dataset = datamodule_factory(
            dataset_name=dataset_name, version_select="nc_1000_v0_HCNOFClS"
        )
    else:
        dataset = datamodule_factory(dataset_name=dataset_name)

    train_dataloader = dataset.train_dataloader()
    batch = next(iter(train_dataloader))

    config = load_configs_into_pydantic_models(
        f"{potential_name.lower()}", dataset_name.lower()
    )

    from modelforge.potential.models import NeuralNetworkPotentialFactory
    import toml

    dataset_statistic = toml.load(dataset.dataset_statistic_filename)

    model = NeuralNetworkPotentialFactory.generate_potential(
        use="inference",
        simulation_environment="PyTorch",
        potential_parameter=config["potential"],
        dataset_statistic=dataset_statistic,
    )
    output = model(batch.nnp_input)

    # test that the output has the following keys and follwing dim
    assert "per_molecule_energy" in output
    assert "per_atom_energy" in output

    assert output["per_molecule_energy"].shape[0] == 64
    assert output["per_atom_energy"].shape == batch.nnp_input.atomic_numbers.shape

    pair_list = batch.nnp_input.pair_list
    # pairlist is in ascending order in row 0
    assert torch.all(pair_list[0, 1:] >= pair_list[0, :-1])


@pytest.mark.parametrize("dataset_name", ["QM9", "SPICE2"])
@pytest.mark.parametrize(
    "energy_expression",
    [
        "short_range",
        "short_range_and_long_range_electrostatic",
    ],  # , "short_range_vdw"],
)
@pytest.mark.parametrize(
    "potential_name", _Implemented_NNPs.get_all_neural_network_names()
)
@pytest.mark.parametrize("simulation_environment", ["JAX", "PyTorch"])
def test_forward_pass(
<<<<<<< HEAD
    energy_expression,
    potential_name,
    simulation_environment,
    single_batch_with_batchsize_64,
=======
    dataset_name, potential_name, simulation_environment, single_batch_with_batchsize
>>>>>>> 18c41d66
):
    # this test sends a single batch from different datasets through the model

    # get input and set up model
    nnp_input = single_batch_with_batchsize_64.nnp_input
    config = load_configs_into_pydantic_models(f"{potential_name.lower()}", "qm9")
    set_postprocessing_based_on_energy_expression(config, energy_expression)

    nr_of_mols = nnp_input.atomic_subsystem_indices.unique().shape[0]
    model = initialize_model(simulation_environment, config)
    nnp_input = prepare_input_for_model(nnp_input, model)

    # perform the forward pass through each of the models
    output = model(nnp_input)

    # validate the output
    validate_output_shapes(output, nr_of_mols, energy_expression)
    output, atomic_subsystem_indices = convert_to_pytorch_if_needed(
        output, nnp_input, model
    )
    # test that charge correction is working
    if energy_expression == "short_range_and_long_range_electrostatic":
        per_molecule_charge, per_molecule_charge_corrected = retrieve_molecular_charges(
            output, atomic_subsystem_indices
        )
        validate_charge_conservation(
            per_molecule_charge,
            per_molecule_charge_corrected,
            output["per_molecule_charge"],
            potential_name,
        )

    # check that per-atom energies are correct
    if "JAX" not in simulation_environment:
        validate_chemical_equivalence(output)
        validate_energy_conservation(output)


@pytest.mark.parametrize(
    "potential_name", _Implemented_NNPs.get_all_neural_network_names()
)
def test_calculate_energies_and_forces(potential_name, single_batch_with_batchsize):
    """
    Test the calculation of energies and forces for a molecule.
    """
    import torch

    batch = batch = single_batch_with_batchsize(batch_size=64, dataset_name="QM9")
    # read default parameters
    config = load_configs_into_pydantic_models(f"{potential_name.lower()}", "qm9")

    # get batch
    nnp_input = batch.nnp_input

    # test the pass through each of the models
    model_training = NeuralNetworkPotentialFactory.generate_potential(
        use="training",
        potential_parameter=config["potential"],
        training_parameter=config["training"],
        dataset_parameter=config["dataset"],
        runtime_parameter=config["runtime"],
        potential_seed=42,
    )

    # get energy and force
    E_training = model_training.model.forward(nnp_input)["per_molecule_energy"]
    F_training = -torch.autograd.grad(
        E_training.sum(), nnp_input.positions, create_graph=True, retain_graph=True
    )[0]

    # compare to inference model
    model_inference = NeuralNetworkPotentialFactory.generate_potential(
        use="inference",
        potential_parameter=config["potential"],
        dataset_statistic=model_training.dataset_statistic,
        potential_seed=42,
    )

    # get energy and force
    E_inference = model_inference(nnp_input)["per_molecule_energy"]
    F_inference = -torch.autograd.grad(
        E_inference.sum(), nnp_input.positions, create_graph=True, retain_graph=True
    )[0]

    # make sure that dimension are as expected
    nr_of_mols = nnp_input.atomic_subsystem_indices.unique().shape[0]
    nr_of_atoms_per_batch = nnp_input.atomic_subsystem_indices.shape[0]

    assert E_inference.shape == torch.Size([nr_of_mols])
    assert F_inference.shape == (nr_of_atoms_per_batch, 3)  #  only one molecule

    # make sure that both agree on E and F
    assert torch.allclose(E_inference, E_training, atol=1e-4)
    assert torch.allclose(F_inference, F_training, atol=1e-4)


@pytest.mark.parametrize(
    "potential_name", _Implemented_NNPs.get_all_neural_network_names()
)
def test_calculate_energies_and_forces_with_jax(
    potential_name, single_batch_with_batchsize
):
    """
    Test the calculation of energies and forces for a molecule.
    """
    import torch

    # read default parameters
    config = load_configs_into_pydantic_models(f"{potential_name.lower()}", "qm9")
    batch = batch = single_batch_with_batchsize(batch_size=64, dataset_name="QM9")
    nnp_input = batch.nnp_input
    # test the backward pass through each of the models
    nr_of_mols = nnp_input.atomic_subsystem_indices.unique().shape[0]
    nr_of_atoms_per_batch = nnp_input.atomic_subsystem_indices.shape[0]

    # The inference_model fixture now returns a function that expects an environment
    model = NeuralNetworkPotentialFactory.generate_potential(
        use="inference",
        potential_parameter=config["potential"],
        simulation_environment="JAX",
    )

    nnp_input = nnp_input.as_jax_namedtuple()

    result = model(nnp_input)["per_molecule_energy"]

    from modelforge.utils.io import import_

    jax = import_("jax")

    grad_fn = jax.grad(lambda pos: result.sum())  # Create a gradient function
    forces = -grad_fn(
        nnp_input.positions
    )  # Evaluate gradient function and apply negative sign
    assert result.shape == torch.Size([nr_of_mols])  #  only one molecule
    assert forces.shape == (nr_of_atoms_per_batch, 3)  #  only one molecule


def test_pairlist_logic():
    import torch

    # dummy data for illustration
    positions = torch.tensor(
        [
            [0.4933, 0.4460, 0.5762],
            [0.2340, 0.2053, 0.5025],
            [0.6566, 0.1263, 0.8792],
            [0.1656, 0.0338, 0.6708],
            [0.5696, 0.4790, 0.9622],
            [0.3499, 0.4241, 0.8818],
            [0.8400, 0.9389, 0.1888],
            [0.4983, 0.0793, 0.8639],
            [0.6605, 0.7567, 0.1938],
            [0.7725, 0.9758, 0.7063],
        ]
    )
    molecule_indices = torch.tensor(
        [0, 0, 0, 1, 1, 2, 2, 2, 3, 3]
    )  # molecule index for each atom

    # generate index grid
    n = len(molecule_indices)
    i_indices, j_indices = torch.triu_indices(n, n, 1)

    # filter pairs to only keep those belonging to the same molecule
    same_molecule_mask = molecule_indices[i_indices] == molecule_indices[j_indices]

    # Apply mask to get final pair indices
    i_final_pairs = i_indices[same_molecule_mask]
    j_final_pairs = j_indices[same_molecule_mask]

    # Concatenate to form final (2, n_pairs) tensor
    final_pair_indices = torch.stack((i_final_pairs, j_final_pairs))

    assert torch.allclose(
        final_pair_indices,
        torch.tensor([[0, 0, 1, 3, 5, 5, 6, 8], [1, 2, 2, 4, 6, 7, 7, 9]]),
    )

    # Create pair_coordinates tensor
    pair_coordinates = positions[final_pair_indices.T]
    pair_coordinates = pair_coordinates.view(-1, 2, 3)

    # Calculate distances
    distances = (pair_coordinates[:, 0, :] - pair_coordinates[:, 1, :]).norm(
        p=2, dim=-1
    )
    # Calculate distances
    distances = (pair_coordinates[:, 0, :] - pair_coordinates[:, 1, :]).norm(
        p=2, dim=-1
    )

    # Define a cutoff
    cutoff = 1.0

    # Find pairs within the cutoff
    in_cutoff = (distances <= cutoff).nonzero(as_tuple=False).squeeze()

    # Get the atom indices within the cutoff
    atom_pairs_withing_cutoff = final_pair_indices[:, in_cutoff]
    assert torch.allclose(
        atom_pairs_withing_cutoff,
        torch.tensor([[0, 0, 1, 3, 5, 5, 8], [1, 2, 2, 4, 6, 7, 9]]),
    )


def test_pairlist():
    from modelforge.potential.models import Pairlist, Neighborlist
    import torch

    atomic_subsystem_indices = torch.tensor([0, 0, 0, 1, 1, 1])
    positions = torch.tensor(
        [
            [0.0, 0.0, 0.0],
            [1.0, 1.0, 1.0],
            [2.0, 2.0, 2.0],
            [3.0, 3.0, 3.0],
            [4.0, 4.0, 4.0],
            [5.0, 5.0, 5.0],
        ]
    )
    from openff.units import unit

    cutoff = 5.0 * unit.nanometer  # no relevant cutoff
    pairlist = Neighborlist({"cutoff1": cutoff}, only_unique_pairs=True)
    r = pairlist(positions, atomic_subsystem_indices)["cutoff1"]
    pair_indices = r.pair_indices

    # pairlist describes the pairs of interacting atoms within a batch
    # that means for the pairlist provided below:
    # pair1: pairlist[0][0] and pairlist[1][0], i.e. (0,1)
    # pair2: pairlist[0][1] and pairlist[1][1], i.e. (0,2)
    # pair3: pairlist[0][2] and pairlist[1][2], i.e. (1,2)

    assert torch.allclose(
        pair_indices, torch.tensor([[0, 0, 1, 3, 3, 4], [1, 2, 2, 4, 5, 5]])
    )
    # NOTE: pairs are defined on axis=1 and not axis=0
    assert torch.allclose(
        r.r_ij,
        torch.tensor(
            [
                [1.0, 1.0, 1.0],  # pair1, [1.0, 1.0, 1.0] - [0.0, 0.0, 0.0]
                [2.0, 2.0, 2.0],  # pair2, [2.0, 2.0, 2.0] - [0.0, 0.0, 0.0]
                [1.0, 1.0, 1.0],  # pair3, [3.0, 3.0, 3.0] - [0.0, 0.0, 0.0]
                [1.0, 1.0, 1.0],
                [2.0, 2.0, 2.0],
                [1.0, 1.0, 1.0],
            ]
        ),
    )

    # test with cutoff
    cutoff = 2.0 * unit.nanometer
    pairlist = Neighborlist({"cutoff1": cutoff}, only_unique_pairs=True)
    r = pairlist(positions, atomic_subsystem_indices)["cutoff1"]
    pair_indices = r.pair_indices

    assert torch.equal(pair_indices, torch.tensor([[0, 1, 3, 4], [1, 2, 4, 5]]))
    # pairs that are excluded through cutoff: (0,2) and (3,5)
    assert torch.equal(
        r.r_ij,
        torch.tensor(
            [
                [1.0, 1.0, 1.0],
                [1.0, 1.0, 1.0],
                [1.0, 1.0, 1.0],
                [1.0, 1.0, 1.0],
            ]
        ),
    )

    assert torch.allclose(
        r.d_ij, torch.tensor([1.7321, 1.7321, 1.7321, 1.7321]), atol=1e-3
    )

    # test with complete pairlist
    cutoff = 2.0 * unit.nanometer
    pairlist = Neighborlist({"cutoff1": cutoff}, only_unique_pairs=False)
    r = pairlist(positions, atomic_subsystem_indices)["cutoff1"]
    pair_indices = r.pair_indices

    print(pair_indices, flush=True)
    assert torch.equal(
        pair_indices, torch.tensor([[0, 1, 1, 2, 3, 4, 4, 5], [1, 0, 2, 1, 4, 3, 5, 4]])
    )

    # make sure that Pairlist and Neighborlist behave the same for large cutoffs
    cutoff = 10.0 * unit.nanometer
    only_unique_pairs = False
    neighborlist = Neighborlist(
        {"cutoff1": cutoff}, only_unique_pairs=only_unique_pairs
    )
    pairlist = Pairlist(only_unique_pairs=only_unique_pairs)
    r = pairlist(positions, atomic_subsystem_indices)
    pair_indices = r.pair_indices
    r = neighborlist(positions, atomic_subsystem_indices)["cutoff1"]
    neighbor_indices = r.pair_indices

    assert torch.equal(pair_indices, neighbor_indices)

    # make sure that they are the same also for non-redundant pairs
    cutoff = 10.0 * unit.nanometer
    only_unique_pairs = True
    neighborlist = Neighborlist(
        {"cutoff1": cutoff}, only_unique_pairs=only_unique_pairs
    )
    pairlist = Pairlist(only_unique_pairs=only_unique_pairs)
    r = pairlist(positions, atomic_subsystem_indices)
    pair_indices = r.pair_indices
    r = neighborlist(positions, atomic_subsystem_indices)["cutoff1"]
    neighbor_indices = r.pair_indices

    assert torch.equal(pair_indices, neighbor_indices)

    # this should fail
    cutoff = 2.0 * unit.nanometer
    only_unique_pairs = True
    neighborlist = Neighborlist(
        {"cutoff1": cutoff}, only_unique_pairs=only_unique_pairs
    )
    pairlist = Pairlist(only_unique_pairs=only_unique_pairs)
    r = pairlist(positions, atomic_subsystem_indices)
    pair_indices = r.pair_indices
    r = neighborlist(positions, atomic_subsystem_indices)["cutoff1"]
    neighbor_indices = r.pair_indices

    assert not pair_indices.shape == neighbor_indices.shape


def test_multiple_neighborlists():
    from modelforge.potential.models import Pairlist, Neighborlist
    import torch
    from openff.units import unit

    atomic_subsystem_indices = torch.tensor([0, 0, 0, 0, 0])

    positions = torch.tensor(
        [
            [0.0, 0.0, 0.0],
            [1.0, 0.0, 0.0],
            [2.0, 0.0, 0.0],
            [3.0, 0.0, 0.0],
            [4.0, 0.0, 0.0],
        ]
    )

    cutoff_short = 1.5 * unit.nanometer
    cutoff_medium = 2.5 * unit.nanometer
    cutoff_long = 3.5 * unit.nanometer
    pairlist = Neighborlist(
        {"short": cutoff_short, "medium": cutoff_medium, "long": cutoff_long},
        only_unique_pairs=True,
    )
    r = pairlist(positions, atomic_subsystem_indices)

    assert torch.equal(
        r["short"].pair_indices, torch.tensor([[0, 1, 2, 3], [1, 2, 3, 4]])
    )

    assert torch.equal(
        r["medium"].pair_indices,
        torch.tensor([[0, 0, 1, 1, 2, 2, 3], [1, 2, 2, 3, 3, 4, 4]]),
    )

    assert torch.equal(
        r["long"].pair_indices,
        torch.tensor([[0, 0, 0, 1, 1, 1, 2, 2, 3], [1, 2, 3, 2, 3, 4, 3, 4, 4]]),
    )


def test_pairlist_precomputation():
    from modelforge.potential.models import Pairlist
    import torch
    import numpy as np

    atomic_subsystem_indices = torch.tensor([0, 0, 0])

    pairlist = Pairlist()

    pairs, nr_pairs = pairlist.construct_initial_pairlist_using_numpy(
        atomic_subsystem_indices.to("cpu")
    )

    assert pairs.shape == (2, 6)
    assert nr_pairs[0] == 6

    # 3 molecules, 3 atoms each
    atomic_subsystem_indices = torch.tensor([0, 0, 0, 1, 1, 1, 2, 2, 2])
    pairs, nr_pairs = pairlist.construct_initial_pairlist_using_numpy(
        atomic_subsystem_indices.to("cpu")
    )

    assert pairs.shape == (2, 18)
    assert np.all(nr_pairs == [6, 6, 6])

    # 3 molecules, 3,4, and 5 atoms each
    atomic_subsystem_indices = torch.tensor([0, 0, 0, 1, 1, 1, 1, 2, 2, 2, 2, 2])
    pairs, nr_pairs = pairlist.construct_initial_pairlist_using_numpy(
        atomic_subsystem_indices.to("cpu")
    )

    assert pairs.shape == (2, 38)
    assert np.all(nr_pairs == [6, 12, 20])


def test_pairlist_on_dataset():
    # Set up a dataset
    from modelforge.dataset.dataset import DataModule
    from modelforge.dataset.utils import FirstComeFirstServeSplittingStrategy

    # prepare reference value
    dataset = DataModule(
        name="QM9",
        batch_size=1,
        version_select="nc_1000_v0",
        splitting_strategy=FirstComeFirstServeSplittingStrategy(),
        remove_self_energies=True,
        regression_ase=False,
    )
    dataset.prepare_data()
    dataset.setup()
    # -------------------------------#
    # -------------------------------#
    # get methane input
    batch = next(iter(dataset.train_dataloader(shuffle=False))).nnp_input
    import torch

    # make sure that the pairlist of methane is correct (single molecule)
    assert torch.equal(
        batch.pair_list,
        torch.tensor(
            [
                [0, 0, 0, 0, 1, 1, 1, 1, 2, 2, 2, 2, 3, 3, 3, 3, 4, 4, 4, 4],
                [1, 2, 3, 4, 0, 2, 3, 4, 0, 1, 3, 4, 0, 1, 2, 4, 0, 1, 2, 3],
            ]
        ),
    )

    # test that the pairlist of 2 molecules is correct (which can then be expected also to be true for N molecules)
    dataset = DataModule(
        name="QM9",
        batch_size=2,
        version_select="nc_1000_v0",
        splitting_strategy=FirstComeFirstServeSplittingStrategy(),
        remove_self_energies=True,
        regression_ase=False,
    )
    dataset.prepare_data()
    dataset.setup()
    # -------------------------------#
    # -------------------------------#
    # get methane input
    batch = next(iter(dataset.train_dataloader(shuffle=False))).nnp_input

    assert torch.equal(
        batch.pair_list,
        torch.tensor(
            [
                [
                    0,
                    0,
                    0,
                    0,
                    1,
                    1,
                    1,
                    1,
                    2,
                    2,
                    2,
                    2,
                    3,
                    3,
                    3,
                    3,
                    4,
                    4,
                    4,
                    4,
                    5,
                    5,
                    5,
                    6,
                    6,
                    6,
                    7,
                    7,
                    7,
                    8,
                    8,
                    8,
                ],
                [
                    1,
                    2,
                    3,
                    4,
                    0,
                    2,
                    3,
                    4,
                    0,
                    1,
                    3,
                    4,
                    0,
                    1,
                    2,
                    4,
                    0,
                    1,
                    2,
                    3,
                    6,
                    7,
                    8,
                    5,
                    7,
                    8,
                    5,
                    6,
                    8,
                    5,
                    6,
                    7,
                ],
            ]
        ),
    )

    # check that the pairlist maximum value for i is the number of atoms in the batch
    assert (
        int(batch.pair_list[0][-1].item()) + 1 == 8 + 1 == len(batch.atomic_numbers)
    )  # +1 because of 0-based indexing


@pytest.mark.parametrize(
    "potential_name", _Implemented_NNPs.get_all_neural_network_names()
)
def test_casting(potential_name, single_batch_with_batchsize):
    # test dtype casting
    import torch

    batch = batch = single_batch_with_batchsize(batch_size=64, dataset_name="QM9")
    batch_ = batch.to(dtype=torch.float64)
    assert batch_.nnp_input.positions.dtype == torch.float64
    batch_ = batch_.to(dtype=torch.float32)
    assert batch_.nnp_input.positions.dtype == torch.float32

    nnp_input = batch.nnp_input.to(dtype=torch.float64)
    assert nnp_input.positions.dtype == torch.float64
    nnp_input = batch.nnp_input.to(dtype=torch.float32)
    assert nnp_input.positions.dtype == torch.float32
    nnp_input = batch.metadata.to(dtype=torch.float64)

    # cast input and model to torch.float64
    # read default parameters
    config = load_configs_into_pydantic_models(f"{potential_name.lower()}", "qm9")

    model = NeuralNetworkPotentialFactory.generate_potential(
        use="inference",
        simulation_environment="PyTorch",
        potential_parameter=config["potential"],
    )
    model = model.to(dtype=torch.float64)
    nnp_input = batch.nnp_input.to(dtype=torch.float64)

    model(nnp_input)

    # cast input and model to torch.float64
    model = NeuralNetworkPotentialFactory.generate_potential(
        use="inference",
        simulation_environment="PyTorch",
        potential_parameter=config["potential"],
    )
    model = model.to(dtype=torch.float32)
    nnp_input = batch.nnp_input.to(dtype=torch.float32)

    model(nnp_input)


@pytest.mark.parametrize(
    "potential_name", _Implemented_NNPs.get_all_neural_network_names()
)
@pytest.mark.parametrize("simulation_environment", ["PyTorch"])
def test_equivariant_energies_and_forces(
    potential_name,
    simulation_environment,
    single_batch_with_batchsize,
    equivariance_utils,
):
    """
    Test the calculation of energies and forces for a molecule.
    NOTE: test will be adapted once we have a trained model.
    """
    import torch
    from dataclasses import replace

    # load default parameters
    config = load_configs_into_pydantic_models(f"{potential_name}", "qm9")

    model = NeuralNetworkPotentialFactory.generate_potential(
        use="inference",
        simulation_environment=simulation_environment,
        potential_parameter=config["potential"],
    )

    # define the symmetry operations
    translation, rotation, reflection = equivariance_utils
    # define the tolerance
    atol = 1e-3
    batch = batch = single_batch_with_batchsize(batch_size=64, dataset_name="QM9")
    nnp_input = batch.nnp_input

    # initialize the models
    model = model.to(dtype=torch.float64)

    # ------------------- #
    # start the test
    # reference values
    batch = batch = single_batch_with_batchsize(batch_size=64, dataset_name="QM9")

    nnp_input = batch.nnp_input.to(dtype=torch.float64)
    reference_result = model(nnp_input)["per_molecule_energy"].to(dtype=torch.float64)
    reference_forces = -torch.autograd.grad(
        reference_result.sum(),
        nnp_input.positions,
    )[0]

    # translation test
    translation_nnp_input = replace(nnp_input)
    translation_nnp_input.positions = translation(translation_nnp_input.positions)
    translation_result = model(translation_nnp_input)["per_molecule_energy"]
    assert torch.allclose(
        translation_result,
        reference_result,
        atol=atol,
    )

    translation_forces = -torch.autograd.grad(
        translation_result.sum(),
        translation_nnp_input.positions,
    )[0]

    for t, r in zip(translation_forces, reference_forces):
        if not torch.allclose(t, r, atol=atol):
            print(t, r)

    assert torch.allclose(
        translation_forces,
        reference_forces,
        atol=atol,
    )

    # rotation test
    rotation_input_data = replace(nnp_input)
    rotation_input_data.positions = rotation(rotation_input_data.positions)
    rotation_result = model(rotation_input_data)["per_molecule_energy"]

    for t, r in zip(rotation_result, reference_result):
        if not torch.allclose(t, r, atol=atol):
            print(t, r)

    assert torch.allclose(
        rotation_result,
        reference_result,
        atol=atol,
    )

    rotation_forces = -torch.autograd.grad(
        rotation_result.sum(),
        rotation_input_data.positions,
        create_graph=True,
        retain_graph=True,
    )[0]

    rotate_reference = rotation(reference_forces)
    assert torch.allclose(
        rotation_forces,
        rotate_reference,
        atol=atol,
    )

    # reflection test
    reflection_input_data = replace(nnp_input)
    reflection_input_data.positions = reflection(reflection_input_data.positions)
    reflection_result = model(reflection_input_data)["per_molecule_energy"]
    reflection_forces = -torch.autograd.grad(
        reflection_result.sum(),
        reflection_input_data.positions,
        create_graph=True,
        retain_graph=True,
    )[0]
    for t, r in zip(reflection_result, reference_result):
        if not torch.allclose(t, r, atol=atol):
            print(t, r)

    assert torch.allclose(
        reflection_result,
        reference_result,
        atol=atol,
    )

    assert torch.allclose(
        reflection_forces,
        reflection(reference_forces),
        atol=atol,
    )


def test_pairlist_calculate_r_ij_and_d_ij():
    # Define inputs
    from modelforge.potential.models import Neighborlist
    import torch

    positions = torch.tensor(
        [[0.0, 0.0, 0.0], [2.0, 0.0, 0.0], [0.0, 2.0, 0.0], [0.0, 4.0, 1.0]]
    )
    atomic_subsystem_indices = torch.tensor([0, 0, 1, 1])
    from openff.units import unit

    cutoff = 3.0 * unit.nanometer

    # Create Pairlist instance
    # --------------------------- #
    # Only unique pairs
    pairlist = Neighborlist({"cutoff_1": cutoff}, only_unique_pairs=True)
    pair_indices = pairlist.enumerate_all_pairs(atomic_subsystem_indices)

    # Calculate r_ij and d_ij
    r_ij = pairlist.calculate_r_ij(pair_indices, positions)
    d_ij = pairlist.calculate_d_ij(r_ij)

    # Check if the calculated r_ij and d_ij are correct
    expected_r_ij = torch.tensor([[2.0, 0.0, 0.0], [0.0, 2.0, 1.0]])
    expected_d_ij = torch.tensor([[2.0000], [2.2361]])

    assert torch.allclose(r_ij, expected_r_ij, atol=1e-3)
    assert torch.allclose(d_ij, expected_d_ij, atol=1e-3)

    normalized_r_ij = r_ij / d_ij
    expected_normalized_r_ij = torch.tensor(
        [[1.0000, 0.0000, 0.0000], [0.0000, 0.8944, 0.4472]]
    )
    assert torch.allclose(expected_normalized_r_ij, normalized_r_ij, atol=1e-3)

    # --------------------------- #
    # ALL pairs
    pairlist = Neighborlist({"cutoff_1": cutoff}, only_unique_pairs=False)
    pair_indices = pairlist.enumerate_all_pairs(atomic_subsystem_indices)

    # Calculate r_ij and d_ij
    r_ij = pairlist.calculate_r_ij(pair_indices, positions)
    d_ij = pairlist.calculate_d_ij(r_ij)

    # Check if the calculated r_ij and d_ij are correct
    expected_r_ij = torch.tensor(
        [[2.0, 0.0, 0.0], [-2.0, 0.0, 0.0], [0.0, 2.0, 1.0], [0.0, -2.0, -1.0]]
    )
    expected_d_ij = torch.tensor([[2.0000], [2.0000], [2.2361], [2.2361]])

    assert torch.allclose(r_ij, expected_r_ij, atol=1e-3)
    assert torch.allclose(d_ij, expected_d_ij, atol=1e-3)<|MERGE_RESOLUTION|>--- conflicted
+++ resolved
@@ -561,14 +561,11 @@
 )
 @pytest.mark.parametrize("simulation_environment", ["JAX", "PyTorch"])
 def test_forward_pass(
-<<<<<<< HEAD
+  dataset_name.
     energy_expression,
     potential_name,
     simulation_environment,
-    single_batch_with_batchsize_64,
-=======
-    dataset_name, potential_name, simulation_environment, single_batch_with_batchsize
->>>>>>> 18c41d66
+    single_batch_with_batchsize,
 ):
     # this test sends a single batch from different datasets through the model
 
