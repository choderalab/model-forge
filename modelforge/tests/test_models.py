import pytest

from modelforge.potential import _Implemented_NNPs
from modelforge.dataset import _ImplementedDatasets
from modelforge.potential import NeuralNetworkPotentialFactory


<<<<<<< HEAD
def load_configs(model_name: str, dataset_name: str):
    from modelforge.tests.data import (
        potential_defaults,
        training_defaults,
        dataset_defaults,
    )
    from importlib import resources
    from modelforge.train.training import return_toml_config

    potential_path = resources.files(potential_defaults) / f"{model_name.lower()}.toml"
    dataset_path = resources.files(dataset_defaults) / f"{dataset_name}.toml"
    training_path = resources.files(training_defaults) / "default.toml"

    return return_toml_config(
        potential_path=potential_path,
        dataset_path=dataset_path,
        training_path=training_path,
    )
=======
@pytest.fixture
def loss_config():
    training_config = {}
    training_config["loss_type"] = "EnergyAndForceLoss"
    training_config["include_force"] = True
    training_config["force_weight"] = 1.0
    training_config["energy_weight"] = 1.0
    return training_config
>>>>>>> 5181bdb4


@pytest.mark.parametrize("model_name", _Implemented_NNPs.get_all_neural_network_names())
def test_JAX_wrapping(model_name, single_batch_with_batchsize_64, loss_config):
    from modelforge.potential.models import (
        NeuralNetworkPotentialFactory,
    )

    # read default parameters
<<<<<<< HEAD
    config = load_configs(f"{model_name.lower()}_without_ase", "qm9")
=======
    from modelforge.train.training import return_toml_config
    from modelforge.tests.data import potential
    from importlib import resources

    filename = resources.files(potential) / f"{model_name.lower()}_defaults.toml"

    config = return_toml_config(filename)
>>>>>>> 5181bdb4

    # Extract parameters
    potential_parameter = config["potential"].get("potential_parameter", {})

    # inference model
    model = NeuralNetworkPotentialFactory.create_nnp(
        use="inference",
        model_type=model_name,
        loss_parameter=loss_config,
        simulation_environment="JAX",
        model_parameters=potential_parameter,
    )

    assert "JAX" in str(type(model))
    nnp_input = single_batch_with_batchsize_64.nnp_input.as_jax_namedtuple()
    out = model(nnp_input)["E"]
    import jax

    grad_fn = jax.grad(lambda pos: out.sum())  # Create a gradient function
    forces = -grad_fn(
        nnp_input.positions
    )  # Evaluate gradient function and apply negative sign


@pytest.mark.parametrize("model_name", _Implemented_NNPs.get_all_neural_network_names())
@pytest.mark.parametrize("simulation_environment", ["JAX", "PyTorch"])
def test_model_factory(model_name, simulation_environment, loss_config):
    from modelforge.potential.models import (
        NeuralNetworkPotentialFactory,
    )
    from modelforge.train.training import TrainingAdapter

    # read default parameters
<<<<<<< HEAD
    config = load_configs(f"{model_name.lower()}_without_ase", "qm9")
=======
    from modelforge.train.training import return_toml_config
    from modelforge.tests.data import potential
    from importlib import resources

    filename = resources.files(potential) / f"{model_name.lower()}_defaults.toml"

    config = return_toml_config(filename)
>>>>>>> 5181bdb4

    # Extract parameters
    potential_parameter = config["potential"].get("potential_parameter", {})

    # Setup loss
    from modelforge.train.training import return_toml_config

    # inference model
    model = NeuralNetworkPotentialFactory.create_nnp(
        use="inference",
        model_type=model_name,
        loss_parameter=loss_config,
        simulation_environment=simulation_environment,
        model_parameters=potential_parameter,
    )
    assert (
        model_name.upper() in str(type(model)).upper()
        or "JAX" in str(type(model)).upper()
    )

<<<<<<< HEAD
    # Extract parameters
    training_parameters = config["training"].get("training_parameters", {})
=======
    from importlib import resources

    from modelforge.tests.data import training, potential, dataset

    training_path = resources.files(training) / "default.toml"
    potential_path = resources.files(potential) / f"{model_name.lower()}_defaults.toml"
    dataset_path = resources.files(dataset) / f"qm9.toml"

    config = return_toml_config(
        training_path=training_path,
        potential_path=potential_path,
        dataset_path=dataset_path,
    )

    # Extract parameters
    potential_parameter = config["potential"].get("potential_parameter", {})
    training_parameters = config["training"].get("training_parameter", {})
>>>>>>> 5181bdb4
    # training model
    model = NeuralNetworkPotentialFactory.create_nnp(
        use="training",
        model_type=model_name,
        loss_parameter=loss_config,
        simulation_environment=simulation_environment,
        model_parameters=potential_parameter,
        training_parameters=training_parameters,
    )
    assert type(model) == TrainingAdapter


def test_energy_scaling_and_offset():
    # setup test dataset
    from modelforge.dataset.dataset import DataModule
    from modelforge.potential.ani import ANI2x
    import torch

    # test the self energy calculation on the QM9 dataset
    from modelforge.dataset.utils import FirstComeFirstServeSplittingStrategy

    # prepare reference value
    dataset = DataModule(
        name="QM9",
        batch_size=1,
        version_select="nc_1000_v0",
        splitting_strategy=FirstComeFirstServeSplittingStrategy(),
        remove_self_energies=True,
        regression_ase=False,
    )
    dataset.prepare_data()
    dataset.setup()
    # -------------------------------#
    # initialize model
    # read default parameters
    from modelforge.train.training import return_toml_config
    from modelforge.tests.data import potential
    from importlib import resources

<<<<<<< HEAD
    config = load_configs("ani2x_without_ase", "qm9")

    # Extract parameters
    potential_parameters = config["potential"].get("potential_parameters", {})
    import toml

    dataset_statistics = toml.load(dataset.dataset_statistics_filename)
    torch.manual_seed(42)
    model = ANI2x(**potential_parameters, dataset_statistics=dataset_statistics)
=======
    filename = resources.files(potential) / "ani2x_defaults.toml"
    config = return_toml_config(filename)

    # Extract parameters
    potential_parameter = config["potential"].get("potential_parameter", {})

    model = ANI2x(**potential_parameter)
>>>>>>> 5181bdb4

    # -------------------------------#
    # Test that we can add the reference energy correctly
    # get methane input
    methane = next(iter(dataset.train_dataloader())).nnp_input

    # let's predict without any further postprocessing
    output_no_postprocessing = model(methane)

    # let's add self energies
    import toml

    dataset_statistics = toml.load(dataset.dataset_statistics_filename)
    filename = resources.files(potential_defaults) / "ani2x.toml"
    config = return_toml_config(filename)
    potential_parameters = config["potential"].get("potential_parameters", {})
    torch.manual_seed(42)
    model = ANI2x(**potential_parameters, dataset_statistics=dataset_statistics)
    output_with_ase = model(methane)

    # make sure that the raw prediction is the same
    import torch

    assert torch.isclose(output_no_postprocessing["E"], output_with_ase["E"])

    assert torch.isclose(output_with_ase["mse"], torch.tensor([-707050.0]))


@pytest.mark.parametrize("model_name", _Implemented_NNPs.get_all_neural_network_names())
def test_state_dict_saving_and_loading(model_name, loss_config):
    from modelforge.potential import NeuralNetworkPotentialFactory
    import torch

    # read default parameters
<<<<<<< HEAD
    config = load_configs(f"{model_name.lower()}_without_ase", "qm9")
=======
    from modelforge.train.training import return_toml_config
    from importlib import resources

    from modelforge.tests.data import training, potential, dataset

    training_path = resources.files(training) / "default.toml"
    potential_path = resources.files(potential) / f"{model_name.lower()}_defaults.toml"
    dataset_path = resources.files(dataset) / f"qm9.toml"

    config = return_toml_config(
        training_path=training_path,
        potential_path=potential_path,
        dataset_path=dataset_path,
    )
>>>>>>> 5181bdb4

    # Extract parameters
    potential_parameter = config["potential"].get("potential_parameter", {})
    training_parameters = config["training"].get("training_parameter", {})
    # Setup loss
    from modelforge.train.training import return_toml_config

    model1 = NeuralNetworkPotentialFactory.create_nnp(
        use="training",
        model_type=model_name,
        loss_parameter=loss_config,
        simulation_environment="PyTorch",
        model_parameters=potential_parameter,
        training_parameters=training_parameters,
    )
    torch.save(model1.state_dict(), "model.pth")

    model2 = NeuralNetworkPotentialFactory.create_nnp(
        use="inference",
        model_type=model_name,
        simulation_environment="PyTorch",
        model_parameters=potential_parameter,
    )
    model2.load_state_dict(torch.load("model.pth"))


@pytest.mark.parametrize("model_name", _Implemented_NNPs.get_all_neural_network_names())
def test_dataset_statistics(model_name):

    # Test that the scaling parmaeters are propagated from the dataset to the
    # training model and then via the state_dict to the inference model

    from modelforge.dataset.dataset import DataModule
    from modelforge.dataset.utils import FirstComeFirstServeSplittingStrategy

    # read default parameters
    config = load_configs(f"{model_name.lower()}_without_ase", "qm9")

    # Extract parameters
    potential_parameters = config["potential"].get("potential_parameters", {})
    training_parameters = config["training"].get("training_parameters", {})

    # test the self energy calculation on the QM9 dataset
    dataset = DataModule(
        name="QM9",
        batch_size=64,
        version_select="nc_1000_v0",
        splitting_strategy=FirstComeFirstServeSplittingStrategy(),
        remove_self_energies=True,
        regression_ase=False,
        regenerate_dataset_statistics=True,
    )
    dataset.prepare_data()
    dataset.setup()

    import toml

    dataset_statistics = toml.load(dataset.dataset_statistics_filename)
    toml_E_i_mean = dataset_statistics["atomic_energies_stats"]["E_i_mean"]

    # set up training model
    model = NeuralNetworkPotentialFactory.create_nnp(
        use="training",
        model_type=model_name,
        simulation_environment="PyTorch",
        model_parameters=potential_parameters,
        training_parameters=training_parameters,
        dataset_statistics=dataset_statistics,
    )
    import torch

    # check that the E_i_mean is the same than in the dataset statistics
    assert torch.isclose(
        torch.tensor([toml_E_i_mean]), model.model.postprocessing[0].mean
    )

    torch.save(model.state_dict(), "model.pth")
    l = model.state_dict()

    model = NeuralNetworkPotentialFactory.create_nnp(
        use="inference",
        model_type=model_name,
        simulation_environment="PyTorch",
        model_parameters=potential_parameters,
    )

    model.load_state_dict(torch.load("model.pth"))
    assert torch.isclose(torch.tensor([toml_E_i_mean]), model.postprocessing[0].mean)


@pytest.mark.parametrize("model_name", _Implemented_NNPs.get_all_neural_network_names())
def test_energy_between_simulation_environments(
    model_name, single_batch_with_batchsize_64, loss_config
):
    # compare that the energy is the same for the JAX and PyTorch Model
    import numpy as np
    import torch

    nnp_input = single_batch_with_batchsize_64.nnp_input
    # test the forward pass through each of the models
    # cast input and model to torch.float64
<<<<<<< HEAD
    # read default parameters
    config = load_configs(f"{model_name.lower()}_without_ase", "qm9")
=======
    from modelforge.train.training import return_toml_config
    from modelforge.tests.data import potential
    from importlib import resources

    filename = resources.files(potential) / f"{model_name.lower()}_defaults.toml"
    config = return_toml_config(filename)
>>>>>>> 5181bdb4

    # Extract parameters
    potential_parameter = config["potential"].get("potential_parameter", {})
    # Setup loss
    from modelforge.train.training import return_toml_config

    torch.manual_seed(42)
    model = NeuralNetworkPotentialFactory.create_nnp(
        use="inference",
        model_type=model_name,
        loss_parameter=loss_config,
        simulation_environment="PyTorch",
        model_parameters=potential_parameter,
    )

    output_torch = model(nnp_input)["E"]

    torch.manual_seed(42)
    model = NeuralNetworkPotentialFactory.create_nnp(
        use="inference",
        model_type=model_name,
        loss_parameter=loss_config,
        simulation_environment="JAX",
        model_parameters=potential_parameter,
    )
    nnp_input = nnp_input.as_jax_namedtuple()
    output_jax = model(nnp_input)["E"]

    # test tat we get an energie per molecule
    assert np.isclose(output_torch.sum().detach().numpy(), output_jax.sum())


@pytest.mark.parametrize("model_name", _Implemented_NNPs.get_all_neural_network_names())
@pytest.mark.parametrize("dataset_name", _ImplementedDatasets.get_all_dataset_names())
def test_forward_pass_with_all_datasets(
    model_name, dataset_name, datamodule_factory, loss_config
):
    """Test forward pass with all datasets."""
    import torch

    if dataset_name.lower().startswith("spice"):
        print("using subset")
        dataset = datamodule_factory(
            dataset_name=dataset_name, version_select="nc_1000_v0_HCNOFClS"
        )
    else:
        dataset = datamodule_factory(dataset_name=dataset_name)

    train_dataloader = dataset.train_dataloader()
    batch = next(iter(train_dataloader))

    # test that the neighborlist is correctly generated
    # cast input and model to torch.float64
<<<<<<< HEAD
    # read default parameters
    config = load_configs(f"{model_name.lower()}", dataset_name.lower())
=======
    from modelforge.train.training import return_toml_config
    from importlib import resources
    from modelforge.tests.data import potential

    file_path = resources.files(potential) / f"{model_name.lower()}_defaults.toml"
    config = return_toml_config(file_path)
>>>>>>> 5181bdb4

    # Extract parameters
    potential_parameter = config["potential"].get("potential_parameter", {})
    from modelforge.potential.models import NeuralNetworkPotentialFactory
    import toml

    dataset_statistics = toml.load(dataset.dataset_statistics_filename)

    # Setup loss
    from modelforge.train.training import return_toml_config

    model = NeuralNetworkPotentialFactory.create_nnp(
        use="inference",
        model_type=model_name,
        loss_parameter=loss_config,
        simulation_environment="PyTorch",
<<<<<<< HEAD
        model_parameters=potential_parameters,
        dataset_statistics=dataset_statistics,
=======
        model_parameters=potential_parameter,
>>>>>>> 5181bdb4
    )
    output = model(batch.nnp_input)

    # test that the output has the following keys
    assert "E" in output
    assert "E_i" in output
    assert "mse" in output
    assert "ase" in output

    assert output["E"].shape[0] == 64
    assert output["mse"].shape[0] == 64
    assert output["ase"].shape == batch.nnp_input.atomic_numbers.shape
    assert output["E_i"].shape == batch.nnp_input.atomic_numbers.shape

    pair_list = batch.nnp_input.pair_list
    # pairlist is in ascending order in row 0
    assert torch.all(pair_list[0, 1:] >= pair_list[0, :-1])


@pytest.mark.parametrize("model_name", _Implemented_NNPs.get_all_neural_network_names())
@pytest.mark.parametrize("simulation_environment", ["JAX", "PyTorch"])
def test_forward_pass(
    model_name, simulation_environment, single_batch_with_batchsize_64, loss_config
):
    # this test sends a single batch from different datasets through the model
    import torch

    nnp_input = single_batch_with_batchsize_64.nnp_input
    nr_of_mols = nnp_input.atomic_subsystem_indices.unique().shape[0]

    # read default parameters
<<<<<<< HEAD
    config = load_configs(f"{model_name.lower()}_without_ase", "qm9")
=======
    from modelforge.train.training import return_toml_config
    from modelforge.tests.data import potential
    from importlib import resources

    filename = resources.files(potential) / f"{model_name.lower()}_defaults.toml"
    config = return_toml_config(filename)
>>>>>>> 5181bdb4

    # Extract parameters
    potential_parameter = config["potential"].get("potential_parameter", {})
    # Setup loss
    from modelforge.train.training import return_toml_config

    # test the forward pass through each of the models
    model = NeuralNetworkPotentialFactory.create_nnp(
        use="inference",
        model_type=model_name,
        loss_parameter=loss_config,
        simulation_environment=simulation_environment,
        model_parameters=potential_parameter,
    )
    if "JAX" in str(type(model)):
        nnp_input = nnp_input.as_jax_namedtuple()

    output = model(nnp_input)

    # test tat we get an energie per molecule
    assert len(output["E"]) == nr_of_mols

    # the batch consists of methane (CH4) and amamonium (NH3)
    # which has symmetric hydrogens.
    # This has to be reflected in the atomic energies E_i, which
    # has to be equal for all hydrogens
    if "JAX" not in str(type(model)):

        # assert that the following tensor has equal values for dim=0 index 1 to 4 and 6 to 8
        assert torch.allclose(output["E_i"][1:4], output["E_i"][1], atol=1e-5)
        assert torch.allclose(output["E_i"][6:8], output["E_i"][6], atol=1e-5)

        # make sure that the total energy is \sum E_i
        assert torch.allclose(output["E"][0], output["E_i"][0:5].sum(dim=0), atol=1e-5)
        assert torch.allclose(output["E"][1], output["E_i"][5:9].sum(dim=0), atol=1e-5)


@pytest.mark.parametrize("model_name", _Implemented_NNPs.get_all_neural_network_names())
@pytest.mark.parametrize("simulation_environment", ["JAX", "PyTorch"])
def test_calculate_energies_and_forces(
    model_name, simulation_environment, single_batch_with_batchsize_64, loss_config
):
    """
    Test the calculation of energies and forces for a molecule.
    """
    import torch
<<<<<<< HEAD

    # read default parameters
    config = load_configs(f"{model_name.lower()}_without_ase", "qm9")
=======
    from modelforge.train.training import return_toml_config

    from modelforge.tests.data import potential
    from importlib import resources

    filename = resources.files(potential) / f"{model_name.lower()}_defaults.toml"

    config = return_toml_config(filename)
>>>>>>> 5181bdb4

    # Extract parameters
    potential_parameter = config["potential"].get("potential_parameter", {})

    nnp_input = single_batch_with_batchsize_64.nnp_input
    # test the backward pass through each of the models
    nr_of_mols = nnp_input.atomic_subsystem_indices.unique().shape[0]
    nr_of_atoms_per_batch = nnp_input.atomic_subsystem_indices.shape[0]

    # The inference_model fixture now returns a function that expects an environment
    model = NeuralNetworkPotentialFactory.create_nnp(
        use="inference",
        model_type=model_name,
        loss_parameter=loss_config,
        simulation_environment=simulation_environment,
        model_parameters=potential_parameter,
    )

    if "JAX" in str(type(model)):
        nnp_input = nnp_input.as_jax_namedtuple()

    result = model(nnp_input)["E"]

    import jax

    if "JAX" in str(type(model)):
        grad_fn = jax.grad(lambda pos: result.sum())  # Create a gradient function
        forces = -grad_fn(
            nnp_input.positions
        )  # Evaluate gradient function and apply negative sign
    else:
        # backpropagation
        forces = -torch.autograd.grad(
            result.sum(), nnp_input.positions, create_graph=True, retain_graph=True
        )[0]

    assert result.shape == torch.Size([nr_of_mols])  #  only one molecule
    assert forces.shape == (nr_of_atoms_per_batch, 3)  #  only one molecule


def test_pairlist_logic():
    import torch

    # dummy data for illustration
    positions = torch.tensor(
        [
            [0.4933, 0.4460, 0.5762],
            [0.2340, 0.2053, 0.5025],
            [0.6566, 0.1263, 0.8792],
            [0.1656, 0.0338, 0.6708],
            [0.5696, 0.4790, 0.9622],
            [0.3499, 0.4241, 0.8818],
            [0.8400, 0.9389, 0.1888],
            [0.4983, 0.0793, 0.8639],
            [0.6605, 0.7567, 0.1938],
            [0.7725, 0.9758, 0.7063],
        ]
    )
    molecule_indices = torch.tensor(
        [0, 0, 0, 1, 1, 2, 2, 2, 3, 3]
    )  # molecule index for each atom

    # generate index grid
    n = len(molecule_indices)
    i_indices, j_indices = torch.triu_indices(n, n, 1)

    # filter pairs to only keep those belonging to the same molecule
    same_molecule_mask = molecule_indices[i_indices] == molecule_indices[j_indices]

    # Apply mask to get final pair indices
    i_final_pairs = i_indices[same_molecule_mask]
    j_final_pairs = j_indices[same_molecule_mask]

    # Concatenate to form final (2, n_pairs) tensor
    final_pair_indices = torch.stack((i_final_pairs, j_final_pairs))

    assert torch.allclose(
        final_pair_indices,
        torch.tensor([[0, 0, 1, 3, 5, 5, 6, 8], [1, 2, 2, 4, 6, 7, 7, 9]]),
    )

    # Create pair_coordinates tensor
    pair_coordinates = positions[final_pair_indices.T]
    pair_coordinates = pair_coordinates.view(-1, 2, 3)

    # Calculate distances
    distances = (pair_coordinates[:, 0, :] - pair_coordinates[:, 1, :]).norm(
        p=2, dim=-1
    )
    # Calculate distances
    distances = (pair_coordinates[:, 0, :] - pair_coordinates[:, 1, :]).norm(
        p=2, dim=-1
    )

    # Define a cutoff
    cutoff = 1.0

    # Find pairs within the cutoff
    in_cutoff = (distances <= cutoff).nonzero(as_tuple=False).squeeze()

    # Get the atom indices within the cutoff
    atom_pairs_withing_cutoff = final_pair_indices[:, in_cutoff]
    assert torch.allclose(
        atom_pairs_withing_cutoff,
        torch.tensor([[0, 0, 1, 3, 5, 5, 8], [1, 2, 2, 4, 6, 7, 9]]),
    )


def test_pairlist():
    from modelforge.potential.models import Pairlist, Neighborlist
    import torch

    atomic_subsystem_indices = torch.tensor([0, 0, 0, 1, 1, 1])
    positions = torch.tensor(
        [
            [0.0, 0.0, 0.0],
            [1.0, 1.0, 1.0],
            [2.0, 2.0, 2.0],
            [3.0, 3.0, 3.0],
            [4.0, 4.0, 4.0],
            [5.0, 5.0, 5.0],
        ]
    )
    from openff.units import unit

    cutoff = 5.0 * unit.nanometer  # no relevant cutoff
    pairlist = Neighborlist(cutoff, only_unique_pairs=True)
    r = pairlist(positions, atomic_subsystem_indices)
    pair_indices = r.pair_indices

    # pairlist describes the pairs of interacting atoms within a batch
    # that means for the pairlist provided below:
    # pair1: pairlist[0][0] and pairlist[1][0], i.e. (0,1)
    # pair2: pairlist[0][1] and pairlist[1][1], i.e. (0,2)
    # pair3: pairlist[0][2] and pairlist[1][2], i.e. (1,2)

    assert torch.allclose(
        pair_indices, torch.tensor([[0, 0, 1, 3, 3, 4], [1, 2, 2, 4, 5, 5]])
    )
    # NOTE: pairs are defined on axis=1 and not axis=0
    assert torch.allclose(
        r.r_ij,
        torch.tensor(
            [
                [1.0, 1.0, 1.0],  # pair1, [1.0, 1.0, 1.0] - [0.0, 0.0, 0.0]
                [2.0, 2.0, 2.0],  # pair2, [2.0, 2.0, 2.0] - [0.0, 0.0, 0.0]
                [1.0, 1.0, 1.0],  # pair3, [3.0, 3.0, 3.0] - [0.0, 0.0, 0.0]
                [1.0, 1.0, 1.0],
                [2.0, 2.0, 2.0],
                [1.0, 1.0, 1.0],
            ]
        ),
    )

    # test with cutoff
    cutoff = 2.0 * unit.nanometer
    pairlist = Neighborlist(cutoff, only_unique_pairs=True)
    r = pairlist(positions, atomic_subsystem_indices)
    pair_indices = r.pair_indices

    assert torch.equal(pair_indices, torch.tensor([[0, 1, 3, 4], [1, 2, 4, 5]]))
    # pairs that are excluded through cutoff: (0,2) and (3,5)
    assert torch.equal(
        r.r_ij,
        torch.tensor(
            [
                [1.0, 1.0, 1.0],
                [1.0, 1.0, 1.0],
                [1.0, 1.0, 1.0],
                [1.0, 1.0, 1.0],
            ]
        ),
    )

    assert torch.allclose(
        r.d_ij, torch.tensor([1.7321, 1.7321, 1.7321, 1.7321]), atol=1e-3
    )

    # test with complete pairlist
    cutoff = 2.0 * unit.nanometer
    pairlist = Neighborlist(cutoff, only_unique_pairs=False)
    r = pairlist(positions, atomic_subsystem_indices)
    pair_indices = r.pair_indices

    print(pair_indices, flush=True)
    assert torch.equal(
        pair_indices, torch.tensor([[0, 1, 1, 2, 3, 4, 4, 5], [1, 0, 2, 1, 4, 3, 5, 4]])
    )

    # make sure that Pairlist and Neighborlist behave the same for large cutoffs
    cutoff = 10.0 * unit.nanometer
    only_unique_pairs = False
    neighborlist = Neighborlist(cutoff, only_unique_pairs=only_unique_pairs)
    pairlist = Pairlist(only_unique_pairs=only_unique_pairs)
    r = pairlist(positions, atomic_subsystem_indices)
    pair_indices = r.pair_indices
    r = neighborlist(positions, atomic_subsystem_indices)
    neighbor_indices = r.pair_indices

    assert torch.equal(pair_indices, neighbor_indices)

    # make sure that they are the same also for non-redundant pairs
    cutoff = 10.0 * unit.nanometer
    only_unique_pairs = True
    neighborlist = Neighborlist(cutoff, only_unique_pairs=only_unique_pairs)
    pairlist = Pairlist(only_unique_pairs=only_unique_pairs)
    r = pairlist(positions, atomic_subsystem_indices)
    pair_indices = r.pair_indices
    r = neighborlist(positions, atomic_subsystem_indices)
    neighbor_indices = r.pair_indices

    assert torch.equal(pair_indices, neighbor_indices)

    # this should fail
    cutoff = 2.0 * unit.nanometer
    only_unique_pairs = True
    neighborlist = Neighborlist(cutoff, only_unique_pairs=only_unique_pairs)
    pairlist = Pairlist(only_unique_pairs=only_unique_pairs)
    r = pairlist(positions, atomic_subsystem_indices)
    pair_indices = r.pair_indices
    r = neighborlist(positions, atomic_subsystem_indices)
    neighbor_indices = r.pair_indices

    assert not pair_indices.shape == neighbor_indices.shape


def test_pairlist_precomputation():
    from modelforge.potential.models import Pairlist
    import torch
    import numpy as np

    atomic_subsystem_indices = torch.tensor([0, 0, 0])

    pairlist = Pairlist()

    pairs, nr_pairs = pairlist.construct_initial_pairlist_using_numpy(
        atomic_subsystem_indices.to("cpu")
    )

    assert pairs.shape == (2, 6)
    assert nr_pairs[0] == 6

    # 3 molecules, 3 atoms each
    atomic_subsystem_indices = torch.tensor([0, 0, 0, 1, 1, 1, 2, 2, 2])
    pairs, nr_pairs = pairlist.construct_initial_pairlist_using_numpy(
        atomic_subsystem_indices.to("cpu")
    )

    assert pairs.shape == (2, 18)
    assert np.all(nr_pairs == [6, 6, 6])

    # 3 molecules, 3,4, and 5 atoms each
    atomic_subsystem_indices = torch.tensor([0, 0, 0, 1, 1, 1, 1, 2, 2, 2, 2, 2])
    pairs, nr_pairs = pairlist.construct_initial_pairlist_using_numpy(
        atomic_subsystem_indices.to("cpu")
    )

    assert pairs.shape == (2, 38)
    assert np.all(nr_pairs == [6, 12, 20])


@pytest.mark.parametrize("dataset_name", ["QM9"])
def test_pairlist_on_dataset(dataset_name, datamodule_factory):
    from modelforge.potential.models import Neighborlist

    dm = datamodule_factory(
        dataset_name=dataset_name,
        batch_size=512,
    )

    for data in dm.train_dataloader():
        nnp_input = data.nnp_input
        positions = nnp_input.positions
        atomic_subsystem_indices = nnp_input.atomic_subsystem_indices
        print(atomic_subsystem_indices)
        from openff.units import unit

        pairlist = Neighborlist(cutoff=5.0 * unit.angstrom)
        r = pairlist(positions, atomic_subsystem_indices)
        print(r)
        shapePairlist = r.pair_indices.shape
        shape_distance = r.d_ij.shape

        assert shapePairlist[1] == shape_distance[0]
        assert shapePairlist[0] == 2


@pytest.mark.parametrize("model_name", _Implemented_NNPs.get_all_neural_network_names())
def test_casting(model_name, single_batch_with_batchsize_64, loss_config):
    # test dtype casting
    import torch

    batch = single_batch_with_batchsize_64
    batch_ = batch.to(dtype=torch.float64)
    assert batch_.nnp_input.positions.dtype == torch.float64
    batch_ = batch_.to(dtype=torch.float32)
    assert batch_.nnp_input.positions.dtype == torch.float32

    nnp_input = batch.nnp_input.to(dtype=torch.float64)
    assert nnp_input.positions.dtype == torch.float64
    nnp_input = batch.nnp_input.to(dtype=torch.float32)
    assert nnp_input.positions.dtype == torch.float32
    nnp_input = batch.metadata.to(dtype=torch.float64)

    # cast input and model to torch.float64
<<<<<<< HEAD
    # read default parameters
    config = load_configs(f"{model_name.lower()}_without_ase", "qm9")
=======
    from modelforge.train.training import return_toml_config
    from modelforge.tests.data import potential
    from importlib import resources

    filename = resources.files(potential) / f"{model_name.lower()}_defaults.toml"

    config = return_toml_config(filename)
>>>>>>> 5181bdb4

    # Extract parameters
    potential_parameter = config["potential"].get("potential_parameter", {})
    # Setup loss
    from modelforge.train.training import return_toml_config

    model = NeuralNetworkPotentialFactory.create_nnp(
        use="inference",
        model_type=model_name,
        loss_parameter=loss_config,
        simulation_environment="PyTorch",
        model_parameters=potential_parameter,
    )
    model = model.to(dtype=torch.float64)
    nnp_input = batch.nnp_input.to(dtype=torch.float64)

    model(nnp_input)

    # cast input and model to torch.float64
    model = NeuralNetworkPotentialFactory.create_nnp(
        use="inference",
        model_type=model_name,
        loss_parameter=loss_config,
        simulation_environment="PyTorch",
        model_parameters=potential_parameter,
    )
    model = model.to(dtype=torch.float32)
    nnp_input = batch.nnp_input.to(dtype=torch.float32)

    model(nnp_input)


@pytest.mark.parametrize("model_name", _Implemented_NNPs.get_all_neural_network_names())
@pytest.mark.parametrize("simulation_environment", ["PyTorch"])
def test_equivariant_energies_and_forces(
    model_name,
    simulation_environment,
    single_batch_with_batchsize_64,
    equivariance_utils,
    loss_config,
):
    """
    Test the calculation of energies and forces for a molecule.
    NOTE: test will be adapted once we have a trained model.
    """
    import torch
    from dataclasses import replace

    # cast input and model to torch.float64
<<<<<<< HEAD
    # read default parameters
    config = load_configs(f"{model_name}_without_ase", "qm9")
=======
    from modelforge.train.training import return_toml_config
    from modelforge.tests.data import potential
    from importlib import resources

    filename = resources.files(potential) / f"{model_name.lower()}_defaults.toml"

    config = return_toml_config(filename)
>>>>>>> 5181bdb4

    # Extract parameters
    potential_parameter = config["potential"].get("potential_parameter", {})
    # Setup loss
    from modelforge.train.training import return_toml_config

    model = NeuralNetworkPotentialFactory.create_nnp(
        use="inference",
        model_type=model_name,
        loss_parameter=loss_config,
        simulation_environment=simulation_environment,
        model_parameters=potential_parameter,
    )

    # define the symmetry operations
    translation, rotation, reflection = equivariance_utils
    # define the tolerance
    atol = 1e-3
    nnp_input = single_batch_with_batchsize_64.nnp_input

    # initialize the models
    model = model.to(dtype=torch.float64)

    # ------------------- #
    # start the test
    # reference values
    nnp_input = single_batch_with_batchsize_64.nnp_input.to(dtype=torch.float64)
    reference_result = model(nnp_input)["E"].to(dtype=torch.float64)
    reference_forces = -torch.autograd.grad(
        reference_result.sum(),
        nnp_input.positions,
    )[0]

    # translation test
    translation_nnp_input = replace(nnp_input)
    translation_nnp_input.positions = translation(translation_nnp_input.positions)
    translation_result = model(translation_nnp_input)["E"]
    assert torch.allclose(
        translation_result,
        reference_result,
        atol=atol,
    )

    translation_forces = -torch.autograd.grad(
        translation_result.sum(),
        translation_nnp_input.positions,
    )[0]

    for t, r in zip(translation_forces, reference_forces):
        if not torch.allclose(t, r, atol=atol):
            print(t, r)

    assert torch.allclose(
        translation_forces,
        reference_forces,
        atol=atol,
    )

    # rotation test
    rotation_input_data = replace(nnp_input)
    rotation_input_data.positions = rotation(rotation_input_data.positions)
    rotation_result = model(rotation_input_data)["E"]

    for t, r in zip(rotation_result, reference_result):
        if not torch.allclose(t, r, atol=atol):
            print(t, r)

    assert torch.allclose(
        rotation_result,
        reference_result,
        atol=atol,
    )

    rotation_forces = -torch.autograd.grad(
        rotation_result.sum(),
        rotation_input_data.positions,
        create_graph=True,
        retain_graph=True,
    )[0]

    rotate_reference = rotation(reference_forces)
    assert torch.allclose(
        rotation_forces,
        rotate_reference,
        atol=atol,
    )

    # reflection test
    reflection_input_data = replace(nnp_input)
    reflection_input_data.positions = reflection(reflection_input_data.positions)
    reflection_result = model(reflection_input_data)["E"]
    reflection_forces = -torch.autograd.grad(
        reflection_result.sum(),
        reflection_input_data.positions,
        create_graph=True,
        retain_graph=True,
    )[0]
    for t, r in zip(reflection_result, reference_result):
        if not torch.allclose(t, r, atol=atol):
            print(t, r)

    assert torch.allclose(
        reflection_result,
        reference_result,
        atol=atol,
    )

    assert torch.allclose(
        reflection_forces,
        reflection(reference_forces),
        atol=atol,
    )


def test_pairlist_calculate_r_ij_and_d_ij():
    # Define inputs
    from modelforge.potential.models import Neighborlist
    import torch

    positions = torch.tensor(
        [[0.0, 0.0, 0.0], [2.0, 0.0, 0.0], [0.0, 2.0, 0.0], [0.0, 4.0, 1.0]]
    )
    atomic_subsystem_indices = torch.tensor([0, 0, 1, 1])
    from openff.units import unit

    cutoff = 3.0 * unit.nanometer

    # Create Pairlist instance
    # --------------------------- #
    # Only unique pairs
    pairlist = Neighborlist(cutoff, only_unique_pairs=True)
    pair_indices = pairlist.enumerate_all_pairs(atomic_subsystem_indices)

    # Calculate r_ij and d_ij
    r_ij = pairlist.calculate_r_ij(pair_indices, positions)
    d_ij = pairlist.calculate_d_ij(r_ij)

    # Check if the calculated r_ij and d_ij are correct
    expected_r_ij = torch.tensor([[2.0, 0.0, 0.0], [0.0, 2.0, 1.0]])
    expected_d_ij = torch.tensor([[2.0000], [2.2361]])

    assert torch.allclose(r_ij, expected_r_ij, atol=1e-3)
    assert torch.allclose(d_ij, expected_d_ij, atol=1e-3)

    normalized_r_ij = r_ij / d_ij
    expected_normalized_r_ij = torch.tensor(
        [[1.0000, 0.0000, 0.0000], [0.0000, 0.8944, 0.4472]]
    )
    assert torch.allclose(expected_normalized_r_ij, normalized_r_ij, atol=1e-3)

    # --------------------------- #
    # ALL pairs
    pairlist = Neighborlist(cutoff, only_unique_pairs=False)
    pair_indices = pairlist.enumerate_all_pairs(atomic_subsystem_indices)

    # Calculate r_ij and d_ij
    r_ij = pairlist.calculate_r_ij(pair_indices, positions)
    d_ij = pairlist.calculate_d_ij(r_ij)

    # Check if the calculated r_ij and d_ij are correct
    expected_r_ij = torch.tensor(
        [[2.0, 0.0, 0.0], [-2.0, 0.0, 0.0], [0.0, 2.0, 1.0], [0.0, -2.0, -1.0]]
    )
    expected_d_ij = torch.tensor([[2.0000], [2.0000], [2.2361], [2.2361]])

    assert torch.allclose(r_ij, expected_r_ij, atol=1e-3)
    assert torch.allclose(d_ij, expected_d_ij, atol=1e-3)<|MERGE_RESOLUTION|>--- conflicted
+++ resolved
@@ -5,7 +5,6 @@
 from modelforge.potential import NeuralNetworkPotentialFactory
 
 
-<<<<<<< HEAD
 def load_configs(model_name: str, dataset_name: str):
     from modelforge.tests.data import (
         potential_defaults,
@@ -24,7 +23,7 @@
         dataset_path=dataset_path,
         training_path=training_path,
     )
-=======
+
 @pytest.fixture
 def loss_config():
     training_config = {}
@@ -33,7 +32,6 @@
     training_config["force_weight"] = 1.0
     training_config["energy_weight"] = 1.0
     return training_config
->>>>>>> 5181bdb4
 
 
 @pytest.mark.parametrize("model_name", _Implemented_NNPs.get_all_neural_network_names())
@@ -43,17 +41,7 @@
     )
 
     # read default parameters
-<<<<<<< HEAD
     config = load_configs(f"{model_name.lower()}_without_ase", "qm9")
-=======
-    from modelforge.train.training import return_toml_config
-    from modelforge.tests.data import potential
-    from importlib import resources
-
-    filename = resources.files(potential) / f"{model_name.lower()}_defaults.toml"
-
-    config = return_toml_config(filename)
->>>>>>> 5181bdb4
 
     # Extract parameters
     potential_parameter = config["potential"].get("potential_parameter", {})
@@ -87,17 +75,7 @@
     from modelforge.train.training import TrainingAdapter
 
     # read default parameters
-<<<<<<< HEAD
     config = load_configs(f"{model_name.lower()}_without_ase", "qm9")
-=======
-    from modelforge.train.training import return_toml_config
-    from modelforge.tests.data import potential
-    from importlib import resources
-
-    filename = resources.files(potential) / f"{model_name.lower()}_defaults.toml"
-
-    config = return_toml_config(filename)
->>>>>>> 5181bdb4
 
     # Extract parameters
     potential_parameter = config["potential"].get("potential_parameter", {})
@@ -118,28 +96,8 @@
         or "JAX" in str(type(model)).upper()
     )
 
-<<<<<<< HEAD
     # Extract parameters
     training_parameters = config["training"].get("training_parameters", {})
-=======
-    from importlib import resources
-
-    from modelforge.tests.data import training, potential, dataset
-
-    training_path = resources.files(training) / "default.toml"
-    potential_path = resources.files(potential) / f"{model_name.lower()}_defaults.toml"
-    dataset_path = resources.files(dataset) / f"qm9.toml"
-
-    config = return_toml_config(
-        training_path=training_path,
-        potential_path=potential_path,
-        dataset_path=dataset_path,
-    )
-
-    # Extract parameters
-    potential_parameter = config["potential"].get("potential_parameter", {})
-    training_parameters = config["training"].get("training_parameter", {})
->>>>>>> 5181bdb4
     # training model
     model = NeuralNetworkPotentialFactory.create_nnp(
         use="training",
@@ -179,7 +137,6 @@
     from modelforge.tests.data import potential
     from importlib import resources
 
-<<<<<<< HEAD
     config = load_configs("ani2x_without_ase", "qm9")
 
     # Extract parameters
@@ -189,15 +146,6 @@
     dataset_statistics = toml.load(dataset.dataset_statistics_filename)
     torch.manual_seed(42)
     model = ANI2x(**potential_parameters, dataset_statistics=dataset_statistics)
-=======
-    filename = resources.files(potential) / "ani2x_defaults.toml"
-    config = return_toml_config(filename)
-
-    # Extract parameters
-    potential_parameter = config["potential"].get("potential_parameter", {})
-
-    model = ANI2x(**potential_parameter)
->>>>>>> 5181bdb4
 
     # -------------------------------#
     # Test that we can add the reference energy correctly
@@ -232,24 +180,7 @@
     import torch
 
     # read default parameters
-<<<<<<< HEAD
     config = load_configs(f"{model_name.lower()}_without_ase", "qm9")
-=======
-    from modelforge.train.training import return_toml_config
-    from importlib import resources
-
-    from modelforge.tests.data import training, potential, dataset
-
-    training_path = resources.files(training) / "default.toml"
-    potential_path = resources.files(potential) / f"{model_name.lower()}_defaults.toml"
-    dataset_path = resources.files(dataset) / f"qm9.toml"
-
-    config = return_toml_config(
-        training_path=training_path,
-        potential_path=potential_path,
-        dataset_path=dataset_path,
-    )
->>>>>>> 5181bdb4
 
     # Extract parameters
     potential_parameter = config["potential"].get("potential_parameter", {})
@@ -351,17 +282,8 @@
     nnp_input = single_batch_with_batchsize_64.nnp_input
     # test the forward pass through each of the models
     # cast input and model to torch.float64
-<<<<<<< HEAD
     # read default parameters
     config = load_configs(f"{model_name.lower()}_without_ase", "qm9")
-=======
-    from modelforge.train.training import return_toml_config
-    from modelforge.tests.data import potential
-    from importlib import resources
-
-    filename = resources.files(potential) / f"{model_name.lower()}_defaults.toml"
-    config = return_toml_config(filename)
->>>>>>> 5181bdb4
 
     # Extract parameters
     potential_parameter = config["potential"].get("potential_parameter", {})
@@ -415,17 +337,8 @@
 
     # test that the neighborlist is correctly generated
     # cast input and model to torch.float64
-<<<<<<< HEAD
     # read default parameters
     config = load_configs(f"{model_name.lower()}", dataset_name.lower())
-=======
-    from modelforge.train.training import return_toml_config
-    from importlib import resources
-    from modelforge.tests.data import potential
-
-    file_path = resources.files(potential) / f"{model_name.lower()}_defaults.toml"
-    config = return_toml_config(file_path)
->>>>>>> 5181bdb4
 
     # Extract parameters
     potential_parameter = config["potential"].get("potential_parameter", {})
@@ -442,12 +355,8 @@
         model_type=model_name,
         loss_parameter=loss_config,
         simulation_environment="PyTorch",
-<<<<<<< HEAD
         model_parameters=potential_parameters,
         dataset_statistics=dataset_statistics,
-=======
-        model_parameters=potential_parameter,
->>>>>>> 5181bdb4
     )
     output = model(batch.nnp_input)
 
@@ -479,16 +388,7 @@
     nr_of_mols = nnp_input.atomic_subsystem_indices.unique().shape[0]
 
     # read default parameters
-<<<<<<< HEAD
     config = load_configs(f"{model_name.lower()}_without_ase", "qm9")
-=======
-    from modelforge.train.training import return_toml_config
-    from modelforge.tests.data import potential
-    from importlib import resources
-
-    filename = resources.files(potential) / f"{model_name.lower()}_defaults.toml"
-    config = return_toml_config(filename)
->>>>>>> 5181bdb4
 
     # Extract parameters
     potential_parameter = config["potential"].get("potential_parameter", {})
@@ -535,20 +435,9 @@
     Test the calculation of energies and forces for a molecule.
     """
     import torch
-<<<<<<< HEAD
 
     # read default parameters
     config = load_configs(f"{model_name.lower()}_without_ase", "qm9")
-=======
-    from modelforge.train.training import return_toml_config
-
-    from modelforge.tests.data import potential
-    from importlib import resources
-
-    filename = resources.files(potential) / f"{model_name.lower()}_defaults.toml"
-
-    config = return_toml_config(filename)
->>>>>>> 5181bdb4
 
     # Extract parameters
     potential_parameter = config["potential"].get("potential_parameter", {})
@@ -854,18 +743,8 @@
     nnp_input = batch.metadata.to(dtype=torch.float64)
 
     # cast input and model to torch.float64
-<<<<<<< HEAD
     # read default parameters
     config = load_configs(f"{model_name.lower()}_without_ase", "qm9")
-=======
-    from modelforge.train.training import return_toml_config
-    from modelforge.tests.data import potential
-    from importlib import resources
-
-    filename = resources.files(potential) / f"{model_name.lower()}_defaults.toml"
-
-    config = return_toml_config(filename)
->>>>>>> 5181bdb4
 
     # Extract parameters
     potential_parameter = config["potential"].get("potential_parameter", {})
@@ -915,18 +794,8 @@
     from dataclasses import replace
 
     # cast input and model to torch.float64
-<<<<<<< HEAD
     # read default parameters
     config = load_configs(f"{model_name}_without_ase", "qm9")
-=======
-    from modelforge.train.training import return_toml_config
-    from modelforge.tests.data import potential
-    from importlib import resources
-
-    filename = resources.files(potential) / f"{model_name.lower()}_defaults.toml"
-
-    config = return_toml_config(filename)
->>>>>>> 5181bdb4
 
     # Extract parameters
     potential_parameter = config["potential"].get("potential_parameter", {})
