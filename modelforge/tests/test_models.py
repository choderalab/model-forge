--- conflicted
+++ resolved
@@ -105,7 +105,6 @@
     return output, atomic_subsystem_indices
 
 
-<<<<<<< HEAD
 def load_configs_into_pydantic_models(potential_name: str, dataset_name: str):
     from modelforge.tests.data import (
         potential_defaults,
@@ -150,9 +149,6 @@
         "training": training_parameters,
         "runtime": runtime_parameters,
     }
-=======
-from modelforge.utils.misc import load_configs_into_pydantic_models
->>>>>>> f842c836
 
 
 @pytest.mark.parametrize(
@@ -533,19 +529,9 @@
 ):
     # this test sends a single batch from different datasets through the model
 
-<<<<<<< HEAD
     # get input and set up model
     nnp_input = single_batch_with_batchsize_64.nnp_input
     config = load_configs_into_pydantic_models(f"{potential_name.lower()}", "qm9")
-=======
-    batch = batch = single_batch_with_batchsize(batch_size=6, dataset_name=dataset_name)
-    nnp_input = batch.nnp_input
-
-    # read default parameters
-    config = load_configs_into_pydantic_models(
-        f"{potential_name.lower()}", dataset_name
-    )
->>>>>>> f842c836
     nr_of_mols = nnp_input.atomic_subsystem_indices.unique().shape[0]
     model = initialize_model(simulation_environment, config)
     nnp_input = prepare_input_for_model(nnp_input, model)
@@ -553,38 +539,11 @@
     # perform the forward pass through each of the models
     output = model(nnp_input)
 
-<<<<<<< HEAD
     # validate the output
     validate_output_shapes(output, nr_of_mols)
     output, atomic_subsystem_indices = convert_to_pytorch_if_needed(
         output, nnp_input, model
     )
-=======
-    # test that we get an energie per molecule
-    assert len(output["per_molecule_energy"]) == nr_of_mols
-
-    # the batch consists of methane (CH4) and amamonium (NH3)
-    # which have chemically equivalent hydrogens at the minimum geometry.
-    # This has to be reflected in the atomic energies E_i, which
-    # have to be equal for all hydrogens
-    if "JAX" not in str(type(model)) and dataset_name == "QM9":
-        # make sure that we are correctly reducing
-        ref = torch.zeros_like(output["per_molecule_energy"]).scatter_add_(
-            0, nnp_input.atomic_subsystem_indices.long(), output["per_atom_energy"]
-        )
-
-        assert torch.allclose(ref, output["per_molecule_energy"])
-
-        # assert that the following tensor has equal values for dim=0 index 1 to 4 and 6 to 8
-
-        assert torch.allclose(
-            output["per_atom_energy"][1:4], output["per_atom_energy"][1], atol=1e-4
-        )
-        assert torch.allclose(
-            output["per_atom_energy"][6:8], output["per_atom_energy"][6], atol=1e-4
-        )
->>>>>>> f842c836
-
     # test that charge correction is working
     per_molecule_charge, per_molecule_charge_corrected = retrieve_molecular_charges(
         output, atomic_subsystem_indices
@@ -1150,15 +1109,9 @@
 )
 @pytest.mark.parametrize("simulation_environment", ["PyTorch"])
 def test_equivariant_energies_and_forces(
-<<<<<<< HEAD
-    potential_name: str,
-    simulation_environment: str,
-    single_batch_with_batchsize_64,
-=======
     potential_name,
     simulation_environment,
     single_batch_with_batchsize,
->>>>>>> f842c836
     equivariance_utils,
 ):
     """
