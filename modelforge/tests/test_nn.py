from modelforge.potential import RadialSymmetryFunction
import torch


def test_gaussian_rbf_1D():

<<<<<<< HEAD
    dist = torch.tensor([[[1.0]]]) / 10  # NOTE: converting to nanometer

=======
>>>>>>> cfd020b0
    from openff.units import unit

    rbf_expension = RadialSymmetryFunction(
        number_of_gaussians=6, radial_cutoff=unit.Quantity(5.0, unit.angstrom)
<<<<<<< HEAD
    )

    expt = torch.exp(-0.5 * torch.tensor([[[1.0, 0.0, 1.0, 4.0, 9.0, 16.0]]]))
    assert torch.allclose(expt, rbf_expension(dist), atol=1e-4)
    assert list(rbf_expension.parameters()) == []
=======
    )

    expt = torch.exp(-0.5 * torch.tensor([[[1.0, 0.0, 1.0, 4.0, 9.0, 16.0]]]))
    assert torch.allclose(expt, rbf_expension(dist), atol=1e-4)
    assert list(rbf_expension.parameters()) == []

    rbf_expension = RadialSymmetryFunction(
        number_of_gaussians=6, radial_cutoff=5.0 * unit.angstrom
    )
>>>>>>> cfd020b0
<|MERGE_RESOLUTION|>--- conflicted
+++ resolved
@@ -4,22 +4,12 @@
 
 def test_gaussian_rbf_1D():
 
-<<<<<<< HEAD
     dist = torch.tensor([[[1.0]]]) / 10  # NOTE: converting to nanometer
 
-=======
->>>>>>> cfd020b0
     from openff.units import unit
 
     rbf_expension = RadialSymmetryFunction(
         number_of_gaussians=6, radial_cutoff=unit.Quantity(5.0, unit.angstrom)
-<<<<<<< HEAD
-    )
-
-    expt = torch.exp(-0.5 * torch.tensor([[[1.0, 0.0, 1.0, 4.0, 9.0, 16.0]]]))
-    assert torch.allclose(expt, rbf_expension(dist), atol=1e-4)
-    assert list(rbf_expension.parameters()) == []
-=======
     )
 
     expt = torch.exp(-0.5 * torch.tensor([[[1.0, 0.0, 1.0, 4.0, 9.0, 16.0]]]))
@@ -29,4 +19,3 @@
     rbf_expension = RadialSymmetryFunction(
         number_of_gaussians=6, radial_cutoff=5.0 * unit.angstrom
     )
->>>>>>> cfd020b0
