--- conflicted
+++ resolved
@@ -6,44 +6,26 @@
     dist = (
         torch.tensor([[[1.0]]]) / 10
     )  # NOTE: converting to nanometer, NOTE: invariant as long as consisten units are used
-<<<<<<< HEAD
-    from openmm import unit
 
+    from openff.units import unit
     rbf_expension = GaussianRBF(n_rbf=6, cutoff=unit.Quantity(5.0, unit.angstrom))
-=======
-    from openff.units import unit
 
-    rbf_expension = _GaussianRBF(n_rbf=6, cutoff=unit.Quantity(5.0, unit.angstrom))
->>>>>>> 1c8eee94
     expt = torch.exp(-0.5 * torch.tensor([[[1.0, 0.0, 1.0, 4.0, 9.0, 16.0]]]))
     assert torch.allclose(expt, rbf_expension(dist), atol=1e-4)
     assert list(rbf_expension.parameters()) == []
 
-<<<<<<< HEAD
     rbf_expension = GaussianRBF(
-        n_rbf=6, cutoff=unit.Quantity(5.0, unit.angstrom), trainable=True
-=======
-    rbf_expension = _GaussianRBF(
         n_rbf=6, cutoff=5.0*unit.angstrom, trainable=True
->>>>>>> 1c8eee94
     )
     assert list(rbf_expension.parameters()) != []
 
 
 def test_gaussian_rbf_3D():
-<<<<<<< HEAD
-    from openmm import unit
-
-    dist = torch.tensor([[[0.0, 1.0, 1.5], [0.5, 1.5, 3.0]]]) / 10
-    # smear using 4 Gaussian functions with 1. spacing
-    smear = GaussianRBF(start=0.1, cutoff=unit.Quantity(4.0, unit.angstrom), n_rbf=4)
-=======
     from openff.units import unit
 
     dist = torch.tensor([[[0.0, 1.0, 1.5], [0.5, 1.5, 3.0]]]) / 10
     # smear using 4 Gaussian functions with 1. spacing
-    smear = _GaussianRBF(start=.1, cutoff=4.0*unit.angstrom, n_rbf=4)
->>>>>>> 1c8eee94
+    smear = GaussianRBF(start=.1, cutoff=4.0*unit.angstrom, n_rbf=4)
     # absolute value of centered distances
     expt = torch.tensor(
         [
