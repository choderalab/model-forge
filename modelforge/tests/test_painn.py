import os

import pytest

from modelforge.potential.painn import PaiNN
from .helper_functions import (
    setup_simple_model,
    SIMPLIFIED_INPUT_DATA,
)


IN_GITHUB_ACTIONS = os.getenv("GITHUB_ACTIONS") == "true"
from .helper_functions import (
    SIMPLIFIED_INPUT_DATA,
)


@pytest.mark.parametrize("lightning", [True, False])
def test_PaiNN_init(lightning):
    """Test initialization of the PaiNN neural network potential."""

    painn = setup_simple_model(PaiNN, lightning=lightning)
    assert painn is not None, "PaiNN model should be initialized."


<<<<<<< HEAD
@pytest.mark.parametrize("lightning", [True, False])
@pytest.mark.parametrize("input_data", SIMPLIFIED_INPUT_DATA)
@pytest.mark.parametrize(
    "model_parameter",
    ([64, 50, 2, 5.0, 2], [32, 60, 10, 7.0, 1], [128, 120, 5, 5.0, 3]),
)
def test_painn_forward(lightning, input_data, model_parameter):
    """
    Test the forward pass of the Schnet model.
    """
    print(f"model_parameter: {model_parameter}")
    (
        nr_atom_basis,
        max_atomic_number,
        n_rbf,
        cutoff,
        nr_interaction_blocks,
    ) = model_parameter
    painn = setup_simple_model(
        PaiNN,
        lightning=lightning,
        nr_atom_basis=nr_atom_basis,
        max_atomic_number=max_atomic_number,
        n_rbf=n_rbf,
        cutoff=cutoff,
        nr_interaction_blocks=nr_interaction_blocks,
    )
    energy = painn(input_data)
=======
@pytest.mark.parametrize("input_data", SIMPLIFIED_INPUT_DATA)
def test_painn_forward(input_data):
    """
    Test the forward pass of the Schnet model.
    """
    model = PaiNN(128, 6, 10, cutoff_fn=CosineCutoff(5.0))
    energy = model(input_data)
>>>>>>> 1984b1ce
    nr_of_mols = input_data["atomic_subsystem_indices"].unique().shape[0]

    assert energy.shape == (
        nr_of_mols,
        1,
    )  # Assuming energy is calculated per sample in the batch


@pytest.mark.skipif(
    IN_GITHUB_ACTIONS,
    reason="This test is not intended to be performed regularly.",
)
def test_schnetpack_PaiNN():
    # NOTE: this test sets up the schnetpack Painn implementation and trains a model
    # units are not cnnsistent with the modelforge implementation yet
    import os

    import schnetpack as spk
    import schnetpack.transform as trn
    from schnetpack.datasets import QM9

    from .schnetpack_pain_implementation import setup_painn

    qm9tut = "./qm9tut"
    if not os.path.exists("qm9tut"):
        os.makedirs(qm9tut)

    qm9data = QM9(
        "./qm9.db",
        batch_size=64,
        num_train=1000,
        num_val=1000,
        transforms=[
            trn.ASENeighborList(cutoff=5.0),
            trn.RemoveOffsets(QM9.U0, remove_mean=True, remove_atomrefs=True),
            trn.CastTo32(),
        ],
        property_units={QM9.U0: "eV"},
        num_workers=1,
        split_file=os.path.join(qm9tut, "split.npz"),
        pin_memory=False,  # set to false, when not using a GPU
        load_properties=[QM9.U0],  # only load U0 property
    )
    qm9data.prepare_data()
    qm9data.setup()

    nnpot = setup_painn()
    import torch
    import torchmetrics

    output_U0 = spk.task.ModelOutput(
        name=QM9.U0,
        loss_fn=torch.nn.MSELoss(),
        loss_weight=1.0,
        metrics={"MAE": torchmetrics.MeanAbsoluteError()},
    )
    task = spk.task.AtomisticTask(
        model=nnpot,
        outputs=[output_U0],
        optimizer_cls=torch.optim.AdamW,
        optimizer_args={"lr": 1e-4},
    )

    import pytorch_lightning as pl

    logger = pl.loggers.TensorBoardLogger(save_dir=qm9tut)
    callbacks = [
        spk.train.ModelCheckpoint(
            model_path=os.path.join(qm9tut, "best_inference_model"),
            save_top_k=1,
            monitor="val_loss",
        )
    ]

    trainer = pl.Trainer(
        callbacks=callbacks,
        logger=logger,
        default_root_dir=qm9tut,
        max_epochs=3,  # for testing, we restrict the number of epochs
    )
    trainer.fit(task, datamodule=qm9data)<|MERGE_RESOLUTION|>--- conflicted
+++ resolved
@@ -23,7 +23,6 @@
     assert painn is not None, "PaiNN model should be initialized."
 
 
-<<<<<<< HEAD
 @pytest.mark.parametrize("lightning", [True, False])
 @pytest.mark.parametrize("input_data", SIMPLIFIED_INPUT_DATA)
 @pytest.mark.parametrize(
@@ -52,15 +51,6 @@
         nr_interaction_blocks=nr_interaction_blocks,
     )
     energy = painn(input_data)
-=======
-@pytest.mark.parametrize("input_data", SIMPLIFIED_INPUT_DATA)
-def test_painn_forward(input_data):
-    """
-    Test the forward pass of the Schnet model.
-    """
-    model = PaiNN(128, 6, 10, cutoff_fn=CosineCutoff(5.0))
-    energy = model(input_data)
->>>>>>> 1984b1ce
     nr_of_mols = input_data["atomic_subsystem_indices"].unique().shape[0]
 
     assert energy.shape == (
