--- conflicted
+++ resolved
@@ -128,10 +128,7 @@
         run_path="modelforge_nnps/test_ANI2x_on_dataset/model-qloqn6gk",
         version="v0",
         local_cache_dir=f"{prep_temp_dir}/test_wandb",
-<<<<<<< HEAD
-=======
         only_unique_pairs=True,
->>>>>>> 80176dff
     )
 
     assert os.path.isfile(f"{prep_temp_dir}/test_wandb/model.ckpt")
