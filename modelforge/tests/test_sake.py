--- conflicted
+++ resolved
@@ -51,7 +51,7 @@
     nr_of_mols = methane.atomic_subsystem_indices.unique().shape[0]
 
     assert (
-            len(energy) == nr_of_mols
+        len(energy) == nr_of_mols
     )  # Assuming energy is calculated per sample in the batch
 
 
@@ -248,13 +248,7 @@
 
     # Generate random input data in JAX
     d_ij_jax = jax.random.uniform(key, (nr_atoms, nr_atoms, 1))
-<<<<<<< HEAD
-    d_ij = torch.from_numpy(
-        onp.array(d_ij_jax)
-    ).reshape((nr_atoms ** 2, 1))
-=======
     d_ij = torch.from_numpy(onp.array(d_ij_jax)).reshape((nr_atoms ** 2, 1))
->>>>>>> 0aebaf36
 
     mf_rbf = radial_symmetry_function_module(d_ij)
     variables = ref_radial_basis_module.init(key, d_ij_jax)
@@ -491,7 +485,7 @@
         if layer_name.startswith("d")
     )
     for (layer_name, layer), mf_sake_block in zip(
-            layers, mf_sake.core_module.interaction_modules.children()
+        layers, mf_sake.core_module.interaction_modules.children()
     ):
         layer["edge_model"]["kernel"]["betas"] = (
             mf_sake_block.radial_symmetry_function_module.radial_scale_factor.detach()
