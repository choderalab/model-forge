import torch
import pytest


@pytest.mark.xfail
def test_compare_radial_symmetry_features():
    # compare schnetpack RadialSymmetryFunction with modelforge RadialSymmetryFunction
    from modelforge.potential.utils import SchnetRadialBasisFunction
    from schnetpack.nn import GaussianRBF as schnetpackGaussianRBF
    from openff.units import unit

    # Initialize the RBFs
    number_of_gaussians = 10
    cutoff = unit.Quantity(5.2, unit.angstrom)
    start = unit.Quantity(0.8, unit.angstrom)
    schnetpack_rbf = schnetpackGaussianRBF(
        n_rbf=number_of_gaussians,
        cutoff=cutoff.to(unit.angstrom).m,
        start=start.to(unit.angstrom).m,
    )
    radial_symmetry_function_module = SchnetRadialBasisFunction(
        number_of_radial_basis_functions=number_of_gaussians,
        max_distance=cutoff,
        min_distance=start,
    )

    # compare the output
    r = torch.rand(5, 1)
    assert torch.allclose(
        schnetpack_rbf(r),
        radial_symmetry_function_module(r / 10).unsqueeze(1),
        atol=1e-5,
    )  # NOTE: there is a shape mismatch between the two outputs
    assert (
        schnetpack_rbf.n_rbf
        == radial_symmetry_function_module.number_of_radial_basis_functions
    )


from .precalculated_values import setup_single_methane_input


def setup_spk_painn_representation(
    cutoff, nr_atom_basis, number_of_gaussians, nr_of_interactions
):
    # ------------------------------------ #
    # set up the schnetpack Painn representation model
    from schnetpack.nn import GaussianRBF, CosineCutoff
    from schnetpack.representation import PaiNN as schnetpack_PaiNN
    from openff.units import unit

    radial_basis = GaussianRBF(
        n_rbf=number_of_gaussians, cutoff=cutoff.to(unit.angstrom).m
    )
    return schnetpack_PaiNN(
        n_atom_basis=nr_atom_basis,
        n_interactions=nr_of_interactions,
        radial_basis=radial_basis,
        cutoff_fn=CosineCutoff(cutoff.to(unit.angstrom).m),
    )


def setup_modelforge_painn_representation(
    cutoff, nr_atom_basis, number_of_gaussians, nr_of_interactions
):
    # ------------------------------------ #
    # set up the modelforge Painn representation model
    # which means that we only want to call the
    # _transform_input() method
    from modelforge.potential.painn import PaiNN as mf_PaiNN
    from openff.units import unit

    return mf_PaiNN(
        featurization={
            "properties_to_featurize": ["atomic_number"],
<<<<<<< HEAD
            "highest_atomic_number": 101,
=======
            "maximum_atomic_number": 101,
>>>>>>> 38037dc3
            "number_of_per_atom_features": 32,
        },
        number_of_interaction_modules=nr_of_interactions,
        number_of_radial_basis_functions=number_of_gaussians,
        cutoff=cutoff,
        shared_interactions=False,
        shared_filters=False,
        processing_operation=[],
        readout_operation=[
            {
                "step": "from_atom_to_molecule",
                "mode": "sum",
                "in": "per_atom_energy",
                "index_key": "atomic_subsystem_indices",
                "out": "E",
            }
        ],
    )


@pytest.mark.xfail
def test_painn_representation_implementation():
    # ---------------------------------------- #
    # test the implementation of the representation part of the PaiNN model
    # ---------------------------------------- #
    from openff.units import unit

    cutoff = unit.Quantity(5.0, unit.angstrom)
    nr_atom_basis = 128
    number_of_gaussians = 5
    nr_of_interactions = 3
    torch.manual_seed(1234)
    schnetpack_painn = setup_spk_painn_representation(
        cutoff, nr_atom_basis, number_of_gaussians, nr_of_interactions
    ).double()
    torch.manual_seed(1234)

    modelforge_painn = setup_modelforge_painn_representation(
        cutoff, nr_atom_basis, number_of_gaussians, nr_of_interactions
    ).double()
    # ------------------------------------ #
    # set up the input for the spk Painn model
    input = setup_single_methane_input()
    spk_input = input["spk_methane_input"]
    mf_nnp_input = input["modelforge_methane_input"]

    schnetpack_results = schnetpack_painn(spk_input)
    modelforge_painn.compute_interacting_pairs._input_checks(mf_nnp_input)
    pairlist_output = modelforge_painn.compute_interacting_pairs.prepare_inputs(
        mf_nnp_input
    )
    pain_nn_input_mf = modelforge_painn.core_module._model_specific_input_preparation(
        mf_nnp_input, pairlist_output
    )

    # ---------------------------------------- #
    # test neighborlist and distance
    # ---------------------------------------- #
    assert torch.allclose(spk_input["_Rij"] / 10, pain_nn_input_mf.r_ij, atol=1e-4)
    assert torch.allclose(spk_input["_idx_i"], pain_nn_input_mf.pair_indices[0])
    assert torch.allclose(spk_input["_idx_j"], pain_nn_input_mf.pair_indices[1])
    idx_i = spk_input["_idx_i"]
    idx_j = spk_input["_idx_j"]

    # ---------------------------------------- #
    # test radial symmetry function
    # ---------------------------------------- #
    r_ij = spk_input["_Rij"]
    d_ij = torch.norm(r_ij, dim=1, keepdim=True)
    dir_ij = r_ij / d_ij
    schnetpack_phi_ij = schnetpack_painn.radial_basis(d_ij)
    modelforge_phi_ij = modelforge_painn.core_module.representation_module.radial_symmetry_function_module(
        d_ij / 10
    ).unsqueeze(
        1
    )  # NOTE: for the sake of comparision, changing the shape here  # NOTE: converting to nm

    assert torch.allclose(schnetpack_phi_ij, modelforge_phi_ij)
    phi_ij = schnetpack_phi_ij
    # ---------------------------------------- #
    # test cutoff
    # ---------------------------------------- #
    fcut_spk = schnetpack_painn.cutoff_fn(d_ij)
    fcut_mf = modelforge_painn.core_module.representation_module.cutoff_module(
        d_ij / 10
    )  # NOTE: converting to nm
    assert torch.allclose(fcut_spk, fcut_mf)

    # ---------------------------------------- #
    # test filter
    # ---------------------------------------- #
    filters_spk = schnetpack_painn.filter_net(phi_ij) * fcut_spk[..., None]
    filters_mf = schnetpack_painn.filter_net(phi_ij) * fcut_mf[..., None]
    assert torch.allclose(filters_spk, filters_mf)

    # ---------------------------------------- #
    # test embedding
    # ---------------------------------------- #
    import schnetpack.properties as properties

    assert torch.allclose(
        spk_input[properties.Z].to(torch.int32), mf_nnp_input.atomic_numbers.squeeze()
    )
    embedding_spk = schnetpack_painn.embedding(spk_input[properties.Z])
    embedding_mf = modelforge_painn.core_module.embedding_module(
        mf_nnp_input.atomic_numbers
    )

    assert torch.allclose(embedding_spk, embedding_mf)
    # ---------------------------------------- #
    # test interaction
    # ---------------------------------------- #
    # compare dimensions of q and mu in spk and modelforge
    q_spk_initial = embedding_spk[:, None]
    spk_qs = q_spk_initial.shape
    q_mf_initial = embedding_mf[:, None]
    mf_qs = q_mf_initial.shape
    assert spk_qs == mf_qs
    assert torch.allclose(q_spk_initial, q_mf_initial)

    mu_spk_initial = torch.zeros((spk_qs[0], 3, spk_qs[2]))
    mu_mf_initial = torch.zeros((mf_qs[0], 3, mf_qs[2]))
    assert mu_spk_initial.shape == mu_mf_initial.shape

    # set up the filter and interaction, pass the input and compare the results
    # ---------------------------------------- #
    assert torch.allclose(q_mf_initial, q_spk_initial)
    # reset parameters
    torch.manual_seed(1234)
    [
        dense.reset_parameters()
        for i in range(nr_of_interactions)
        for dense in modelforge_painn.core_module.interaction_modules[i].interatomic_net
    ]
    torch.manual_seed(1234)
    [
        dense.reset_parameters()
        for i in range(nr_of_interactions)
        for dense in schnetpack_painn.interactions[i].interatomic_context_net
    ]

    assert torch.allclose(
        modelforge_painn.core_module.interaction_modules[0].interatomic_net[0].weight,
        schnetpack_painn.interactions[0].interatomic_context_net[0].weight,
        atol=1e-4,
    )

    # first layer
    mf_intra_net = modelforge_painn.core_module.interaction_modules[0].interatomic_net
    spk_intra_net = schnetpack_painn.interactions[0].interatomic_context_net
    intra_mf_q = mf_intra_net(q_mf_initial)
    intra_spk_q = spk_intra_net(q_spk_initial)

    assert torch.allclose(intra_mf_q, intra_spk_q)
    # ---------------------------------------- #

    filter_list = torch.split(filters_spk, 3 * schnetpack_painn.n_atom_basis, dim=-1)
    n_atoms = spk_input[properties.Z].shape[0]
    q_spk, mu_spk = schnetpack_painn.interactions[0](
        q_spk_initial, mu_spk_initial, filter_list[0], dir_ij, idx_i, idx_j, n_atoms
    )
    torch.manual_seed(1234)
    pair_indices = pain_nn_input_mf.pair_indices
    filter_list = torch.split(
        filters_mf, 3 * modelforge_painn.core_module.number_of_atom_features, dim=-1
    )

    # test intra-atomic NNP
    q_mf, mu_mf = modelforge_painn.core_module.interaction_modules[0](
        q_mf_initial,
        mu_mf_initial,
        filter_list[0].squeeze(1),  # NOTE: change of shape
        dir_ij,
        pair_indices,
    )

    assert q_spk.shape == q_mf.shape
    assert mu_spk.shape == mu_mf.shape
    assert torch.allclose(q_spk, q_mf)
    assert torch.allclose(mu_spk, mu_mf)

    # ---------------------------------------- #
    # test mixing
    # ---------------------------------------- #
    # reset parameters
    torch.manual_seed(1234)
    [
        (
            modelforge_painn.core_module.mixing_modules[
                i
            ].mu_channel_mix.reset_parameters(),
            modelforge_painn.core_module.mixing_modules[i]
            .intra_atomic_net[0]
            .reset_parameters(),
            modelforge_painn.core_module.mixing_modules[i]
            .intra_atomic_net[1]
            .reset_parameters(),
        )
        for i in range(nr_of_interactions)
    ]

    torch.manual_seed(1234)

    [
        (
            schnetpack_painn.mixing[i].mu_channel_mix.reset_parameters(),
            schnetpack_painn.mixing[i].intraatomic_context_net[0].reset_parameters(),
            schnetpack_painn.mixing[i].intraatomic_context_net[1].reset_parameters(),
        )
        for i in range(nr_of_interactions)
    ]

    # test painn mixing
    for i in range(nr_of_interactions):
        print(i, flush=True)
        assert torch.allclose(
            modelforge_painn.core_module.mixing_modules[i].mu_channel_mix.weight,
            schnetpack_painn.mixing[i].mu_channel_mix.weight,
        )
        assert torch.allclose(
            modelforge_painn.core_module.mixing_modules[i].intra_atomic_net[0].weight,
            schnetpack_painn.mixing[i].intraatomic_context_net[0].weight,
        )
        assert torch.allclose(
            modelforge_painn.core_module.mixing_modules[i].intra_atomic_net[1].weight,
            schnetpack_painn.mixing[i].intraatomic_context_net[1].weight,
        )

    mixed_spk_q, mixed_spk_mu = schnetpack_painn.mixing[0](q_spk, mu_spk)
    mixed_mf_q, mixed_mf_mu = modelforge_painn.core_module.mixing_modules[0](
        q_mf, mu_mf
    )
    assert torch.allclose(mixed_mf_q, mixed_spk_q)
    assert torch.allclose(mixed_mf_mu, mixed_spk_mu)

    # -----------------------------
    # test one interaction and mixing pass
    # -----------------------------
    spk_filter_list = torch.split(
        filters_spk, 3 * schnetpack_painn.n_atom_basis, dim=-1
    )
    # q_spk = q_spk_initial
    # mu_spk = mu_spk_initial
    for i, (interaction, mixing) in enumerate(
        zip(schnetpack_painn.interactions[0:1], schnetpack_painn.mixing[0:1])
    ):
        q_spk, mu_spk = interaction(
            q_spk,
            mu_spk,
            spk_filter_list[i],
            dir_ij,
            idx_i,
            idx_j,
            n_atoms,
        )
        q_spk, mu_spk = mixing(q_spk, mu_spk)

    mf_filter_list = torch.split(
        filters_mf, 3 * modelforge_painn.core_module.number_of_atom_features, dim=-1
    )
    # q_mf = q_mf_initial
    # mu_mf = mu_mf_initial

    for i, (interaction, mixing) in enumerate(
        zip(
            modelforge_painn.core_module.interaction_modules[0:1],
            modelforge_painn.core_module.mixing_modules[0:1],
        )
    ):
        q_mf, mu_mf = interaction(
            q_mf, mu_mf, mf_filter_list[i].squeeze(1), dir_ij, pair_indices
        )
        q_mf, mu_mf = mixing(q_mf, mu_mf)

    assert torch.allclose(q_mf, q_spk)
    assert torch.allclose(mu_mf, mu_spk)

    # -----------------------------
    # test two interaction and mixing pass
    # -----------------------------
    spk_filter_list = torch.split(
        filters_spk, 3 * schnetpack_painn.n_atom_basis, dim=-1
    )
    mf_filter_list = torch.split(
        filters_mf, 3 * modelforge_painn.core_module.number_of_atom_features, dim=-1
    )

    # q_spk = q_spk_initial
    # mu_spk = mu_spk_initial

    for i, (spk_interaction, spk_mixing, mf_interaction, mf_mixing) in enumerate(
        zip(
            schnetpack_painn.interactions,
            schnetpack_painn.mixing,
            modelforge_painn.core_module.interaction_modules,
            modelforge_painn.core_module.mixing_modules,
        )
    ):
        q_spk, mu_spk = spk_interaction(
            q_spk,
            mu_spk,
            spk_filter_list[i],
            dir_ij,
            idx_i,
            idx_j,
            n_atoms,
        )
        q_spk, mu_spk = spk_mixing(q_spk, mu_spk)
        q_mf, mu_mf = mf_interaction(
            q_mf, mu_mf, mf_filter_list[i].squeeze(1), dir_ij, pair_indices
        )
        q_mf, mu_mf = mf_mixing(q_mf, mu_mf)
        assert torch.allclose(q_mf, q_spk)
        assert torch.allclose(mu_mf, mu_spk)

    # ---------------------------------------- #
    # test forward pass
    # ---------------------------------------- #

    # reset filter parameters
    torch.manual_seed(1234)
    modelforge_painn.core_module.representation_module.filter_net.reset_parameters()
    torch.manual_seed(1234)
    schnetpack_painn.filter_net.reset_parameters()
    assert torch.allclose(
        modelforge_painn.core_module.representation_module.filter_net.weight,
        schnetpack_painn.filter_net.weight,
        atol=1e-4,
    )
    modelforge_results = modelforge_painn.core_module.compute_properties(
        pain_nn_input_mf
    )
    schnetpack_results = schnetpack_painn(spk_input)

    assert (
        schnetpack_results["scalar_representation"].shape
        == modelforge_results["q"].shape
    )

    scalar_spk = schnetpack_results["scalar_representation"]
    scalar_mf = modelforge_results["q"]
    assert torch.allclose(scalar_spk, scalar_mf, atol=1e-4)

    assert torch.allclose(
        schnetpack_results["vector_representation"],
        modelforge_results["mu"],
        atol=1e-4,
    )


def setup_spk_schnet_representation(
    cutoff: float, number_of_atom_features: int, n_rbf: int, nr_of_interactions: int
):
    # ------------------------------------ #
    # set up the schnetpack Painn representation model
    from schnetpack.nn import GaussianRBF, CosineCutoff
    from schnetpack.representation import SchNet as schnetpack_SchNET
    from openff.units import unit

    radial_basis = GaussianRBF(n_rbf=n_rbf, cutoff=cutoff.to(unit.angstrom).m)
    return schnetpack_SchNET(
        n_atom_basis=number_of_atom_features,
        n_interactions=nr_of_interactions,
        radial_basis=radial_basis,
        cutoff_fn=CosineCutoff(cutoff.to(unit.angstrom).m),
    )


@pytest.mark.xfail
def setup_mf_schnet_representation(
    cutoff: float,
    number_of_atom_features: int,
    number_of_radial_basis_functions: int,
    nr_of_interactions: int,
):
    # ------------------------------------ #
    # set up the modelforge Painn representation model
    # which means that we only want to call the
    # _transform_input() method
    from modelforge.potential.schnet import SchNet as mf_SchNET

    return mf_SchNET(
        featurization={
            "properties_to_featurize": ["atomic_number"],
<<<<<<< HEAD
            "highest_atomic_number": 101,
=======
            "maximum_atomic_number": 101,
>>>>>>> 38037dc3
            "number_of_per_atom_features": 32,
        },
        number_of_interaction_modules=nr_of_interactions,
        number_of_radial_basis_functions=number_of_radial_basis_functions,
        cutoff=cutoff,
        number_of_filters=number_of_atom_features,
        shared_interactions=False,
        processing_operation=[],
        readout_operation=[
            {
                "step": "from_atom_to_molecule",
                "mode": "sum",
                "in": "per_atom_energy",
                "index_key": "atomic_subsystem_indices",
                "out": "E",
            }
        ],
    )


@pytest.mark.xfail
def test_schnet_representation_implementation():
    # ---------------------------------------- #
    # test the implementation of the representation part of the PaiNN model
    # ---------------------------------------- #
    from openff.units import unit

    cutoff = unit.Quantity(5.0, unit.angstrom)
    number_of_atom_features = 12
    n_rbf = 5
    nr_of_interactions = 3
    torch.manual_seed(1234)
    schnetpack_schnet = setup_spk_schnet_representation(
        cutoff, number_of_atom_features, n_rbf, nr_of_interactions
    ).double()
    torch.manual_seed(1234)
    modelforge_schnet = setup_mf_schnet_representation(
        cutoff, number_of_atom_features, n_rbf, nr_of_interactions
    ).double()
    # ------------------------------------ #
    # set up the input for the spk Schnet model
    input = setup_single_methane_input()
    spk_input = input["spk_methane_input"]
    mf_nnp_input = input["modelforge_methane_input"]

    modelforge_schnet.compute_interacting_pairs._input_checks(mf_nnp_input)

    pairlist_output = modelforge_schnet.compute_interacting_pairs.prepare_inputs(
        mf_nnp_input
    )
    schnet_nn_input_mf = (
        modelforge_schnet.core_module._model_specific_input_preparation(
            mf_nnp_input, pairlist_output
        )
    )

    # ---------------------------------------- #
    # test neighborlist and distance
    # ---------------------------------------- #
    assert torch.allclose(spk_input["_Rij"] / 10, schnet_nn_input_mf.r_ij, atol=1e-4)
    assert torch.allclose(spk_input["_idx_i"], schnet_nn_input_mf.pair_indices[0])
    assert torch.allclose(spk_input["_idx_j"], schnet_nn_input_mf.pair_indices[1])

    # ---------------------------------------- #
    # test radial symmetry function
    # ---------------------------------------- #
    r_ij = spk_input["_Rij"]
    d_ij = torch.norm(r_ij, dim=1, keepdim=True)
    schnetpack_phi_ij = schnetpack_schnet.radial_basis(d_ij)
    modelforge_phi_ij = modelforge_schnet.core_module.schnet_representation_module.radial_symmetry_function_module(
        d_ij / 10
    )  # NOTE: converting to nm

    assert torch.allclose(schnetpack_phi_ij, modelforge_phi_ij.unsqueeze(1))
    phi_ij = schnetpack_phi_ij
    # ---------------------------------------- #
    # test cutoff
    # ---------------------------------------- #
    fcut_spk = schnetpack_schnet.cutoff_fn(d_ij)
    fcut_mf = modelforge_schnet.core_module.schnet_representation_module.cutoff_module(
        d_ij / 10
    )  # NOTE: converting to nm
    assert torch.allclose(fcut_spk, fcut_mf)

    # ---------------------------------------- #
    # test embedding
    # ---------------------------------------- #
    import schnetpack.properties as properties

    assert torch.allclose(
        spk_input[properties.Z].to(torch.int),
        schnet_nn_input_mf.atomic_numbers.squeeze(),
    )
    embedding_spk = schnetpack_schnet.embedding(spk_input[properties.Z])
    embedding_mf = modelforge_schnet.core_module.embedding_module(
        schnet_nn_input_mf.atomic_numbers
    )

    assert torch.allclose(embedding_spk, embedding_mf)

    # --------------------------------------- #
    # test representation
    # --------------------------------------- #
    f_ij_mf = modelforge_schnet.core_module.schnet_representation_module.radial_symmetry_function_module(
        d_ij / 10
    )
    r_cut_ij_mf = (
        modelforge_schnet.core_module.schnet_representation_module.cutoff_module(
            d_ij / 10
        )
    )

    r_ij = spk_input["_Rij"]
    d_ij = torch.norm(r_ij, dim=1)
    f_ij_spk = schnetpack_schnet.radial_basis(d_ij)
    rcut_ij_spk = schnetpack_schnet.cutoff_fn(d_ij)

    r_cut_ij_mf_ = r_cut_ij_mf.squeeze(1)
    assert torch.allclose(f_ij_mf, f_ij_spk)
    assert torch.allclose(r_cut_ij_mf_, rcut_ij_spk)

    # ---------------------------------------- #
    # test interactions
    # ---------------------------------------- #

    # reset all parameters
    torch.manual_seed(1234)
    for i in range(nr_of_interactions):
        schnetpack_schnet.interactions[i].in2f.reset_parameters()
        for j in range(2):
            schnetpack_schnet.interactions[i].f2out[j].reset_parameters()
            schnetpack_schnet.interactions[i].filter_network[j].reset_parameters()

    torch.manual_seed(1234)
    for i in range(nr_of_interactions):
        modelforge_schnet.core_module.interaction_modules[
            i
        ].intput_to_feature.reset_parameters()
        for j in range(2):
            modelforge_schnet.core_module.interaction_modules[i].feature_to_output[
                j
            ].reset_parameters()
            modelforge_schnet.core_module.interaction_modules[i].filter_network[
                j
            ].reset_parameters()

    assert torch.allclose(
        schnetpack_schnet.interactions[0].filter_network[0].weight,
        modelforge_schnet.core_module.interaction_modules[0].filter_network[0].weight,
    )
    assert torch.allclose(
        schnetpack_schnet.interactions[0].filter_network[0].bias,
        modelforge_schnet.core_module.interaction_modules[0].filter_network[0].bias,
    )

    assert torch.allclose(
        schnetpack_schnet.interactions[0].filter_network[1].weight,
        modelforge_schnet.core_module.interaction_modules[0].filter_network[1].weight,
    )
    assert torch.allclose(
        schnetpack_schnet.interactions[0].filter_network[1].bias,
        modelforge_schnet.core_module.interaction_modules[0].filter_network[1].bias,
    )

    assert torch.allclose(embedding_spk, embedding_mf)

    for mf_interaction, spk_interaction in zip(
        modelforge_schnet.core_module.interaction_modules,
        schnetpack_schnet.interactions,
    ):
        v_spk = spk_interaction(
            embedding_spk,
            f_ij_spk,
            spk_input["_idx_i"],
            spk_input["_idx_j"],
            rcut_ij_spk,
        )
        v_mf = mf_interaction(
            embedding_mf, schnet_nn_input_mf.pair_indices, f_ij_mf, r_cut_ij_mf
        )

        assert torch.allclose(v_spk, v_mf)

    # Check full pass
    modelforge_results = modelforge_schnet.core_module.compute_properties(
        schnet_nn_input_mf
    )
    schnetpack_results = schnetpack_schnet(spk_input)

    assert (
        schnetpack_results["scalar_representation"].shape
        == modelforge_results["scalar_representation"].shape
    )

    scalar_spk = schnetpack_results["scalar_representation"]
    scalar_mf = modelforge_results["scalar_representation"]
    assert torch.allclose(scalar_spk, scalar_mf, atol=1e-4)<|MERGE_RESOLUTION|>--- conflicted
+++ resolved
@@ -73,11 +73,7 @@
     return mf_PaiNN(
         featurization={
             "properties_to_featurize": ["atomic_number"],
-<<<<<<< HEAD
-            "highest_atomic_number": 101,
-=======
             "maximum_atomic_number": 101,
->>>>>>> 38037dc3
             "number_of_per_atom_features": 32,
         },
         number_of_interaction_modules=nr_of_interactions,
@@ -462,11 +458,7 @@
     return mf_SchNET(
         featurization={
             "properties_to_featurize": ["atomic_number"],
-<<<<<<< HEAD
-            "highest_atomic_number": 101,
-=======
             "maximum_atomic_number": 101,
->>>>>>> 38037dc3
             "number_of_per_atom_features": 32,
         },
         number_of_interaction_modules=nr_of_interactions,
