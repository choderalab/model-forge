import os
import pytest

import platform

ON_MACOS = platform.system() == "Darwin"

IN_GITHUB_ACTIONS = os.getenv("GITHUB_ACTIONS") == "true"
from modelforge.potential import _Implemented_NNPs
from modelforge.potential import NeuralNetworkPotentialFactory


@pytest.mark.skipif(ON_MACOS, reason="Skipping this test on MacOS GitHub Actions")
@pytest.mark.parametrize("model_name", _Implemented_NNPs.get_all_neural_network_names())
@pytest.mark.parametrize("dataset_name", ["QM9"])
@pytest.mark.parametrize("loss_type", ["EnergyAndForceLoss", "EnergyLoss"])
def test_train_with_lightning(model_name, dataset_name, loss_type):
    """
    Test the forward pass for a given model and dataset.
    """

<<<<<<< HEAD
    from modelforge.tests.test_models import load_configs
    from modelforge.train.training import perform_training

    # read default parameters
    config = load_configs(f"{model_name}_without_ase", "qm9")

=======
    from modelforge.train.training import (
        return_toml_config,
        perform_training,
    )
    from importlib import resources
    from modelforge.tests.data import training, potential, dataset

    training_path = resources.files(training) / "default.toml"
    potential_path = resources.files(potential) / f"{model_name.lower()}_defaults.toml"
    dataset_path = resources.files(dataset) / f"{dataset_name.lower()}.toml"
>>>>>>> 5181bdb4

    config = return_toml_config(
        training_path=training_path,
        potential_path=potential_path,
        dataset_path=dataset_path,
    )

    # Extract parameters
    potential_config = config["potential"]
    training_config = config["training"]
    dataset_config = config["dataset"]

    training_config["loss_parameter"]["loss_type"] = loss_type

    trainer = perform_training(
        potential_config=potential_config,
        training_config=training_config,
        dataset_config=dataset_config,
    )
    # save checkpoint
    trainer.save_checkpoint("test.chp")

    model = NeuralNetworkPotentialFactory.create_nnp(
        use="training",
        model_type=model_name,
        loss_parameter=training_config["loss_parameter"],
        model_parameters=potential_config["potential_parameter"],
        training_parameters=training_config["training_parameter"],
    )
    from modelforge.train.training import TrainingAdapter

    model = TrainingAdapter.load_from_checkpoint("test.chp")
    assert type(model) is not None


import torch
from torch.nn import functional as F


def test_loss_fkt(single_batch_with_batchsize_2_with_force):
    from torch_scatter import scatter_sum

    batch = single_batch_with_batchsize_2_with_force
    E_true = batch.metadata.E
    F_true = batch.metadata.F
    F_predict = torch.randn_like(F_true)
    E_predict = torch.randn_like(E_true)

    F_scaling = torch.tensor([1.0])

    F_error_per_atom = torch.norm(F_true - F_predict, dim=1) ** 2
    F_error_per_molecule = scatter_sum(
        F_error_per_atom, batch.nnp_input.atomic_subsystem_indices.long(), 0
    )

    scale = F_scaling / (3 * batch.metadata.atomic_subsystem_counts)
    F_per_mol_scaled = F_error_per_molecule / scale


@pytest.fixture
def _initialize_predict_target_dictionary():
    # initalize the test system
    predict_target = {}
    predict_target["E_predict"] = torch.tensor([[1.0], [2.0], [3.0]])
    predict_target["E_true"] = torch.tensor([[1.0], [-2.0], [3.0]])
    predict_target["F_predict"] = torch.tensor(
        [[1.0, 2.0, 3.0], [1.0, 2.0, 3.0], [1.0, 2.0, 3.0]]
    )
    predict_target["F_true"] = torch.tensor(
        [[1.0, -2.0, -3.0], [1.0, -2.0, -3.0], [1.0, -2.0, -3.0]]
    )
    return predict_target


def test_energy_loss_only(_initialize_predict_target_dictionary):
    # test the different Loss classes
    from modelforge.train.training import EnergyLoss

    # initialize loss
    loss_calculator = EnergyLoss()
    predict_target = _initialize_predict_target_dictionary
    # this loss calculates validation and training error as MSE and test error as RMSE
    mse_expected_loss = torch.mean(
        (predict_target["E_predict"] - predict_target["E_true"]) ** 2
    )

    # test loss class
    # make sure that train loss is MSE as expected
    loss = loss_calculator.calculate_loss(predict_target, None)
    assert torch.isclose(
        mse_expected_loss, loss["combined_loss"]
    ), f"Expected {mse_expected_loss.item()} but got {loss['combined_loss'].item()}"


@pytest.mark.skipif(
    IN_GITHUB_ACTIONS, reason="Skipping this test on MacOS GitHub Actions"
)
@pytest.mark.parametrize("model_name", _Implemented_NNPs.get_all_neural_network_names())
@pytest.mark.parametrize("dataset_name", ["QM9"])
def test_hypterparameter_tuning_with_ray(
    model_name,
    dataset_name,
    datamodule_factory,
):
    from modelforge.train.training import return_toml_config, LossFactory
    from importlib import resources
    from modelforge.tests.data import training, potential, dataset

    training_path = resources.files(training) / "default.toml"
    potential_path = resources.files(potential) / f"{model_name.lower()}_defaults.toml"
    dataset_path = resources.files(dataset) / f"{dataset_name.lower()}.toml"

    config = return_toml_config(
        training_path=training_path,
        potential_path=potential_path,
        dataset_path=dataset_path,
    )

    dm = datamodule_factory(dataset_name=dataset_name)

    # Extract parameters
    potential_parameter = config["potential"]["potential_parameter"]
    training_parameters = config["training"]["training_parameter"]
    loss_config = config["training"]["loss_parameter"]
    # training model
    model = NeuralNetworkPotentialFactory.create_nnp(
        use="training",
        model_type=model_name,
        loss_parameter=loss_config,
        model_parameters=potential_parameter,
        training_parameters=training_parameters,
    )

    from modelforge.train.tuning import RayTuner

    ray_tuner = RayTuner(model)
    ray_tuner.tune_with_ray(
        train_dataloader=dm.train_dataloader(),
        val_dataloader=dm.val_dataloader(),
        number_of_ray_workers=1,
        number_of_epochs=1,
        number_of_samples=1,
    )<|MERGE_RESOLUTION|>--- conflicted
+++ resolved
@@ -19,25 +19,12 @@
     Test the forward pass for a given model and dataset.
     """
 
-<<<<<<< HEAD
     from modelforge.tests.test_models import load_configs
     from modelforge.train.training import perform_training
 
     # read default parameters
     config = load_configs(f"{model_name}_without_ase", "qm9")
 
-=======
-    from modelforge.train.training import (
-        return_toml_config,
-        perform_training,
-    )
-    from importlib import resources
-    from modelforge.tests.data import training, potential, dataset
-
-    training_path = resources.files(training) / "default.toml"
-    potential_path = resources.files(potential) / f"{model_name.lower()}_defaults.toml"
-    dataset_path = resources.files(dataset) / f"{dataset_name.lower()}.toml"
->>>>>>> 5181bdb4
 
     config = return_toml_config(
         training_path=training_path,
