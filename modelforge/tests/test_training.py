--- conflicted
+++ resolved
@@ -250,513 +250,6 @@
     ).all(), "Total loss contains non-finite values."
 
 
-<<<<<<< HEAD
-def test_loss_with_dipole_moment(single_batch_with_batchsize):
-
-    # Generate a batch with the specified batch size and dataset
-    batch = single_batch_with_batchsize(batch_size=16, dataset_name="SPICE2")
-
-    # Get the trainer object with the specified model and dataset
-    trainer = get_trainer(
-        potential_name="schnet",
-        dataset_name="SPICE2",
-        training_toml="train_with_dipole_moment",
-    )
-    # Calculate predictions using the trainer's model
-    prediction = trainer.model.calculate_predictions(
-        batch,
-        trainer.model.potential,
-        train_mode=True,  # train_mode=True is required for gradients in force prediction
-    )
-
-    # Assertions for energy predictions
-    assert prediction["per_molecule_energy_predict"].size(0) == batch.metadata.E.size(
-        0
-    ), "Mismatch in batch size for energy predictions."
-
-    # Assertions for force predictions
-    assert prediction["per_atom_force_predict"].size(0) == batch.metadata.F.size(
-        0
-    ), "Mismatch in number of atoms for force predictions."
-
-    # Assertions for dipole moment predictions
-    assert (
-        "per_molecule_dipole_predict" in prediction
-    ), "Dipole moment prediction missing."
-    assert (
-        prediction["per_molecule_dipole_predict"].size()
-        == batch.metadata.dipole_moment.size()
-    ), "Mismatch in shape for dipole moment predictions."
-
-    # Assertions for total charge predictions
-    assert (
-        "per_molecule_total_charge_predict" in prediction
-    ), "Total charge prediction missing."
-    assert (
-        prediction["per_molecule_total_charge_predict"].size()
-        == batch.nnp_input.total_charge.squeeze().size()
-    ), "Mismatch in shape for total charge predictions."
-
-    # Now compute the loss
-    loss_dict = trainer.model.loss(predict_target=prediction, batch=batch)
-
-    # Ensure that the loss contains the total_charge and dipole_moment terms
-    assert "total_charge" in loss_dict, "Total charge loss not computed."
-    assert "dipole_moment" in loss_dict, "Dipole moment loss not computed."
-
-    # Check that the losses are finite numbers
-    assert torch.isfinite(
-        loss_dict["total_charge"]
-    ).all(), "Total charge loss contains non-finite values."
-    assert torch.isfinite(
-        loss_dict["dipole_moment"]
-    ).all(), "Dipole moment loss contains non-finite values."
-
-    # Optionally, print or log the losses for debugging
-    print("Total Charge Loss:", loss_dict["total_charge"].mean().item())
-    print("Dipole Moment Loss:", loss_dict["dipole_moment"].mean().item())
-
-    # Check that the total loss includes the new loss terms
-    assert "total_loss" in loss_dict, "Total loss not computed."
-    assert torch.isfinite(
-        loss_dict["total_loss"]
-    ).all(), "Total loss contains non-finite values."
-
-
-def test_loss_with_dipole_moment(single_batch_with_batchsize):
-
-    # Generate a batch with the specified batch size and dataset
-    batch = single_batch_with_batchsize(batch_size=16, dataset_name="SPICE2")
-
-    # Get the trainer object with the specified model and dataset
-    trainer = get_trainer(
-        potential_name="schnet",
-        dataset_name="SPICE2",
-        training_toml="train_with_dipole_moment",
-    )
-    # Calculate predictions using the trainer's model
-    prediction = trainer.model.calculate_predictions(
-        batch,
-        trainer.model.potential,
-        train_mode=True,  # train_mode=True is required for gradients in force prediction
-    )
-
-    # Assertions for energy predictions
-    assert prediction["per_molecule_energy_predict"].size(0) == batch.metadata.E.size(
-        0
-    ), "Mismatch in batch size for energy predictions."
-
-    # Assertions for force predictions
-    assert prediction["per_atom_force_predict"].size(0) == batch.metadata.F.size(
-        0
-    ), "Mismatch in number of atoms for force predictions."
-
-    # Assertions for dipole moment predictions
-    assert (
-        "per_molecule_dipole_predict" in prediction
-    ), "Dipole moment prediction missing."
-    assert (
-        prediction["per_molecule_dipole_predict"].size()
-        == batch.metadata.dipole_moment.size()
-    ), "Mismatch in shape for dipole moment predictions."
-
-    # Assertions for total charge predictions
-    assert (
-        "per_molecule_total_charge_predict" in prediction
-    ), "Total charge prediction missing."
-    assert (
-        prediction["per_molecule_total_charge_predict"].size()
-        == batch.nnp_input.total_charge.squeeze().size()
-    ), "Mismatch in shape for total charge predictions."
-
-    # Now compute the loss
-    loss_dict = trainer.model.loss(predict_target=prediction, batch=batch)
-
-    # Ensure that the loss contains the total_charge and dipole_moment terms
-    assert "total_charge" in loss_dict, "Total charge loss not computed."
-    assert "dipole_moment" in loss_dict, "Dipole moment loss not computed."
-
-    # Check that the losses are finite numbers
-    assert torch.isfinite(
-        loss_dict["total_charge"]
-    ).all(), "Total charge loss contains non-finite values."
-    assert torch.isfinite(
-        loss_dict["dipole_moment"]
-    ).all(), "Dipole moment loss contains non-finite values."
-
-    # Optionally, print or log the losses for debugging
-    print("Total Charge Loss:", loss_dict["total_charge"].mean().item())
-    print("Dipole Moment Loss:", loss_dict["dipole_moment"].mean().item())
-
-    # Check that the total loss includes the new loss terms
-    assert "total_loss" in loss_dict, "Total loss not computed."
-    assert torch.isfinite(
-        loss_dict["total_loss"]
-    ).all(), "Total loss contains non-finite values."
-
-
-def test_loss_with_dipole_moment(single_batch_with_batchsize):
-
-    # Generate a batch with the specified batch size and dataset
-    batch = single_batch_with_batchsize(batch_size=16, dataset_name="SPICE2")
-
-    # Get the trainer object with the specified model and dataset
-    trainer = get_trainer(
-        potential_name="schnet",
-        dataset_name="SPICE2",
-        training_toml="train_with_dipole_moment",
-    )
-    # Calculate predictions using the trainer's model
-    prediction = trainer.model.calculate_predictions(
-        batch,
-        trainer.model.potential,
-        train_mode=True,  # train_mode=True is required for gradients in force prediction
-    )
-
-    # Assertions for energy predictions
-    assert prediction["per_molecule_energy_predict"].size(0) == batch.metadata.E.size(
-        0
-    ), "Mismatch in batch size for energy predictions."
-
-    # Assertions for force predictions
-    assert prediction["per_atom_force_predict"].size(0) == batch.metadata.F.size(
-        0
-    ), "Mismatch in number of atoms for force predictions."
-
-    # Assertions for dipole moment predictions
-    assert (
-        "per_molecule_dipole_predict" in prediction
-    ), "Dipole moment prediction missing."
-    assert (
-        prediction["per_molecule_dipole_predict"].size()
-        == batch.metadata.dipole_moment.size()
-    ), "Mismatch in shape for dipole moment predictions."
-
-    # Assertions for total charge predictions
-    assert (
-        "per_molecule_total_charge_predict" in prediction
-    ), "Total charge prediction missing."
-    assert (
-        prediction["per_molecule_total_charge_predict"].size()
-        == batch.nnp_input.total_charge.squeeze().size()
-    ), "Mismatch in shape for total charge predictions."
-
-    # Now compute the loss
-    loss_dict = trainer.model.loss(predict_target=prediction, batch=batch)
-
-    # Ensure that the loss contains the total_charge and dipole_moment terms
-    assert "total_charge" in loss_dict, "Total charge loss not computed."
-    assert "dipole_moment" in loss_dict, "Dipole moment loss not computed."
-
-    # Check that the losses are finite numbers
-    assert torch.isfinite(
-        loss_dict["total_charge"]
-    ).all(), "Total charge loss contains non-finite values."
-    assert torch.isfinite(
-        loss_dict["dipole_moment"]
-    ).all(), "Dipole moment loss contains non-finite values."
-
-    # Optionally, print or log the losses for debugging
-    print("Total Charge Loss:", loss_dict["total_charge"].mean().item())
-    print("Dipole Moment Loss:", loss_dict["dipole_moment"].mean().item())
-
-    # Check that the total loss includes the new loss terms
-    assert "total_loss" in loss_dict, "Total loss not computed."
-    assert torch.isfinite(
-        loss_dict["total_loss"]
-    ).all(), "Total loss contains non-finite values."
-
-
-def test_loss_with_dipole_moment(single_batch_with_batchsize):
-
-    # Generate a batch with the specified batch size and dataset
-    batch = single_batch_with_batchsize(batch_size=16, dataset_name="SPICE2")
-
-    # Get the trainer object with the specified model and dataset
-    trainer = get_trainer(
-        potential_name="schnet",
-        dataset_name="SPICE2",
-        training_toml="train_with_dipole_moment",
-    )
-    # Calculate predictions using the trainer's model
-    prediction = trainer.model.calculate_predictions(
-        batch,
-        trainer.model.potential,
-        train_mode=True,  # train_mode=True is required for gradients in force prediction
-    )
-
-    # Assertions for energy predictions
-    assert prediction["per_molecule_energy_predict"].size(0) == batch.metadata.E.size(
-        0
-    ), "Mismatch in batch size for energy predictions."
-
-    # Assertions for force predictions
-    assert prediction["per_atom_force_predict"].size(0) == batch.metadata.F.size(
-        0
-    ), "Mismatch in number of atoms for force predictions."
-
-    # Assertions for dipole moment predictions
-    assert (
-        "per_molecule_dipole_predict" in prediction
-    ), "Dipole moment prediction missing."
-    assert (
-        prediction["per_molecule_dipole_predict"].size()
-        == batch.metadata.dipole_moment.size()
-    ), "Mismatch in shape for dipole moment predictions."
-
-    # Assertions for total charge predictions
-    assert (
-        "per_molecule_total_charge_predict" in prediction
-    ), "Total charge prediction missing."
-    assert (
-        prediction["per_molecule_total_charge_predict"].size()
-        == batch.nnp_input.total_charge.squeeze().size()
-    ), "Mismatch in shape for total charge predictions."
-
-    # Now compute the loss
-    loss_dict = trainer.model.loss(predict_target=prediction, batch=batch)
-
-    # Ensure that the loss contains the total_charge and dipole_moment terms
-    assert "total_charge" in loss_dict, "Total charge loss not computed."
-    assert "dipole_moment" in loss_dict, "Dipole moment loss not computed."
-
-    # Check that the losses are finite numbers
-    assert torch.isfinite(
-        loss_dict["total_charge"]
-    ).all(), "Total charge loss contains non-finite values."
-    assert torch.isfinite(
-        loss_dict["dipole_moment"]
-    ).all(), "Dipole moment loss contains non-finite values."
-
-    # Optionally, print or log the losses for debugging
-    print("Total Charge Loss:", loss_dict["total_charge"].mean().item())
-    print("Dipole Moment Loss:", loss_dict["dipole_moment"].mean().item())
-
-    # Check that the total loss includes the new loss terms
-    assert "total_loss" in loss_dict, "Total loss not computed."
-    assert torch.isfinite(
-        loss_dict["total_loss"]
-    ).all(), "Total loss contains non-finite values."
-
-
-def test_loss_with_dipole_moment(single_batch_with_batchsize):
-
-    # Generate a batch with the specified batch size and dataset
-    batch = single_batch_with_batchsize(batch_size=16, dataset_name="SPICE2")
-
-    # Get the trainer object with the specified model and dataset
-    trainer = get_trainer(
-        potential_name="schnet",
-        dataset_name="SPICE2",
-        training_toml="train_with_dipole_moment",
-    )
-    # Calculate predictions using the trainer's model
-    prediction = trainer.model.calculate_predictions(
-        batch,
-        trainer.model.potential,
-        train_mode=True,  # train_mode=True is required for gradients in force prediction
-    )
-
-    # Assertions for energy predictions
-    assert prediction["per_molecule_energy_predict"].size(0) == batch.metadata.E.size(
-        0
-    ), "Mismatch in batch size for energy predictions."
-
-    # Assertions for force predictions
-    assert prediction["per_atom_force_predict"].size(0) == batch.metadata.F.size(
-        0
-    ), "Mismatch in number of atoms for force predictions."
-
-    # Assertions for dipole moment predictions
-    assert (
-        "per_molecule_dipole_predict" in prediction
-    ), "Dipole moment prediction missing."
-    assert (
-        prediction["per_molecule_dipole_predict"].size()
-        == batch.metadata.dipole_moment.size()
-    ), "Mismatch in shape for dipole moment predictions."
-
-    # Assertions for total charge predictions
-    assert (
-        "per_molecule_total_charge_predict" in prediction
-    ), "Total charge prediction missing."
-    assert (
-        prediction["per_molecule_total_charge_predict"].size()
-        == batch.nnp_input.total_charge.squeeze().size()
-    ), "Mismatch in shape for total charge predictions."
-
-    # Now compute the loss
-    loss_dict = trainer.model.loss(predict_target=prediction, batch=batch)
-
-    # Ensure that the loss contains the total_charge and dipole_moment terms
-    assert "total_charge" in loss_dict, "Total charge loss not computed."
-    assert "dipole_moment" in loss_dict, "Dipole moment loss not computed."
-
-    # Check that the losses are finite numbers
-    assert torch.isfinite(
-        loss_dict["total_charge"]
-    ).all(), "Total charge loss contains non-finite values."
-    assert torch.isfinite(
-        loss_dict["dipole_moment"]
-    ).all(), "Dipole moment loss contains non-finite values."
-
-    # Optionally, print or log the losses for debugging
-    print("Total Charge Loss:", loss_dict["total_charge"].mean().item())
-    print("Dipole Moment Loss:", loss_dict["dipole_moment"].mean().item())
-
-    # Check that the total loss includes the new loss terms
-    assert "total_loss" in loss_dict, "Total loss not computed."
-    assert torch.isfinite(
-        loss_dict["total_loss"]
-    ).all(), "Total loss contains non-finite values."
-
-
-def test_loss_with_dipole_moment(single_batch_with_batchsize):
-
-    # Generate a batch with the specified batch size and dataset
-    batch = single_batch_with_batchsize(batch_size=16, dataset_name="SPICE2")
-
-    # Get the trainer object with the specified model and dataset
-    trainer = get_trainer(
-        potential_name="schnet",
-        dataset_name="SPICE2",
-        training_toml="train_with_dipole_moment",
-    )
-    # Calculate predictions using the trainer's model
-    prediction = trainer.model.calculate_predictions(
-        batch,
-        trainer.model.potential,
-        train_mode=True,  # train_mode=True is required for gradients in force prediction
-    )
-
-    # Assertions for energy predictions
-    assert prediction["per_molecule_energy_predict"].size(0) == batch.metadata.E.size(
-        0
-    ), "Mismatch in batch size for energy predictions."
-
-    # Assertions for force predictions
-    assert prediction["per_atom_force_predict"].size(0) == batch.metadata.F.size(
-        0
-    ), "Mismatch in number of atoms for force predictions."
-
-    # Assertions for dipole moment predictions
-    assert (
-        "per_molecule_dipole_predict" in prediction
-    ), "Dipole moment prediction missing."
-    assert (
-        prediction["per_molecule_dipole_predict"].size()
-        == batch.metadata.dipole_moment.size()
-    ), "Mismatch in shape for dipole moment predictions."
-
-    # Assertions for total charge predictions
-    assert (
-        "per_molecule_total_charge_predict" in prediction
-    ), "Total charge prediction missing."
-    assert (
-        prediction["per_molecule_total_charge_predict"].size()
-        == batch.nnp_input.total_charge.squeeze().size()
-    ), "Mismatch in shape for total charge predictions."
-
-    # Now compute the loss
-    loss_dict = trainer.model.loss(predict_target=prediction, batch=batch)
-
-    # Ensure that the loss contains the total_charge and dipole_moment terms
-    assert "total_charge" in loss_dict, "Total charge loss not computed."
-    assert "dipole_moment" in loss_dict, "Dipole moment loss not computed."
-
-    # Check that the losses are finite numbers
-    assert torch.isfinite(
-        loss_dict["total_charge"]
-    ).all(), "Total charge loss contains non-finite values."
-    assert torch.isfinite(
-        loss_dict["dipole_moment"]
-    ).all(), "Dipole moment loss contains non-finite values."
-
-    # Optionally, print or log the losses for debugging
-    print("Total Charge Loss:", loss_dict["total_charge"].mean().item())
-    print("Dipole Moment Loss:", loss_dict["dipole_moment"].mean().item())
-
-    # Check that the total loss includes the new loss terms
-    assert "total_loss" in loss_dict, "Total loss not computed."
-    assert torch.isfinite(
-        loss_dict["total_loss"]
-    ).all(), "Total loss contains non-finite values."
-
-
-def test_loss_with_dipole_moment(single_batch_with_batchsize):
-
-    # Generate a batch with the specified batch size and dataset
-    batch = single_batch_with_batchsize(batch_size=16, dataset_name="SPICE2")
-
-    # Get the trainer object with the specified model and dataset
-    trainer = get_trainer(
-        potential_name="schnet",
-        dataset_name="SPICE2",
-        training_toml="train_with_dipole_moment",
-    )
-    # Calculate predictions using the trainer's model
-    prediction = trainer.model.calculate_predictions(
-        batch,
-        trainer.model.potential,
-        train_mode=True,  # train_mode=True is required for gradients in force prediction
-    )
-
-    # Assertions for energy predictions
-    assert prediction["per_molecule_energy_predict"].size(0) == batch.metadata.E.size(
-        0
-    ), "Mismatch in batch size for energy predictions."
-
-    # Assertions for force predictions
-    assert prediction["per_atom_force_predict"].size(0) == batch.metadata.F.size(
-        0
-    ), "Mismatch in number of atoms for force predictions."
-
-    # Assertions for dipole moment predictions
-    assert (
-        "per_molecule_dipole_predict" in prediction
-    ), "Dipole moment prediction missing."
-    assert (
-        prediction["per_molecule_dipole_predict"].size()
-        == batch.metadata.dipole_moment.size()
-    ), "Mismatch in shape for dipole moment predictions."
-
-    # Assertions for total charge predictions
-    assert (
-        "per_molecule_total_charge_predict" in prediction
-    ), "Total charge prediction missing."
-    assert (
-        prediction["per_molecule_total_charge_predict"].size()
-        == batch.nnp_input.total_charge.squeeze().size()
-    ), "Mismatch in shape for total charge predictions."
-
-    # Now compute the loss
-    loss_dict = trainer.model.loss(predict_target=prediction, batch=batch)
-
-    # Ensure that the loss contains the total_charge and dipole_moment terms
-    assert "total_charge" in loss_dict, "Total charge loss not computed."
-    assert "dipole_moment" in loss_dict, "Dipole moment loss not computed."
-
-    # Check that the losses are finite numbers
-    assert torch.isfinite(
-        loss_dict["total_charge"]
-    ).all(), "Total charge loss contains non-finite values."
-    assert torch.isfinite(
-        loss_dict["dipole_moment"]
-    ).all(), "Dipole moment loss contains non-finite values."
-
-    # Optionally, print or log the losses for debugging
-    print("Total Charge Loss:", loss_dict["total_charge"].mean().item())
-    print("Dipole Moment Loss:", loss_dict["dipole_moment"].mean().item())
-
-    # Check that the total loss includes the new loss terms
-    assert "total_loss" in loss_dict, "Total loss not computed."
-    assert torch.isfinite(
-        loss_dict["total_loss"]
-    ).all(), "Total loss contains non-finite values."
-
-
-=======
->>>>>>> d6319c51
 def test_loss(single_batch_with_batchsize):
     from modelforge.train.losses import Loss
 
