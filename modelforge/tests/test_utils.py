--- conflicted
+++ resolved
@@ -340,7 +340,6 @@
     native_result.scatter_add_(dim, idx_i, x)
 
 
-<<<<<<< HEAD
 def test_scatter_softmax():
     from modelforge.potential.utils import scatter_softmax
 
@@ -353,10 +352,7 @@
     assert torch.allclose(util_out, correct_out)
 
 
-def testGaussianRBF():
-=======
 def test_embedding():
->>>>>>> 342c5ed9
     """
     Test the Embedding module.
     """
@@ -416,7 +412,7 @@
     torch.manual_seed(0)
     target_mean = 1000
     target_stddev = 50
-    target_variance = target_stddev ** 2
+    target_variance = target_stddev**2
 
     online_estimator = Welford()
 
