import numpy as np
import torch
import pytest

from modelforge.potential.utils import CosineCutoff, RadialSymmetryFunction


def test_ase_dataclass():
    from modelforge.potential.utils import AtomicSelfEnergies

    # Example usage
    atomic_self_energies = AtomicSelfEnergies(
        energies={"H": 13.6, "He": 24.6, "Li": 5.4}
    )

    # Access by element name
    assert np.isclose(atomic_self_energies["H"], 13.6)

    # Access by atomic number
    assert np.isclose(atomic_self_energies[1], 13.6)

    # Iterate over the atomic self energies
    for idx, (atom_index, ase) in enumerate(atomic_self_energies):
        print(atom_index, ase)
        assert atom_index == idx + 1


def test_cosine_cutoff():
    """
    Test the cosine cutoff implementation.
    """
    # Define inputs
    x = torch.Tensor([1, 2, 3])
    y = torch.Tensor([4, 5, 6])
    from openff.units import unit

    cutoff = 6

    # Calculate expected output
    d_ij = torch.linalg.norm(x - y)
    expected_output = 0.5 * (torch.cos(d_ij * np.pi / cutoff) + 1.0)
    cutoff = 0.6 * unit.nanometer

    # Calculate actual output
    cutoff_module = CosineCutoff(cutoff)
    actual_output = cutoff_module(d_ij / 10)

    # Check if the results are equal
    # NOTE: Cutoff function doesn't care about the units as long as they are the same
    assert np.isclose(actual_output, expected_output)


def test_cosine_cutoff_module():
    # Test CosineCutoff module
    from openff.units import unit

    # test the cutoff on this distance vector (NOTE: it is in angstrom)
    d_ij_angstrom = torch.tensor([1.0, 2.0, 3.0])
    # the expected outcome is that entry 1 and 2 become zero
    # and entry 0 becomes 0.5 (since the cutoff is 2.0 angstrom)

    cutoff = unit.Quantity(2.0, unit.angstrom)
    expected_output = torch.tensor([0.5, 0.0, 0.0])
    cosine_cutoff_module = CosineCutoff(cutoff)

    output = cosine_cutoff_module(d_ij_angstrom / 10)  # input is in nanometer

    assert torch.allclose(output, expected_output, rtol=1e-3)


@pytest.mark.parametrize("RadialSymmetryFunction", [RadialSymmetryFunction])
def test_rbf(RadialSymmetryFunction):
    """
    Test the Gaussian Radial Basis Function (RBF) implementation.
    """
    from modelforge.dataset import QM9Dataset

    from .helper_functions import prepare_pairlist_for_single_batch, return_single_batch

    batch = return_single_batch(QM9Dataset)
    pairlist = prepare_pairlist_for_single_batch(batch)
    from openff.units import unit

    radial_symmetry_function_module = RadialSymmetryFunction(
        number_of_gaussians=20, radial_cutoff=unit.Quantity(5.0, unit.angstrom)
    )
    output = radial_symmetry_function_module(
        pairlist["d_ij"]
    )  # Shape: [n_pairs, number_of_gaussians]
    # Add assertion to check the shape of the output
    assert output.shape[2] == 20  # number_of_gaussians dimension


@pytest.mark.parametrize("RadialSymmetryFunction", [RadialSymmetryFunction])
def test_gaussian_rbf(RadialSymmetryFunction):
    # Check dimensions of output and output
    from openff.units import unit

    number_of_gaussians = 5
    cutoff = unit.Quantity(10.0, unit.angstrom)
    start = unit.Quantity(0.0, unit.angstrom)

    radial_symmetry_function_module = RadialSymmetryFunction(
        number_of_gaussians=number_of_gaussians,
        radial_cutoff=cutoff,
        radial_start=start,
    )

    # Test that the number of radial basis functions is correct
    assert radial_symmetry_function_module.number_of_gaussians == number_of_gaussians

    # Test that the cutoff distance is correct
    assert (
        radial_symmetry_function_module.radial_cutoff.to(unit.nanometer).m
        == cutoff.to(unit.nanometer).m
    )

    # Test that the widths and offsets are correct
    expected_offsets = torch.linspace(
        start.to(unit.nanometer).m, cutoff.to(unit.nanometer).m, number_of_gaussians
    )
    expected_widths = torch.abs(
        expected_offsets[1] - expected_offsets[0]
    ) * torch.ones_like(expected_offsets)
    assert torch.allclose(radial_symmetry_function_module.R_s, expected_offsets)

    # Test that the forward pass returns the expected output
    d_ij = torch.tensor([1.0, 2.0, 3.0])
    expected_output = radial_symmetry_function_module(d_ij)
    assert expected_output.shape == (3, number_of_gaussians)


@pytest.mark.parametrize("RadialSymmetryFunction", [RadialSymmetryFunction])
def test_rbf_invariance(RadialSymmetryFunction):
    # Define a set of coordinates
    from openff.units import unit

    coordinates = torch.tensor([[1.0, 2.0, 3.0], [4.0, 5.0, 6.0], [7.0, 8.0, 9.0]]) / 10

    # Initialize RBF
    radial_symmetry_function_module = RadialSymmetryFunction(
        number_of_gaussians=10, radial_cutoff=unit.Quantity(5.0, unit.angstrom)
    )

    # Calculate pairwise distances for the original coordinates
    original_d_ij = torch.cdist(coordinates, coordinates)

    # Apply RBF
    original_output = radial_symmetry_function_module(original_d_ij)

    # Apply a rotation and reflection to the coordinates
    rotation_matrix = torch.tensor(
        [[0, -1, 0], [1, 0, 0], [0, 0, 1]], dtype=torch.float32
    )  # 90-degree rotation
    reflected_coordinates = torch.mm(coordinates, rotation_matrix)
    reflected_coordinates[:, 0] *= -1  # Reflect across the x-axis

    # Recalculate pairwise distances
    transformed_d_ij = torch.cdist(reflected_coordinates, reflected_coordinates)

    # Apply Gaussian RBF to transformed coordinates
    transformed_output = radial_symmetry_function_module(transformed_d_ij)

    # Assert that the outputs are the same
    assert torch.allclose(original_output, transformed_output, atol=1e-6)


def test_scatter_add():
    """
    Test the scatter_add utility function.
    """

    dim_size = 3
    dim = 0
    x = torch.tensor([1, 4, 3, 2], dtype=torch.float32)
    idx_i = torch.tensor([0, 2, 2, 1], dtype=torch.int64)
    # Using PyTorch's native scatter_add function
    shape = list(x.shape)
    shape[dim] = dim_size
    native_result = torch.zeros(shape, dtype=x.dtype)
    native_result.scatter_add_(dim, idx_i, x)


<<<<<<< HEAD
def test_embedding():
    """
    Test the Embedding module.
=======
def testRadialSymmetryFunction():
    """
    Test the RadialSymmetryFunction layer.
>>>>>>> 70818d21
    """
    from modelforge.potential.utils import Embedding

<<<<<<< HEAD
    max_Z = 100
    embedding_dim = 7

    # Create Embedding instance
    embedding = Embedding(max_Z, embedding_dim)

    # Test embedding_dim property
    assert embedding.embedding_dim == embedding_dim
=======
    from modelforge.potential import RadialSymmetryFunction
    from openff.units import unit

    number_of_gaussians = 10
    dim_of_x = 3
    cutoff = unit.Quantity(5.0, unit.angstrom)
    layer = RadialSymmetryFunction(10, cutoff)
    x = torch.tensor([1.0, 2.0, 3.0], dtype=torch.float32)
    y = layer(x)  # Shape: [dim_of_x, number_of_gaussians]

    # Add assertion to check the shape of the output
    assert y.shape == (dim_of_x, number_of_gaussians)
>>>>>>> 70818d21

    # Test forward pass
    input_tensor = torch.randint(0, 99, (5,))

<<<<<<< HEAD
    output = embedding(input_tensor)
    assert output.shape == (5, embedding_dim)


def test_energy_readout():
    from modelforge.potential.utils import FromAtomToMoleculeReduction
    import torch

    # the EnergyReadout module performs a linear pass to reduce the nr_of_atom_basis to 1
    # and then performs a scatter add operation to return a tensor with size [nr_of_molecules,]

    # the input for the EnergyReadout module is a diction with 'scalar_representation' (nr_of_atoms, nr_of_atom_basis)
    # and 'atomic_subsystem_indices (nr_of_atoms_in_batch)
    nr_of_atom_basis = 128
    nr_of_atoms_in_batch = 8

    inputs = {}
    inputs["scalar_representation"] = torch.rand(nr_of_atoms_in_batch, nr_of_atom_basis)
    inputs["atomic_subsystem_indices"] = torch.tensor([0, 0, 1, 1, 1, 1, 1, 1])

    energy_readout = FromAtomToMoleculeReduction(nr_of_atom_basis)
    x_ = energy_readout(inputs)

    # check that output has length of total number of molecules in batch
    assert x_.size() == torch.Size(
        [
            2,
        ]
    )
=======
def test_embedding():
    """
    Test the Embedding module.
    """
    from modelforge.potential.utils import Embedding

    max_Z = 100
    embedding_dim = 7

    # Create Embedding instance
    embedding = Embedding(max_Z, embedding_dim)

    # Test embedding_dim property
    assert embedding.embedding_dim == embedding_dim

    # Test forward pass
    input_tensor = torch.randint(0, 99, (5,))

    output = embedding(input_tensor)
    assert output.shape == (5, embedding_dim)
>>>>>>> 70818d21


def test_welford():
    """
    Test the Welford's algorithm implementation.
    """
    from modelforge.utils.misc import Welford
    import torch
    import numpy as np

    torch.manual_seed(0)
    target_mean = 1000
    target_stddev = 50
    target_variance = target_stddev**2

    online_estimator = Welford()

    for i in range(0, 5):
        batch = torch.normal(target_mean, target_stddev, size=(1000,))
        online_estimator.update(batch)

        assert np.isclose(online_estimator.mean / target_mean, 1.0, rtol=1e-1)
        assert np.isclose(online_estimator.variance / target_variance, 1.0, rtol=1e-1)
        assert np.isclose(online_estimator.stddev / target_stddev, 1.0, rtol=1e-1)<|MERGE_RESOLUTION|>--- conflicted
+++ resolved
@@ -181,19 +181,12 @@
     native_result.scatter_add_(dim, idx_i, x)
 
 
-<<<<<<< HEAD
 def test_embedding():
     """
     Test the Embedding module.
-=======
-def testRadialSymmetryFunction():
-    """
-    Test the RadialSymmetryFunction layer.
->>>>>>> 70818d21
     """
     from modelforge.potential.utils import Embedding
 
-<<<<<<< HEAD
     max_Z = 100
     embedding_dim = 7
 
@@ -202,25 +195,10 @@
 
     # Test embedding_dim property
     assert embedding.embedding_dim == embedding_dim
-=======
-    from modelforge.potential import RadialSymmetryFunction
-    from openff.units import unit
-
-    number_of_gaussians = 10
-    dim_of_x = 3
-    cutoff = unit.Quantity(5.0, unit.angstrom)
-    layer = RadialSymmetryFunction(10, cutoff)
-    x = torch.tensor([1.0, 2.0, 3.0], dtype=torch.float32)
-    y = layer(x)  # Shape: [dim_of_x, number_of_gaussians]
-
-    # Add assertion to check the shape of the output
-    assert y.shape == (dim_of_x, number_of_gaussians)
->>>>>>> 70818d21
 
     # Test forward pass
     input_tensor = torch.randint(0, 99, (5,))
 
-<<<<<<< HEAD
     output = embedding(input_tensor)
     assert output.shape == (5, embedding_dim)
 
@@ -250,28 +228,7 @@
             2,
         ]
     )
-=======
-def test_embedding():
-    """
-    Test the Embedding module.
-    """
-    from modelforge.potential.utils import Embedding
-
-    max_Z = 100
-    embedding_dim = 7
-
-    # Create Embedding instance
-    embedding = Embedding(max_Z, embedding_dim)
-
-    # Test embedding_dim property
-    assert embedding.embedding_dim == embedding_dim
-
-    # Test forward pass
-    input_tensor = torch.randint(0, 99, (5,))
-
-    output = embedding(input_tensor)
-    assert output.shape == (5, embedding_dim)
->>>>>>> 70818d21
+
 
 
 def test_welford():
