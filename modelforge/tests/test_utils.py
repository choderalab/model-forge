--- conflicted
+++ resolved
@@ -2,12 +2,6 @@
 import torch
 import pytest
 
-<<<<<<< HEAD
-from modelforge.potential.utils import (
-    CosineCutoff,
-    RadialSymmetryFunction,
-)
-=======
 from modelforge.potential.utils import CosineCutoff, _cosine_cutoff, GaussianRBF
 
 
@@ -29,7 +23,6 @@
     for idx, (atom_index, ase) in enumerate(atomic_self_energies):
         print(atom_index, ase)
         assert atom_index == idx + 1
->>>>>>> 228bc41b
 
 
 def test_cosine_cutoff():
@@ -75,13 +68,8 @@
     assert torch.allclose(output, expected_output, rtol=1e-3)
 
 
-<<<<<<< HEAD
 @pytest.mark.parametrize("RadialSymmetryFunction", [RadialSymmetryFunction])
 def test_rbf(RadialSymmetryFunction):
-=======
-@pytest.mark.parametrize("RBF", [GaussianRBF])
-def test_rbf(RBF):
->>>>>>> 228bc41b
     """
     Test the Gaussian Radial Basis Function (RBF) implementation.
     """
@@ -103,23 +91,14 @@
     assert output.shape[2] == 20  # number_of_gaussians dimension
 
 
-<<<<<<< HEAD
 @pytest.mark.parametrize("RadialSymmetryFunction", [RadialSymmetryFunction])
 def test_gaussian_rbf(RadialSymmetryFunction):
-=======
-@pytest.mark.parametrize("RBF", [GaussianRBF])
-def test_gaussian_rbf(RBF):
->>>>>>> 228bc41b
     # Check dimensions of output and output
     from openff.units import unit
 
     number_of_gaussians = 5
     cutoff = unit.Quantity(10.0, unit.angstrom)
     start = unit.Quantity(0.0, unit.angstrom)
-<<<<<<< HEAD
-=======
-    trainable = False
->>>>>>> 228bc41b
 
     radial_symmetry_function_module = RadialSymmetryFunction(
         number_of_gaussians=number_of_gaussians,
@@ -138,11 +117,7 @@
 
     # Test that the widths and offsets are correct
     expected_offsets = torch.linspace(
-<<<<<<< HEAD
         start.to(unit.nanometer).m, cutoff.to(unit.nanometer).m, number_of_gaussians
-=======
-        start.to(unit.nanometer).m, cutoff.to(unit.nanometer).m, n_rbf
->>>>>>> 228bc41b
     )
     expected_widths = torch.abs(
         expected_offsets[1] - expected_offsets[0]
@@ -155,13 +130,8 @@
     assert expected_output.shape == (3, number_of_gaussians)
 
 
-<<<<<<< HEAD
 @pytest.mark.parametrize("RadialSymmetryFunction", [RadialSymmetryFunction])
 def test_rbf_invariance(RadialSymmetryFunction):
-=======
-@pytest.mark.parametrize("RBF", [GaussianRBF])
-def test_rbf_invariance(RBF):
->>>>>>> 228bc41b
     # Define a set of coordinates
     from openff.units import unit
 
@@ -211,30 +181,18 @@
     native_result.scatter_add_(dim, idx_i, x)
 
 
-<<<<<<< HEAD
 def testRadialSymmetryFunction():
-=======
-def testGaussianRBF():
->>>>>>> 228bc41b
     """
     Test the RadialSymmetryFunction layer.
     """
 
-<<<<<<< HEAD
     from modelforge.potential import RadialSymmetryFunction
-=======
-    from modelforge.potential import GaussianRBF
->>>>>>> 228bc41b
     from openff.units import unit
 
     number_of_gaussians = 10
     dim_of_x = 3
     cutoff = unit.Quantity(5.0, unit.angstrom)
-<<<<<<< HEAD
     layer = RadialSymmetryFunction(10, cutoff)
-=======
-    layer = GaussianRBF(10, cutoff)
->>>>>>> 228bc41b
     x = torch.tensor([1.0, 2.0, 3.0], dtype=torch.float32)
     y = layer(x)  # Shape: [dim_of_x, number_of_gaussians]
 
