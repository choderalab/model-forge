import numpy as np
import torch
import pytest
import platform
import os

ON_MACOS = platform.system() == "Darwin"
IN_GITHUB_ACTIONS = os.getenv("GITHUB_ACTIONS") == "true"


@pytest.fixture(scope="session")
def prep_temp_dir(tmp_path_factory):
    fn = tmp_path_factory.mktemp("utils_test")
    return fn


<<<<<<< HEAD
@pytest.mark.parametrize(
    "partial_point_charges, atomic_subsystem_indices, total_charge",
    [
        (
            torch.zeros(6),
            torch.tensor([0, 0, 1, 1, 1, 1], dtype=torch.int64),
            torch.tensor([0.0, 1.0]),
        ),
        (
            torch.zeros(6),
            torch.tensor([0, 0, 1, 1, 1, 1], dtype=torch.int64),
            torch.tensor([-1.0, 2.0]),
        ),
        (
            torch.rand(6),
            torch.tensor([0, 0, 1, 1, 1, 1], dtype=torch.int64),
            torch.tensor([-1.0, 2.0]),
        ),
    ],
)
def test_default_charge_conservation(
    partial_point_charges: torch.Tensor,
    atomic_subsystem_indices: torch.Tensor,
    total_charge: torch.Tensor,
):
    """
    Test the default_charge_conservation function with various test cases.
    """
=======
@pytest.mark.skipif(
    ON_MACOS,
    reason="Skipt Test on MacOS CI runners as it relies on spawning multiple threads. ",
)
def test_method_locking(tmp_path):
    """
    Test the lock_with_attribute decorator to ensure that it correctly serializes access
    to a critical section across multiple processes.
    """
    import multiprocessing
    from modelforge.utils.misc import lock_with_attribute
    import time

    # Define a class with a method decorated by lock_with_attribute
    class TestClass:
        def __init__(self, lock_file):
            self.method_lock = lock_file

        @lock_with_attribute("method_lock")
        def critical_section(self, shared_list):
            process_name = multiprocessing.current_process().name
            # Record entry into the critical section
            shared_list.append(f"{process_name} entered")
            # Simulate work
            time.sleep(1)
            # Record exit from the critical section
            shared_list.append(f"{process_name} exited")

    # Worker function to be executed by each process
    def worker(lock_file, shared_list):
        test_obj = TestClass(lock_file)
        test_obj.critical_section(shared_list)

    # Create a Manager to handle shared state across processes
    manager = multiprocessing.Manager()
    shared_list = manager.list()

    # Path to the lock file within the pytest-provided temporary directory
    lock_file_path = tmp_path / "test.lock"

    # List to hold process objects
    processes = []

    # Create and start multiple processes
    processes = []
    for i in range(4):
        p = multiprocessing.Process(
            target=worker,
            args=(str(lock_file_path), shared_list),
            name=f"Process-{i+1}",
        )
        p.start()
        processes.append(p)

    # Wait for all processes to complete
    for p in processes:
        p.join()

    # Verify that only one process was in the critical section at any given time
    entered = set()
    for entry in shared_list:
        if "entered" in entry:
            process = entry.split()[0]
            # Ensure no other process is in the critical section
            assert (
                len(entered) == 0
            ), f"{process} entered while {entered} was in the critical section"
            entered.add(process)
        elif "exited" in entry:
            process = entry.split()[0]
            # Ensure the process that exits was the one that entered
            assert process in entered, f"{process} exited without entering"
            entered.remove(process)

    # Ensure all processes have exited the critical section
    assert len(entered) == 0, f"Processes left in critical section: {entered}"


def test_charge_equilibration():
>>>>>>> f7a67a79
    from modelforge.potential.processing import default_charge_conservation

    # test charge equilibration
    # ------------------------- #
    charges = default_charge_conservation(
        partial_point_charges,
        total_charge,
        atomic_subsystem_indices,
    )

    # Calculate the total charge per molecule after correction
    predicted_total_charge = torch.zeros_like(total_charge).scatter_add_(
        0, atomic_subsystem_indices, charges
    )

    # Assert that the predicted total charges match the desired total charges
    assert torch.allclose(predicted_total_charge, total_charge, atol=1e-6)


def test_dense_layer():
    from modelforge.potential.utils import DenseWithCustomDist
    import torch

    # random 2x3 torch.Tensor
    x = torch.randn(2, 3)

    # create a Dense layer with 3 input features and 2 output features
    dense_layer = DenseWithCustomDist(in_features=3, out_features=2)
    out = dense_layer(x)

    # create a Dense layer with 3 input features and 2 output features
    for weight_init_fn, bias_init_fn in zip(
        [torch.nn.init.zeros_, torch.nn.init.xavier_normal_],
        [torch.nn.init.zeros_, torch.nn.init.ones_],
    ):
        # test the weight initialization and correct weight multiplication
        dense_layer = DenseWithCustomDist(
            in_features=3, out_features=2, bias=False, weight_init=weight_init_fn
        )

        # test that weights are handeled correctly
        out = dense_layer(x)
        manuel_out = dense_layer.weight @ x.T
        assert torch.allclose(out, manuel_out.T)
        # test bias
        dense_layer = DenseWithCustomDist(
            in_features=3,
            out_features=2,
            bias=True,
            weight_init=weight_init_fn,
            bias_init=bias_init_fn,
        )
        out = dense_layer(x)
        manuel_out = dense_layer.weight @ x.T + dense_layer.bias
        assert torch.allclose(out, manuel_out.T)


def test_ase_dataclass():

    from modelforge.potential.processing import AtomicSelfEnergies
    from openff.units import unit

    # Example usage
    atomic_self_energies = AtomicSelfEnergies(
        energies={
            "H": 13.6 * unit.kilojoule_per_mole,
            "He": 24.6 * unit.kilojoule_per_mole,
            "Li": 5.4 * unit.kilojoule_per_mole,
        }
    )

    # Access by element name
    assert np.isclose(atomic_self_energies["H"], 13.6)

    # Access by atomic number
    assert np.isclose(atomic_self_energies[1], 13.6)

    # Iterate over the atomic self energies
    for idx, (atom_index, ase) in enumerate(atomic_self_energies):
        print(atom_index, ase)
        assert atom_index == idx + 1


def test_cosine_cutoff():
    """
    Test the cosine cutoff implementation.
    """
    from modelforge.potential.utils import CosineAttenuationFunction

    # Define inputs
    x = torch.Tensor([1, 2, 3])
    y = torch.Tensor([4, 5, 6])
    from openff.units import unit

    # Calculate expected output
    cutoff = 6
    d_ij = torch.linalg.norm(x - y)
    expected_output = 0.5 * (torch.cos(d_ij * np.pi / cutoff) + 1.0)

    # Calculate actual output
    cutoff = 0.6
    cutoff_module = CosineAttenuationFunction(cutoff)
    actual_output = cutoff_module(d_ij / 10)

    # Check if the results are equal NOTE: Cutoff function doesn't care about
    # the units as long as they are the same
    assert np.isclose(actual_output, expected_output)


def test_cosine_cutoff_module():
    # Test CosineAttenuationFunction module
    from modelforge.potential.utils import CosineAttenuationFunction
    from openff.units import unit

    # test the cutoff on this distance vector
    d_ij_angstrom = torch.tensor([1.0, 2.0, 3.0]).unsqueeze(1)
    # the expected outcome is that entry 1 and 2 become zero
    # and entry 0 becomes 0.5 (since the cutoff is 2.0 angstrom)
    # input in angstrom
    cutoff = 2.0

    expected_output = torch.tensor([0.5, 0.0, 0.0]).unsqueeze(1)
    cosine_cutoff_module = CosineAttenuationFunction(cutoff / 10)

    output = cosine_cutoff_module(d_ij_angstrom / 10)  # input is in nanometer

    assert torch.allclose(output, expected_output, rtol=1e-3)


def test_PhysNetAttenuationFunction():
    from modelforge.potential.utils import PhysNetAttenuationFunction
    from openff.units import unit
    import torch

    # test the cutoff on this distance vector (NOTE: it is in angstrom)
    d_ij_angstrom = torch.tensor([1.0, 2.0, 3.0]).unsqueeze(1)
    # the expected outcome is that entry 1 and 2 become zero
    # and entry 0 becomes 0.5 (since the cutoff is 2.0 angstrom)
    # input in angstrom
    cutoff = 2.0 * unit.angstrom

    expected_output = torch.tensor([0.5, 0.0, 0.0]).unsqueeze(1)
    physnet_cutoff_module = PhysNetAttenuationFunction(cutoff.to(unit.nanometer).m)

    output = physnet_cutoff_module(d_ij_angstrom / 10)  # input is in nanometer

    assert torch.allclose(output, expected_output, rtol=1e-3)


def test_radial_symmetry_function_implementation():
    """
    Test the Radial Symmetry function implementation.
    """
    import torch
    from openff.units import unit
    import numpy as np
    from modelforge.potential.utils import (
        CosineAttenuationFunction,
        GaussianRadialBasisFunctionWithScaling,
    )

    cutoff_module = CosineAttenuationFunction(
        cutoff=unit.Quantity(5.0, unit.angstrom).to(unit.nanometer).m
    )

    class RadialSymmetryFunctionTest(GaussianRadialBasisFunctionWithScaling):
        @staticmethod
        def calculate_radial_basis_centers(
            number_of_radial_basis_functions,
            _max_distance_in_nanometer,
            _min_distance_in_nanometer,
            dtype,
        ):
            centers = torch.linspace(
                _min_distance_in_nanometer,
                _max_distance_in_nanometer,
                number_of_radial_basis_functions,
                dtype=dtype,
            )
            return centers

        @staticmethod
        def calculate_radial_scale_factor(
            number_of_radial_basis_functions,
            _max_distance_in_nanometer,
            _min_distance_in_nanometer,
            dtype,
        ):
            scale_factors = torch.full(
                (number_of_radial_basis_functions,),
                (_min_distance_in_nanometer - _max_distance_in_nanometer)
                / number_of_radial_basis_functions,
            )
            scale_factors = (scale_factors * -15_000) ** -0.5
            return scale_factors

    RSF = RadialSymmetryFunctionTest(
        number_of_radial_basis_functions=18,
        max_distance=unit.Quantity(5.0, unit.angstrom).to(unit.nanometer).m,
    )
    # test a single distance
    d_ij = torch.tensor([[0.2]])
    radial_expension = RSF(d_ij)

    expected_output = np.array(
        [
            5.7777413e-08,
            5.4214674e-06,
            2.4740110e-04,
            5.4905377e-03,
            5.9259072e-02,
            3.1104434e-01,
            7.9399312e-01,
            9.8568588e-01,
            5.9509689e-01,
            1.7472850e-01,
            2.4949821e-02,
            1.7326004e-03,
            5.8513560e-05,
            9.6104134e-07,
            7.6763511e-09,
            2.9819147e-11,
            5.6333109e-14,
            5.1755549e-17,
        ],
        dtype=np.float32,
    )

    assert np.allclose(radial_expension.numpy().flatten(), expected_output, rtol=1e-3)

    # test multiple distances with cutoff
    d_ij = torch.tensor([[r] for r in np.linspace(0, 0.5, 10)])
    radial_expension = RSF(d_ij) * cutoff_module(d_ij)

    expected_output = np.array(
        [
            [
                1.00000000e00,
                6.97370611e-01,
                2.36512753e-01,
                3.90097089e-02,
                3.12909145e-03,
                1.22064879e-04,
                2.31574554e-06,
                2.13657562e-08,
                9.58678574e-11,
                2.09196141e-13,
                2.22005077e-16,
                1.14577532e-19,
                2.87583090e-23,
                3.51038337e-27,
                2.08388175e-31,
                6.01615362e-36,
                8.44679753e-41,
                5.76756600e-46,
            ],
            [
                2.68038176e-01,
                7.29490887e-01,
                9.65540222e-01,
                6.21510012e-01,
                1.94559846e-01,
                2.96200218e-02,
                2.19303227e-03,
                7.89645189e-05,
                1.38275834e-06,
                1.17757010e-08,
                4.87703136e-11,
                9.82316969e-14,
                9.62221521e-17,
                4.58380155e-20,
                1.06194951e-23,
                1.19649050e-27,
                6.55604552e-32,
                1.74703654e-36,
            ],
            [
                5.15165267e-03,
                5.47178933e-02,
                2.82643788e-01,
                7.10030194e-01,
                8.67443988e-01,
                5.15386799e-01,
                1.48919812e-01,
                2.09266151e-02,
                1.43012111e-03,
                4.75305832e-05,
                7.68248035e-07,
                6.03888967e-09,
                2.30855409e-11,
                4.29190731e-14,
                3.88050222e-17,
                1.70629005e-20,
                3.64875837e-24,
                3.79458837e-28,
            ],
            [
                7.05512776e-06,
                2.92447055e-04,
                5.89544925e-03,
                5.77981439e-02,
                2.75573882e-01,
                6.38983424e-01,
                7.20556963e-01,
                3.95161266e-01,
                1.05392022e-01,
                1.36699807e-02,
                8.62294776e-04,
                2.64527563e-05,
                3.94651201e-07,
                2.86340809e-09,
                1.01036987e-11,
                1.73382336e-14,
                1.44696036e-17,
                5.87267193e-21,
            ],
            [
                6.79841545e-10,
                1.09978970e-07,
                8.65244557e-06,
                3.31051436e-04,
                6.15997825e-03,
                5.57430086e-02,
                2.45317579e-01,
                5.25042257e-01,
                5.46496226e-01,
                2.76635027e-01,
                6.81011682e-02,
                8.15322217e-03,
                4.74713206e-04,
                1.34419004e-05,
                1.85104660e-07,
                1.23965647e-09,
                4.03750130e-12,
                6.39515861e-15,
            ],
            [
                4.50275565e-15,
                2.84275808e-12,
                8.72828077e-10,
                1.30330158e-07,
                9.46429271e-06,
                3.34240505e-04,
                5.74059467e-03,
                4.79492711e-02,
                1.94775558e-01,
                3.84781601e-01,
                3.69675978e-01,
                1.72725113e-01,
                3.92479574e-02,
                4.33716512e-03,
                2.33089213e-04,
                6.09208166e-06,
                7.74348707e-08,
                4.78668403e-10,
            ],
            [
                1.95755731e-21,
                4.82320349e-18,
                5.77941614e-15,
                3.36790471e-12,
                9.54470642e-10,
                1.31550705e-07,
                8.81760261e-06,
                2.87432047e-04,
                4.55666577e-03,
                3.51307040e-02,
                1.31720486e-01,
                2.40185684e-01,
                2.12994423e-01,
                9.18579329e-02,
                1.92660386e-02,
                1.96514909e-03,
                9.74823310e-05,
                2.35170925e-06,
            ],
            [
                5.02685557e-29,
                4.83367095e-25,
                2.26039866e-21,
                5.14067897e-18,
                5.68568509e-15,
                3.05825078e-12,
                7.99999982e-10,
                1.01773376e-07,
                6.29659424e-06,
                1.89454631e-04,
                2.77224261e-03,
                1.97280685e-02,
                6.82755520e-02,
                1.14914067e-01,
                9.40607618e-02,
                3.74430407e-02,
                7.24871542e-03,
                6.82461743e-04,
            ],
            [
                5.43174696e-38,
                2.03835481e-33,
                3.72003749e-29,
                3.30173621e-25,
                1.42516199e-21,
                2.99167362e-18,
                3.05415190e-15,
                1.51633227e-12,
                3.66121676e-10,
                4.29917177e-08,
                2.45510656e-06,
                6.81841165e-05,
                9.20923191e-04,
                6.04910223e-03,
                1.93234986e-02,
                3.00198084e-02,
                2.26807491e-02,
                8.33362963e-03,
            ],
            [
                0.00000000e00,
                0.00000000e00,
                0.00000000e00,
                0.00000000e00,
                0.00000000e00,
                0.00000000e00,
                0.00000000e00,
                0.00000000e00,
                0.00000000e00,
                0.00000000e00,
                0.00000000e00,
                0.00000000e00,
                0.00000000e00,
                0.00000000e00,
                0.00000000e00,
                0.00000000e00,
                0.00000000e00,
                0.00000000e00,
            ],
        ]
    )

    assert np.allclose(radial_expension.numpy(), expected_output, rtol=1e-3)


def test_scatter_add():
    """
    Test the scatter_add utility function.
    """

    dim_size = 3
    dim = 0
    x = torch.tensor([1, 4, 3, 2], dtype=torch.float32)
    idx_i = torch.tensor([0, 2, 2, 1], dtype=torch.int64)
    # Using PyTorch's native scatter_add function
    shape = list(x.shape)
    shape[dim] = dim_size
    native_result = torch.zeros(shape, dtype=x.dtype)
    native_result.scatter_add_(dim, idx_i, x)


def test_scatter_softmax():
    from modelforge.potential.utils import scatter_softmax

    index = torch.tensor([0, 0, 1, 1, 2])
    src = 1.1 ** torch.arange(10).reshape(2, 5)
    expanded_index = index.expand_as(src)
    util_out = scatter_softmax(src, expanded_index, dim=1, dim_size=3)
    correct_out = torch.tensor(
        [
            [0.4750208259, 0.5249791741, 0.4697868228, 0.5302131772, 1.0000000000],
            [0.4598240554, 0.5401759744, 0.4514355958, 0.5485643744, 1.0000000000],
        ]
    )
    assert torch.allclose(util_out, correct_out)


def test_energy_readout():
    from modelforge.potential.processing import FromAtomToMoleculeReduction
    import torch

    # the EnergyReadout module performs a linear pass to reduce the
    # nr_of_atom_basis to 1 and then performs a scatter add operation to return
    # a tensor with size [nr_of_molecules,]

    # the input for the EnergyReadout module is vector (E_i) that will be scatter_added, and
    # a second tensor supplying the indixes for the summation

    r = {
        "per_atom_energy": torch.tensor([3, 3, 1, 1, 1, 1, 1, 1], dtype=torch.float32),
        "atomic_subsystem_index": torch.tensor([0, 0, 1, 1, 1, 1, 1, 1]),
    }
    energy_readout = FromAtomToMoleculeReduction()
    E = energy_readout(r["atomic_subsystem_index"], r["per_atom_energy"])

    # check that output has length of total number of molecules in batch
    assert E.size() == torch.Size(
        [
            2,
        ]
    )
    # check that the correct values were summed
    assert torch.isclose(E[0], torch.tensor([6.0], dtype=torch.float32))
    assert torch.isclose(E[1], torch.tensor([6.0], dtype=torch.float32))


def test_welford():
    """
    Test the Welford's algorithm implementation.
    """
    from modelforge.utils.misc import Welford
    import torch
    import numpy as np

    torch.manual_seed(0)
    target_mean = 1000
    target_stddev = 50
    target_variance = target_stddev**2

    online_estimator = Welford()

    for i in range(0, 5):
        batch = torch.normal(target_mean, target_stddev, size=(1000,))
        online_estimator.update(batch)

        assert np.isclose(online_estimator.mean / target_mean, 1.0, rtol=1e-1)
        assert np.isclose(online_estimator.variance / target_variance, 1.0, rtol=1e-1)
        assert np.isclose(online_estimator.stddev / target_stddev, 1.0, rtol=1e-1)


@pytest.mark.skipif(
    ON_MACOS and IN_GITHUB_ACTIONS,
    reason="Test is flaky on the MacOS CI runners as it relies on spawning multiple threads. ",
)
def test_filelocking(prep_temp_dir):
    from modelforge.utils.misc import lock_file, unlock_file, check_file_lock

    filepath = str(prep_temp_dir) + "/test.txt"

    import threading

    class thread(threading.Thread):
        def __init__(self, thread_name, thread_id, filepath):
            threading.Thread.__init__(self)
            self.thread_id = thread_id
            self.name = thread_name
            self.filepath = filepath
            self.did_I_lock_it = None

        def run(self):
            import time

            with open(self.filepath, "w") as f:
                if not check_file_lock(f):
                    lock_file(f)
                    self.did_I_lock_it = True
                    time.sleep(3)
                    unlock_file(f)

                else:
                    self.did_I_lock_it = False

    # the first thread should lock the file and set "did_I_lock_it" to True
    thread1 = thread("lock_file_here", "Thread-1", filepath)
    # the second thread should check if locked, and set "did_I_lock_it" to False
    # the second thread should also set "status" to True, because it waits for the first thread to unlock the file
    thread2 = thread("encounter_locked_file", "Thread-2", filepath)

    thread1.start()
    thread2.start()
    thread1.join()
    thread2.join()

    # this thread should lock the file, since it will be executed after the others complete
    # this will ensure that we can unlock the file
    thread3 = thread("lock_file_here", "Thread-3", filepath)
    thread3.start()
    thread3.join()
    assert thread1.did_I_lock_it == True

    assert thread2.did_I_lock_it == False
    assert thread3.did_I_lock_it == True<|MERGE_RESOLUTION|>--- conflicted
+++ resolved
@@ -14,7 +14,6 @@
     return fn
 
 
-<<<<<<< HEAD
 @pytest.mark.parametrize(
     "partial_point_charges, atomic_subsystem_indices, total_charge",
     [
@@ -43,7 +42,25 @@
     """
     Test the default_charge_conservation function with various test cases.
     """
-=======
+    from modelforge.potential.processing import default_charge_conservation
+
+    # test charge equilibration
+    # ------------------------- #
+    charges = default_charge_conservation(
+        partial_point_charges,
+        total_charge,
+        atomic_subsystem_indices,
+    )
+
+    # Calculate the total charge per molecule after correction
+    predicted_total_charge = torch.zeros_like(total_charge).scatter_add_(
+        0, atomic_subsystem_indices, charges
+    )
+
+    # Assert that the predicted total charges match the desired total charges
+    assert torch.allclose(predicted_total_charge, total_charge, atol=1e-6)
+
+
 @pytest.mark.skipif(
     ON_MACOS,
     reason="Skipt Test on MacOS CI runners as it relies on spawning multiple threads. ",
@@ -121,28 +138,7 @@
     # Ensure all processes have exited the critical section
     assert len(entered) == 0, f"Processes left in critical section: {entered}"
 
-
-def test_charge_equilibration():
->>>>>>> f7a67a79
-    from modelforge.potential.processing import default_charge_conservation
-
-    # test charge equilibration
-    # ------------------------- #
-    charges = default_charge_conservation(
-        partial_point_charges,
-        total_charge,
-        atomic_subsystem_indices,
-    )
-
-    # Calculate the total charge per molecule after correction
-    predicted_total_charge = torch.zeros_like(total_charge).scatter_add_(
-        0, atomic_subsystem_indices, charges
-    )
-
-    # Assert that the predicted total charges match the desired total charges
-    assert torch.allclose(predicted_total_charge, total_charge, atol=1e-6)
-
-
+    
 def test_dense_layer():
     from modelforge.potential.utils import DenseWithCustomDist
     import torch
