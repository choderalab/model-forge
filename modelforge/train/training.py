from torch.optim.lr_scheduler import ReduceLROnPlateau
import lightning as pl
<<<<<<< HEAD
from typing import TYPE_CHECKING, Any, Union, Dict, Type, Optional
=======
from typing import TYPE_CHECKING, Any, Union, Dict, Type
>>>>>>> 5181bdb4
import torch
from loguru import logger as log
from modelforge.dataset.dataset import BatchData

if TYPE_CHECKING:
<<<<<<< HEAD
    from modelforge.potential.ani import ANI2x, AniNeuralNetworkData
    from modelforge.potential.painn import PaiNN, PaiNNNeuralNetworkData
    from modelforge.potential.physnet import PhysNet, PhysNetNeuralNetworkData
    from modelforge.potential.schnet import SchNet, SchnetNeuralNetworkData
    from modelforge.potential.sake import SAKE
=======
>>>>>>> 5181bdb4
    from modelforge.potential.utils import BatchData

import torchmetrics
from torchmetrics.utilities import dim_zero_cat
from typing import Optional


class LogLoss(torchmetrics.Metric):
    """
    Custom metric to log the loss function.

    Attributes
    ----------
    loss_per_batch : List[torch.Tensor]
        List to store the loss for each batch.
    """

    def __init__(self) -> None:
        """
        Initializes the LogLoss class, setting up the state for the metric.
        """
        super().__init__()
        self.add_state("loss_per_batch", default=[], dist_reduce_fx="cat")

    def update(self, loss: torch.Tensor) -> None:
        """
        Updates the metric state with the loss for a batch.

        Parameters
        ----------
        loss : torch.Tensor
            The loss for a batch.
        """
        self.loss_per_batch.append(loss.detach())

    def compute(self) -> torch.Tensor:
        """
        Computes the average loss over all batches in an epoch.

        Returns
        -------
        torch.Tensor
            The average loss for the epoch.
        """
        mse_loss_per_epoch = dim_zero_cat(self.loss_per_batch)
        return torch.mean(mse_loss_per_epoch)


from torch import nn

from abc import abstractmethod


class Loss(nn.Module):
    """
    Abstract base class for loss calculation in neural network potentials.
    """

    @abstractmethod
    def calculate_loss(
        self, predict_target: Dict[str, torch.Tensor], batch: BatchData
    ) -> Dict[str, torch.Tensor]:
        pass


class LossFactory(object):
    """
    Factory class to create different types of loss functions.
    """

    @staticmethod
    def create_loss(loss_type: str, **kwargs) -> Type[Loss]:
        """
        Creates an instance of the specified loss type.

        Parameters
        ----------
        loss_type : str
            The type of loss function to create.
        **kwargs : dict
            Additional parameters for the loss function.

        Returns
        -------
        Loss
            An instance of the specified loss function.
        """

        if loss_type == "EnergyAndForceLoss":
            return EnergyAndForceLoss(**kwargs)
        elif loss_type == "EnergyLoss":
            return EnergyLoss()
        else:
            raise ValueError(f"Loss type {loss_type} not implemented.")


class EnergyLoss(Loss):
    """
    Class to calculate the energy loss using Mean Squared Error (MSE).
    """

    def __init__(
        self,
    ):
        """
        Initializes the EnergyLoss class.
        """

        super().__init__()
        from torch.nn import MSELoss

        self.mse_loss = MSELoss()

    def calculate_loss(
        self, predict_target: Dict[str, torch.Tensor], batch: Optional[BatchData] = None
    ) -> Dict[str, torch.Tensor]:
        """
        Calculates the energy loss.

        Parameters
        ----------
        predict_target : dict
            Dictionary containing predicted and true values for energy.
        batch : BatchData, optional
            Batch of data, by default None.

        Returns
        -------
        dict
            Dictionary containing combined loss, energy loss, and force loss.
        """
        E_loss = self.mse_loss(predict_target["E_predict"], predict_target["E_true"])

        return {
            "combined_loss": E_loss,
            "energy_loss": E_loss,
            "force_loss": torch.zeros_like(E_loss),
        }


class EnergyAndForceLoss(Loss):
    """
    Class to calculate the combined loss for both energy and force predictions.

    Attributes
    ----------
    include_force : bool
        Whether to include force in the loss calculation.
    energy_weight : torch.Tensor
        Weight for the energy loss component.
    force_weight : torch.Tensor
        Weight for the force loss component.
    """

    def __init__(
        self,
        include_force: bool = False,
        energy_weight: float = 1.0,
        force_weight: float = 1.0,
    ):
        """
        Initializes the EnergyAndForceLoss class.

        Parameters
        ----------
        include_force : bool, optional
            Whether to include force in the loss calculation, by default False.
        energy_weight : float, optional
            Weight for the energy loss component, by default 1.0.
        force_weight : float, optional
            Weight for the force loss component, by default 1.0.
        """
        super().__init__()
        self.include_force = include_force
        self.register_buffer("energy_weight", torch.tensor(energy_weight))
        self.register_buffer("force_weight", torch.tensor(force_weight))

    def calculate_loss(
        self, predict_target: Dict[str, torch.Tensor], batch: BatchData
    ) -> Dict[str, torch.Tensor]:
        """
        Calculates the combined loss for both energy and force predictions.

        Parameters
        ----------
        predict_target : dict
            Dictionary containing predicted and true values for energy and force.
            Expected keys are 'E_predict', 'E_true', 'F_predict', 'F_true'.
        batch : BatchData
            Batch of data, including input features and target values.

        Returns
        -------
        dict
            Dictionary containing combined loss, energy loss, and force loss.
        """
        from torch_scatter import scatter_sum

        # Calculate per-atom force error
        F_error_per_atom = (
            torch.norm(predict_target["F_predict"] - predict_target["F_true"], dim=1)
            ** 2
        )
        # Aggregate force error per molecule
        F_error_per_molecule = scatter_sum(
            F_error_per_atom, batch.nnp_input.atomic_subsystem_indices.long(), 0
        )

        # Scale factor for force loss
        scale = self.force_weight / (3 * batch.metadata.atomic_subsystem_counts)
        # Calculate energy loss
        E_loss = (
            self.energy_weight
            * (predict_target["E_predict"] - predict_target["E_true"]) ** 2
        )
        # Calculate force loss
        F_loss = scale * F_error_per_molecule
        # Combine energy and force losses
        combined_loss = torch.mean(E_loss + F_loss)
        return {
            "combined_loss": combined_loss,
            "energy_loss": E_loss,
            "force_loss": F_loss,
        }


from torch.optim import Optimizer


class TrainingAdapter(pl.LightningModule):
    """
    Adapter class for training neural network potentials using PyTorch Lightning.
    """

    def __init__(
        self,
        *,
        model_parameters: Dict[str, Any],
        lr_scheduler_config: Dict[str, Union[str, int, float]],
        lr: float,
<<<<<<< HEAD
        dataset_statistics: Optional[Dict[str, float]] = None,
        include_force: bool = False,
=======
        loss_parameter: Dict[str, Any],
>>>>>>> 5181bdb4
        optimizer: Type[Optimizer] = torch.optim.AdamW,
    ):
        """
        Initializes the TrainingAdapter with the specified model and training configuration.

        Parameters
        ----------
        nnp_parameters : Dict[str, Any]
            The parameters for the neural network potential model.
        lr_scheduler_config : Dict[str, Union[str, int, float]]
            The configuration for the learning rate scheduler.
        lr : float
            The learning rate for the optimizer.
        loss_module : Loss, optional
            Whether to include force in the loss function, by default False.
        optimizer : Type[Optimizer], optional
            The optimizer class to use for training, by default torch.optim.AdamW.
        """

        from typing import List
        from modelforge.potential import _Implemented_NNPs
        from torchmetrics.regression import MeanSquaredError, MeanAbsoluteError
        from torchmetrics import MetricCollection

        super().__init__()
        self.save_hyperparameters(ignore=["loss_module"])
        # Extracting and instantiating the model from parameters
<<<<<<< HEAD
        model_parameters_ = model_parameters.copy()
        nnp_name = model_parameters_.pop("nnp_name", None)
=======
        nnp_parameters_ = model_parameters.copy()
        nnp_name = nnp_parameters_.pop("nnp_name", None)
>>>>>>> 5181bdb4
        if nnp_name is None:
            raise ValueError(
                "NNP name must be specified in nnp_parameters with key 'nnp_name'."
            )
        nnp_class: Type = _Implemented_NNPs.get_neural_network_class(nnp_name)
        if nnp_class is None:
            raise ValueError(f"Specified NNP name '{nnp_name}' is not implemented.")

        self.model = nnp_class(
            **model_parameters_,
            dataset_statistics=dataset_statistics,
        )
        self.optimizer = optimizer
        self.learning_rate = lr
        self.lr_scheduler_config = lr_scheduler_config
        self.loss_module = LossFactory.create_loss(**loss_parameter)

        self.unused_parameters = set()
        self.are_unused_parameters_present = False

        self.val_error = {
            "energy": MetricCollection(
                [MeanAbsoluteError(), MeanSquaredError(squared=False)]
            ),
            "force": MetricCollection(
                [MeanAbsoluteError(), MeanSquaredError(squared=False)]
            ),
        }
        self.train_error = {
            "energy": MetricCollection(
                [MeanAbsoluteError(), MeanSquaredError(squared=False)]
            ),
            "force": MetricCollection(
                [MeanAbsoluteError(), MeanSquaredError(squared=False)]
            ),
        }
        self.test_error = {
            "energy": MetricCollection(
                [MeanAbsoluteError(), MeanSquaredError(squared=False)]
            ),
            "force": MetricCollection(
                [MeanAbsoluteError(), MeanSquaredError(squared=False)]
            ),
        }

        # Register metrics
        for phase, metrics in [
            ("val", self.val_error),
            ("train", self.train_error),
            ("test", self.test_error),
        ]:
            for property, collection in metrics.items():
                self.add_module(f"{phase}_{property}", collection)

    def _get_forces(
        self, batch: "BatchData", energies: Dict[str, torch.Tensor]
    ) -> Dict[str, torch.Tensor]:
        """
        Computes the forces from a given batch using the model.

        Parameters
        ----------
        batch : BatchData
            A single batch of data, including input features and target energies.
        energies : dict
            Dictionary containing predicted energies.

        Returns
        -------
        Dict[str, torch.Tensor]
            The true forces from the dataset and the predicted forces by the model.
        """
        nnp_input = batch.nnp_input
        F_true = batch.metadata.F.to(torch.float32)

        if F_true.numel() < 1:
            raise RuntimeError("No force can be calculated.")

        E_predict = energies["E_predict"]

        # Ensure E_predict and nnp_input.positions require gradients and are on the same device
        if not E_predict.requires_grad:
            E_predict.requires_grad = True
        if not nnp_input.positions.requires_grad:
            nnp_input.positions.requires_grad = True

        # Compute the gradient (forces) from the predicted energies
        grad = torch.autograd.grad(
            E_predict.sum(),
            nnp_input.positions,
            create_graph=False,
            retain_graph=True,
        )[0]
        F_predict = -1 * grad  # Forces are the negative gradient of energy
        return {"F_true": F_true, "F_predict": F_predict}

    def _get_energies(self, batch: "BatchData") -> Dict[str, torch.Tensor]:
        """
        Computes the energies from a given batch using the model.

        Parameters
        ----------
        batch : BatchData
            A single batch of data, including input features and target energies.

        Returns
        -------
        Dict[str, torch.Tensor]
            The true energies from the dataset and the predicted energies by the model.
        """
        nnp_input = batch.nnp_input
        E_true = batch.metadata.E.to(torch.float32).squeeze(1)
        E_predict = self.model.forward(nnp_input).E
        assert E_true.shape == E_predict.shape, (
            f"Shapes of true and predicted energies do not match: "
            f"{E_true.shape} != {E_predict.shape}"
        )
        return {"E_true": E_true, "E_predict": E_predict}

    def _get_predictions(self, batch: "BatchData") -> Dict[str, torch.Tensor]:
        """
        Computes the energies and forces from a given batch using the model.

        Parameters
        ----------
        batch : BatchData
            A single batch of data, including input features and target energies.

        Returns
        -------
        Dict[str, torch.Tensor]
            The true and predicted energies and forces from the dataset and the model.
        """
        energies = self._get_energies(batch)
        forces = self._get_forces(batch, energies)
        return {**energies, **forces}

    def config_prior(self):
        """
        Configures model-specific priors if the model implements them.
        """
        if hasattr(self.model, "_config_prior"):
            return self.model._config_prior()

        log.warning("Model does not implement _config_prior().")
        raise NotImplementedError()

    def _log_metrics(
        self,
        error_dict: Dict[str, torchmetrics.MetricCollection],
        predict_target: Dict[str, torch.Tensor],
    ) -> Dict[str, torch.Tensor]:
        """
        Updates the provided metric collections with the predicted and true targets.

        Parameters
        ----------
        error_dict : dict
            Dictionary containing metric collections for energy and force.
        predict_target : dict
            Dictionary containing predicted and true values for energy and force.

        Returns
        -------
        Dict[str, torch.Tensor]
            Dictionary containing updated metrics.
        """

        for property, metrics in error_dict.items():
            for metric, error_log in metrics.items():
                if property == "energy":
                    error_log(
                        predict_target["E_predict"].detach(),
                        predict_target["E_true"].detach(),
                    )
                if property == "force":
                    error_log(
                        predict_target["F_predict"].detach(),
                        predict_target["F_true"].detach(),
                    )

    def training_step(self, batch: "BatchData", batch_idx: int) -> torch.Tensor:
        """
        Training step to compute the MSE loss for a given batch.

        Parameters
        ----------
        batch : BatchData
            The batch of data provided for the training.
        batch_idx : int
            The index of the current batch.

        Returns
        -------
        torch.Tensor
            The loss tensor computed for the current training step.
        """

        # calculate energy and forces
        predict_target = self._get_predictions(batch)
        # calculate the loss
        loss_dict = self.loss_module.calculate_loss(predict_target, batch)
        # Update and log metrics
        self._log_metrics(self.train_error, predict_target)
        # log loss
        for key, loss in loss_dict.items():
            self.log(
                f"train/{key}",
                torch.mean(loss),
                on_step=True,
                prog_bar=True,
                on_epoch=True,
                batch_size=1,
            )  # batch size is 1 because the mean of the batch is logged

        return loss_dict["combined_loss"]

    @torch.enable_grad()
    def validation_step(self, batch: "BatchData", batch_idx: int) -> None:
        """
        Validation step to compute the RMSE/MAE across epochs.

        Parameters
        ----------
        batch : BatchData
            The batch of data provided for validation.
        batch_idx : int
            The index of the current batch.

        Returns
        -------
        None
        """

        # Ensure positions require gradients for force calculation
        batch.nnp_input.positions.requires_grad_(True)
        # calculate energy and forces
        predict_target = self._get_predictions(batch)
        # calculate the loss
        loss = self.loss_module.calculate_loss(predict_target, batch)
        # log the loss
        self._log_metrics(self.val_error, predict_target)

    @torch.enable_grad()
    def test_step(self, batch: "BatchData", batch_idx: int) -> None:
        """
        Test step to compute the RMSE loss for a given batch.

        This method is called automatically during the test loop of the training process. It computes
        the loss on a batch of test data and logs the results for analysis.

        Parameters
        ----------
        batch : BatchData
            The batch of data to test the model on.
        batch_idx : int
            The index of the batch within the test dataset.

        Returns
        -------
        None
            The results are logged and not directly returned.
        """
        # Ensure positions require gradients for force calculation
        batch.nnp_input.positions.requires_grad_(True)
        # calculate energy and forces
        predict_target = self._get_predictions(batch)
        # Update and log metrics
        self._log_metrics(self.test_error, predict_target)

    def on_train_epoch_end(self):
        """
        Operations to perform at the end of each training epoch.

        Logs histograms of weights and biases, and learning rate.
        Also, resets validation loss.
        """
        for name, params in self.named_parameters():
            if params is not None:
                self.logger.experiment.add_histogram(name, params, self.current_epoch)
            if params.grad is not None:
                self.logger.experiment.add_histogram(
                    f"{name}.grad", params.grad, self.current_epoch
                )

        sch = self.lr_schedulers()
        try:
            self.log("lr", sch.get_last_lr()[0], on_epoch=True, prog_bar=True)
        except AttributeError:
            pass

        self._log_on_epoch()

    def _log_on_epoch(self):
        # convert long names to shorter versions
        conv = {
            "MeanAbsoluteError": "mae",
            "MeanSquaredError": "rmse",
        }  # NOTE: MeanSquaredError(squared=False) is RMSE
        # Log accumulated training loss metrics
        metrics = {}
        self.log_dict(metrics, on_epoch=True, prog_bar=True)

        # Log all accumulated metrics for train, val, and test phases
        for phase, error_dict in [
            ("train", self.train_error),
            ("val", self.val_error),
            ("test", self.test_error),
        ]:
            metrics = {}
            for property, metrics_dict in error_dict.items():
                for name, metric in metrics_dict.items():
                    metrics[f"{phase}/{property}/{conv[name]}"] = metric.compute()
                    metric.reset()
            self.log_dict(metrics, on_epoch=True, prog_bar=(phase == "val"))

    def configure_optimizers(self) -> Dict[str, Any]:
        """
        Configures the model's optimizers (and optionally schedulers).

        Returns
        -------
        Dict[str, Any]
            A dictionary containing the optimizer and optionally the learning rate scheduler
            to be used within the PyTorch Lightning training process.
        """

        optimizer = self.optimizer(self.model.parameters(), lr=self.learning_rate)

        lr_scheduler_config = self.lr_scheduler_config
        lr_scheduler = ReduceLROnPlateau(
            optimizer,
            mode=lr_scheduler_config["mode"],
            factor=lr_scheduler_config["factor"],
            patience=lr_scheduler_config["patience"],
            cooldown=lr_scheduler_config["cooldown"],
            min_lr=lr_scheduler_config["min_lr"],
            threshold=lr_scheduler_config["threshold"],
            threshold_mode="abs",
        )

        lr_scheduler_config = {
            "scheduler": lr_scheduler,
            "monitor": lr_scheduler_config["monitor"],  # Name of the metric to monitor
            "interval": "epoch",
            "frequency": 1,
        }
        return {"optimizer": optimizer, "lr_scheduler": lr_scheduler_config}

<<<<<<< HEAD
    def on_train_epoch_end(self) -> None:
        """
        This method will be called at the end of each training epoch.
        We will check for unused parameters here.
        """

        # Check for parameters that have not been updated
        for name, p in self.named_parameters():
            if p.grad is None:
                self.unused_parameters.add(name)
                self.are_unused_parameters_present = True

    def on_train_end(self) -> None:

        # Log the unused parameters
        if self.are_unused_parameters_present:

            log.warning(f"Unused parameters detected:")
            log.warning(self.unused_parameters)

    def log_unused_parameters(self):
        """
        Log the unused parameters.
        """
        if self.are_unused_parameters_present:
            log.warning("Unused parameters detected:")
            for param_name in self.unused_parameters:
                log.warning(param_name)

    def train_func(self):
        """
        Defines the training function to be used with Ray for distributed training.

        This function configures a PyTorch Lightning trainer with the Ray Distributed Data Parallel
        (DDP) strategy for efficient distributed training. The training process utilizes a custom
        training loop and environment setup provided by Ray.

        Note: This function should be passed to a Ray Trainer or directly used with Ray tasks.
        """

        from ray.train.lightning import (
            RayDDPStrategy,
            RayLightningEnvironment,
            RayTrainReportCallback,
            prepare_trainer,
        )

        trainer = pl.Trainer(
            devices="auto",
            accelerator="auto",
            strategy=RayDDPStrategy(find_unused_parameters=True),
            callbacks=[RayTrainReportCallback()],
            plugins=[RayLightningEnvironment()],
            enable_progress_bar=False,
        )
        trainer = prepare_trainer(trainer)
        trainer.fit(self, self.train_dataloader, self.val_dataloader)

    def get_ray_trainer(self, number_of_workers: int = 2, use_gpu: bool = False):
        """
        Initializes and returns a Ray Trainer for distributed training.

        Configures a Ray Trainer with a specified number of workers and GPU usage settings. This trainer
        is prepared for distributed training using Ray, with support for checkpointing.

        Parameters
        ----------
        number_of_workers : int, optional
            The number of distributed workers to use, by default 2.
        use_gpu : bool, optional
            Specifies whether to use GPUs for training, by default False.

        Returns
        -------
        Ray Trainer
            The configured Ray Trainer for distributed training.
        """

        from ray.train import CheckpointConfig, RunConfig, ScalingConfig

        scaling_config = ScalingConfig(
            num_workers=number_of_workers,
            use_gpu=use_gpu,
            resources_per_worker={"CPU": 1, "GPU": 1} if use_gpu else {"CPU": 1},
        )

        run_config = RunConfig(
            checkpoint_config=CheckpointConfig(
                num_to_keep=2,
                checkpoint_score_attribute="rmse_val_loss",
                checkpoint_score_order="min",
            ),
        )
        from ray.train.torch import TorchTrainer

        # Define a TorchTrainer without hyper-parameters for Tuner
        ray_trainer = TorchTrainer(
            self.train_func,
            scaling_config=scaling_config,
            run_config=run_config,
        )

        return ray_trainer

    def tune_with_ray(
        self,
        train_dataloader,
        val_dataloader,
        number_of_epochs: int = 5,
        number_of_samples: int = 10,
        number_of_ray_workers: int = 2,
        train_on_gpu: bool = False,
    ):
        """
        Performs hyperparameter tuning using Ray Tune.

        This method sets up and starts a Ray Tune hyperparameter tuning session, utilizing the ASHA scheduler
        for efficient trial scheduling and early stopping.

        Parameters
        ----------
        train_dataloader : DataLoader
            The DataLoader for training data.
        val_dataloader : DataLoader
            The DataLoader for validation data.
        number_of_epochs : int, optional
            The maximum number of epochs for training, by default 5.
        number_of_samples : int, optional
            The number of samples (trial runs) to perform, by default 10.
        number_of_ray_workers : int, optional
            The number of Ray workers to use for distributed training, by default 2.
        use_gpu : bool, optional
            Whether to use GPUs for training, by default False.

        Returns
        -------
        Tune experiment analysis object
            The result of the hyperparameter tuning session, containing performance metrics and the best hyperparameters found.
        """

        from ray import tune
        from ray.tune.schedulers import ASHAScheduler

        self.train_dataloader = train_dataloader
        self.val_dataloader = val_dataloader

        ray_trainer = self.get_ray_trainer(
            number_of_workers=number_of_ray_workers, use_gpu=train_on_gpu
        )
        scheduler = ASHAScheduler(
            max_t=number_of_epochs, grace_period=1, reduction_factor=2
        )

        tune_config = tune.TuneConfig(
            metric="rmse_val_loss",
            mode="min",
            scheduler=scheduler,
            num_samples=number_of_samples,
        )

        tuner = tune.Tuner(
            ray_trainer,
            param_space={"train_loop_config": self.config_prior()},
            tune_config=tune_config,
        )
        return tuner.fit()


from typing import Optional

=======
>>>>>>> 5181bdb4

def return_toml_config(
    config_path: Optional[str] = None,
    potential_path: Optional[str] = None,
    dataset_path: Optional[str] = None,
    training_path: Optional[str] = None,
):
    """
    Read one or more TOML configuration files and return the parsed configuration.

    Parameters
    ----------
    config_path : str, optional
        The path to the TOML configuration file.
    potential_path : str, optional
        The path to the TOML file defining the potential configuration.
    dataset_path : str, optional
        The path to the TOML file defining the dataset configuration.
    training_path : str, optional
        The path to the TOML file defining the training configuration.

    Returns
    -------
    dict
        The merged parsed configuration from the TOML files.
    """
    import toml

    config = {}

    if config_path:
        config = toml.load(config_path)
        log.info(f"Reading config from : {config_path}")
    else:
        if potential_path:
            config["potential"] = toml.load(potential_path)["potential"]
            log.info(f"Reading potential config from : {potential_path}")
        if dataset_path:
            config["dataset"] = toml.load(dataset_path)["dataset"]
            log.info(f"Reading dataset config from : {dataset_path}")
        if training_path:
            config["training"] = toml.load(training_path)["training"]
            log.info(f"Reading training config from : {training_path}")

    return config


from typing import List, Optional, Union


def read_config_and_train(
    config_path: Optional[str] = None,
    potential_path: Optional[str] = None,
    dataset_path: Optional[str] = None,
    training_path: Optional[str] = None,
    accelerator: Optional[str] = None,
    device: Optional[Union[int, List[int]]] = None,
):
    """
    Reads one or more TOML configuration files and performs training based on the parameters.

    Parameters
    ----------
    config_path : str, optional
        Path to the TOML configuration file.
    potential_path : str, optional
        Path to the TOML file defining the potential configuration.
    dataset_path : str, optional
        Path to the TOML file defining the dataset configuration.
    training_path : str, optional
        Path to the TOML file defining the training configuration.
    accelerator : str, optional
        Accelerator type to use for training.
    device : int|List[int], optional
        Device index to use for training.
    """
    # Read the TOML file
    config = return_toml_config(
        config_path, potential_path, dataset_path, training_path
    )

    # Extract parameters
    potential_config = config["potential"]
    dataset_config = config["dataset"]
    training_config = config["training"]
    # Override config parameters with command-line arguments if provided
    if accelerator:
        training_config["accelerator"] = accelerator
    if device is not None:
        training_config["devices"] = device

    log.debug(f"Potential config: {potential_config}")
    log.debug(f"Dataset config: {dataset_config}")
    log.debug(f"Training config: {training_config}")
    # Call the perform_training function with extracted parameters
    perform_training(
        potential_config=potential_config,
        training_config=training_config,
        dataset_config=dataset_config,
    )


from lightning import Trainer


def log_training_arguments(
    potential_config: Dict[str, Any],
    training_config: Dict[str, Any],
    dataset_config: Dict[str, Any],
):
    """
    Log arguments that are passed to the training routine.

    Arguments
    ----
        potential_config: Dict[str, Any]
            config for the potential model
        training_config: Dict[str, Any]
            config for the training process
        dataset_config: Dict[str, Any]
            config for the dataset
    """
    save_dir = training_config.get("save_dir", "lightning_logs")
    if save_dir == "lightning_logs":
        log.info(f"Saving logs to default location: {save_dir}")
    else:
        log.info(f"Saving logs to custom location: {save_dir}")

    experiment_name = training_config.get("experiment_name", "exp")
    if experiment_name == "experiment_name":
        log.info(f"Saving logs in default dir: {experiment_name}")
    else:
        log.info(f"Saving logs in custom dir: {experiment_name}")

    version_select = dataset_config.get("version_select", "latest")
    if version_select == "latest":
        log.info(f"Using default dataset version: {version_select}")

    else:
        log.info(f"Using dataset version: {version_select}")
    accelerator = training_config.get("accelerator", "cpu")
    if accelerator == "cpu":
        log.info(f"Using default accelerator: {accelerator}")
    else:
        log.info(f"Using accelerator: {accelerator}")
    nr_of_epochs = training_config.get("nr_of_epochs", 10)
    if nr_of_epochs == 10:
        log.info(f"Using default number of epochs: {nr_of_epochs}")
    else:
        log.info(f"Training for {nr_of_epochs} epochs")
    num_nodes = training_config.get("num_nodes", 1)
    if num_nodes == 1:
        log.info(f"Using default number of nodes: {num_nodes}")
    else:
        log.info(f"Training on {num_nodes} nodes")
    devices = training_config.get("devices", 1)
    if devices == 1:
        log.info(f"Using default device index/number: {devices}")
    else:
        log.info(f"Using device index/number: {devices}")
    batch_size = training_config.get("batch_size", 128)
    if batch_size == 128:
        log.info(f"Using default batch size: {batch_size}")
    else:
        log.info(f"Using batch size: {batch_size}")

    remove_self_energies = training_config.get("remove_self_energies", False)
    if remove_self_energies is False:
        log.warning(
            f"Using default for removing self energies: Self energies are not removed"
        )
    else:
        log.info(f"Removing self energies: {remove_self_energies}")
    early_stopping_config = training_config.get("early_stopping", None)
    if early_stopping_config is None:
        log.info(f"Using default: No early stopping performed")

    stochastic_weight_averaging_config = training_config.get(
        "stochastic_weight_averaging_config", None
    )

    num_workers = dataset_config.get("number_of_worker", 4)
    if num_workers == 4:
        log.info(
            f"Using default number of workers for training data loader: {num_workers}"
        )
    else:
        log.info(f"Using {num_workers} workers for training data loader")
    pin_memory = dataset_config.get("pin_memory", False)
    if pin_memory is False:
        log.info(f"Using default value for pinned_memory: {pin_memory}")
    else:
        log.info(f"Using pinned_memory: {pin_memory}")
    model_name = potential_config["model_name"]
    dataset_name = dataset_config["dataset_name"]
    log.info(training_config["loss_parameter"])
    log.debug(
        f"""
Training {model_name} on {dataset_name}-{version_select} dataset with {accelerator}
accelerator on {num_nodes} nodes for {nr_of_epochs} epochs.
Experiments are saved to: {save_dir}/{experiment_name}.
"""
    )


def perform_training(
    potential_config: Dict[str, Any],
    training_config: Dict[str, Any],
    dataset_config: Dict[str, Any],
) -> Trainer:
    """
    Performs the training process for a neural network potential model.

    Parameters
    ----------
    potential_config : Dict[str, Any], optional
        Additional parameters for the potential model.
    training_config : Dict[str, Any], optional
        Additional parameters for the training process.
    dataset_config : Dict[str, Any], optional
        Additional parameters for the dataset.

    Returns
    -------
    Trainer
    """

    from pytorch_lightning.loggers import TensorBoardLogger
    from modelforge.dataset.utils import RandomRecordSplittingStrategy
    from lightning import Trainer
    from modelforge.potential import NeuralNetworkPotentialFactory
    from modelforge.dataset.dataset import DataModule
    from lightning.pytorch.callbacks import ModelSummary

    save_dir = training_config.get("save_dir", "lightning_logs")
    if save_dir == "lightning_logs":
        log.info(f"Saving logs to default location: {save_dir}")

    experiment_name = training_config.get("experiment_name", "exp")
    model_name = potential_config["model_name"]
    dataset_name = dataset_config["dataset_name"]
    log_training_arguments(potential_config, training_config, dataset_config)

    version_select = dataset_config.get("version_select", "latest")
    accelerator = training_config.get("accelerator", "cpu")
    nr_of_epochs = training_config.get("nr_of_epochs", 10)
    num_nodes = training_config.get("num_nodes", 1)
    devices = training_config.get("devices", 1)
    batch_size = training_config.get("batch_size", 128)
    remove_self_energies = training_config.get("remove_self_energies", False)
    early_stopping_config = training_config.get("early_stopping", None)
    stochastic_weight_averaging_config = training_config.get(
        "stochastic_weight_averaging_config", None
    )
    num_workers = dataset_config.get("number_of_worker", 4)
    pin_memory = dataset_config.get("pin_memory", False)

    # set up tensor board logger
    logger = TensorBoardLogger(save_dir, name=experiment_name)

    log.debug(
        f"""
Training {model_name} on {dataset_name}-{version_select} dataset with {accelerator}
accelerator on {num_nodes} nodes for {nr_of_epochs} epochs.
Experiments are saved to: {save_dir}/{experiment_name}.
"""
    )

    log.debug(f"Using {potential_config} potential config")
    log.debug(f"Using {training_config} training config")

    # Set up dataset
    dm = DataModule(
        name=dataset_name,
        batch_size=batch_size,
        splitting_strategy=RandomRecordSplittingStrategy(),
        remove_self_energies=remove_self_energies,
        version_select=version_select,
    )
    dm.prepare_data()
    dm.setup()

    # read dataset statistics
    import toml

    dataset_statistics = toml.load(dm.dataset_statistics_filename)
    log.info(f"Setting E_i_mean and E_i_stddev for {model_name}")
    log.info(f"E_i_mean: {dataset_statistics['atomic_energies_stats']['E_i_mean']}")
    log.info(f"E_i_stddev: {dataset_statistics['atomic_energies_stats']['E_i_stddev']}")

    # Set up model
    model = NeuralNetworkPotentialFactory.create_nnp(
        use="training",
        model_type=model_name,
<<<<<<< HEAD
        model_parameters=potential_config["potential_parameters"],
        training_parameters=training_config["training_parameters"],
        dataset_statistics=dataset_statistics["atomic_energies_stats"],
=======
        loss_parameter=training_config["loss_parameter"],
        model_parameters=potential_config["potential_parameter"],
        training_parameters=training_config["training_parameter"],
>>>>>>> 5181bdb4
    )

    # set up traininer
    from lightning.pytorch.callbacks.early_stopping import EarlyStopping
    from lightning.pytorch.callbacks.stochastic_weight_avg import (
        StochasticWeightAveraging,
    )

    # set up callbacks
    callbacks = []
    if stochastic_weight_averaging_config:
        callbacks.append(
            StochasticWeightAveraging(**stochastic_weight_averaging_config)
        )
    if early_stopping_config:
        callbacks.append(EarlyStopping(**early_stopping_config))

    from lightning.pytorch.callbacks import ModelCheckpoint

    checkpoint_callback = ModelCheckpoint(
        save_top_k=2,
        monitor="val/energy/rmse",
        filename="best_{potential_name}-{dataset_name}-{epoch:02d}-{val_loss:.2f}",
    )

    callbacks.append(checkpoint_callback)

    # set up trainer
    trainer = Trainer(
        max_epochs=nr_of_epochs,
        num_nodes=num_nodes,
        devices=devices,
        accelerator=accelerator,
        logger=logger,  # Add the logger here
        callbacks=callbacks,
        inference_mode=False,
        num_sanity_val_steps=2,
        log_every_n_steps=50,
    )

<<<<<<< HEAD
=======
    dm.prepare_data()
    dm.setup()

    log.info(f"Setting E_i_mean and E_i_stddev for {model_name}")
    log.info(f"E_i_mean: {dm.dataset_statistics.E_i_mean}")
    log.info(f"E_i_stddev: {dm.dataset_statistics.E_i_stddev}")
    model.model.core_module.readout_module.E_i_mean = torch.tensor(
        [dm.dataset_statistics.E_i_mean], dtype=torch.float32
    )
    model.model.core_module.readout_module.E_i_stddev = torch.tensor(
        [dm.dataset_statistics.E_i_stddev], dtype=torch.float32
    )

>>>>>>> 5181bdb4
    # Run training loop and validate
    trainer.fit(
        model,
        train_dataloaders=dm.train_dataloader(
            num_workers=num_workers, pin_memory=pin_memory
        ),
        val_dataloaders=dm.val_dataloader(),
    )
    trainer.validate(model=model, dataloaders=dm.val_dataloader(), ckpt_path="best")
    trainer.test(dataloaders=dm.test_dataloader(), ckpt_path="best")
    return trainer<|MERGE_RESOLUTION|>--- conflicted
+++ resolved
@@ -1,23 +1,11 @@
 from torch.optim.lr_scheduler import ReduceLROnPlateau
 import lightning as pl
-<<<<<<< HEAD
 from typing import TYPE_CHECKING, Any, Union, Dict, Type, Optional
-=======
-from typing import TYPE_CHECKING, Any, Union, Dict, Type
->>>>>>> 5181bdb4
 import torch
 from loguru import logger as log
 from modelforge.dataset.dataset import BatchData
 
 if TYPE_CHECKING:
-<<<<<<< HEAD
-    from modelforge.potential.ani import ANI2x, AniNeuralNetworkData
-    from modelforge.potential.painn import PaiNN, PaiNNNeuralNetworkData
-    from modelforge.potential.physnet import PhysNet, PhysNetNeuralNetworkData
-    from modelforge.potential.schnet import SchNet, SchnetNeuralNetworkData
-    from modelforge.potential.sake import SAKE
-=======
->>>>>>> 5181bdb4
     from modelforge.potential.utils import BatchData
 
 import torchmetrics
@@ -258,12 +246,8 @@
         model_parameters: Dict[str, Any],
         lr_scheduler_config: Dict[str, Union[str, int, float]],
         lr: float,
-<<<<<<< HEAD
         dataset_statistics: Optional[Dict[str, float]] = None,
-        include_force: bool = False,
-=======
         loss_parameter: Dict[str, Any],
->>>>>>> 5181bdb4
         optimizer: Type[Optimizer] = torch.optim.AdamW,
     ):
         """
@@ -291,18 +275,13 @@
         super().__init__()
         self.save_hyperparameters(ignore=["loss_module"])
         # Extracting and instantiating the model from parameters
-<<<<<<< HEAD
         model_parameters_ = model_parameters.copy()
-        nnp_name = model_parameters_.pop("nnp_name", None)
-=======
-        nnp_parameters_ = model_parameters.copy()
-        nnp_name = nnp_parameters_.pop("nnp_name", None)
->>>>>>> 5181bdb4
-        if nnp_name is None:
+        model_name = model_parameters_.pop("nnp_name", None)
+        if model_name is None:
             raise ValueError(
                 "NNP name must be specified in nnp_parameters with key 'nnp_name'."
             )
-        nnp_class: Type = _Implemented_NNPs.get_neural_network_class(nnp_name)
+        nnp_class: Type = _Implemented_NNPs.get_neural_network_class(model_name)
         if nnp_class is None:
             raise ValueError(f"Specified NNP name '{nnp_name}' is not implemented.")
 
@@ -647,179 +626,7 @@
         }
         return {"optimizer": optimizer, "lr_scheduler": lr_scheduler_config}
 
-<<<<<<< HEAD
-    def on_train_epoch_end(self) -> None:
-        """
-        This method will be called at the end of each training epoch.
-        We will check for unused parameters here.
-        """
-
-        # Check for parameters that have not been updated
-        for name, p in self.named_parameters():
-            if p.grad is None:
-                self.unused_parameters.add(name)
-                self.are_unused_parameters_present = True
-
-    def on_train_end(self) -> None:
-
-        # Log the unused parameters
-        if self.are_unused_parameters_present:
-
-            log.warning(f"Unused parameters detected:")
-            log.warning(self.unused_parameters)
-
-    def log_unused_parameters(self):
-        """
-        Log the unused parameters.
-        """
-        if self.are_unused_parameters_present:
-            log.warning("Unused parameters detected:")
-            for param_name in self.unused_parameters:
-                log.warning(param_name)
-
-    def train_func(self):
-        """
-        Defines the training function to be used with Ray for distributed training.
-
-        This function configures a PyTorch Lightning trainer with the Ray Distributed Data Parallel
-        (DDP) strategy for efficient distributed training. The training process utilizes a custom
-        training loop and environment setup provided by Ray.
-
-        Note: This function should be passed to a Ray Trainer or directly used with Ray tasks.
-        """
-
-        from ray.train.lightning import (
-            RayDDPStrategy,
-            RayLightningEnvironment,
-            RayTrainReportCallback,
-            prepare_trainer,
-        )
-
-        trainer = pl.Trainer(
-            devices="auto",
-            accelerator="auto",
-            strategy=RayDDPStrategy(find_unused_parameters=True),
-            callbacks=[RayTrainReportCallback()],
-            plugins=[RayLightningEnvironment()],
-            enable_progress_bar=False,
-        )
-        trainer = prepare_trainer(trainer)
-        trainer.fit(self, self.train_dataloader, self.val_dataloader)
-
-    def get_ray_trainer(self, number_of_workers: int = 2, use_gpu: bool = False):
-        """
-        Initializes and returns a Ray Trainer for distributed training.
-
-        Configures a Ray Trainer with a specified number of workers and GPU usage settings. This trainer
-        is prepared for distributed training using Ray, with support for checkpointing.
-
-        Parameters
-        ----------
-        number_of_workers : int, optional
-            The number of distributed workers to use, by default 2.
-        use_gpu : bool, optional
-            Specifies whether to use GPUs for training, by default False.
-
-        Returns
-        -------
-        Ray Trainer
-            The configured Ray Trainer for distributed training.
-        """
-
-        from ray.train import CheckpointConfig, RunConfig, ScalingConfig
-
-        scaling_config = ScalingConfig(
-            num_workers=number_of_workers,
-            use_gpu=use_gpu,
-            resources_per_worker={"CPU": 1, "GPU": 1} if use_gpu else {"CPU": 1},
-        )
-
-        run_config = RunConfig(
-            checkpoint_config=CheckpointConfig(
-                num_to_keep=2,
-                checkpoint_score_attribute="rmse_val_loss",
-                checkpoint_score_order="min",
-            ),
-        )
-        from ray.train.torch import TorchTrainer
-
-        # Define a TorchTrainer without hyper-parameters for Tuner
-        ray_trainer = TorchTrainer(
-            self.train_func,
-            scaling_config=scaling_config,
-            run_config=run_config,
-        )
-
-        return ray_trainer
-
-    def tune_with_ray(
-        self,
-        train_dataloader,
-        val_dataloader,
-        number_of_epochs: int = 5,
-        number_of_samples: int = 10,
-        number_of_ray_workers: int = 2,
-        train_on_gpu: bool = False,
-    ):
-        """
-        Performs hyperparameter tuning using Ray Tune.
-
-        This method sets up and starts a Ray Tune hyperparameter tuning session, utilizing the ASHA scheduler
-        for efficient trial scheduling and early stopping.
-
-        Parameters
-        ----------
-        train_dataloader : DataLoader
-            The DataLoader for training data.
-        val_dataloader : DataLoader
-            The DataLoader for validation data.
-        number_of_epochs : int, optional
-            The maximum number of epochs for training, by default 5.
-        number_of_samples : int, optional
-            The number of samples (trial runs) to perform, by default 10.
-        number_of_ray_workers : int, optional
-            The number of Ray workers to use for distributed training, by default 2.
-        use_gpu : bool, optional
-            Whether to use GPUs for training, by default False.
-
-        Returns
-        -------
-        Tune experiment analysis object
-            The result of the hyperparameter tuning session, containing performance metrics and the best hyperparameters found.
-        """
-
-        from ray import tune
-        from ray.tune.schedulers import ASHAScheduler
-
-        self.train_dataloader = train_dataloader
-        self.val_dataloader = val_dataloader
-
-        ray_trainer = self.get_ray_trainer(
-            number_of_workers=number_of_ray_workers, use_gpu=train_on_gpu
-        )
-        scheduler = ASHAScheduler(
-            max_t=number_of_epochs, grace_period=1, reduction_factor=2
-        )
-
-        tune_config = tune.TuneConfig(
-            metric="rmse_val_loss",
-            mode="min",
-            scheduler=scheduler,
-            num_samples=number_of_samples,
-        )
-
-        tuner = tune.Tuner(
-            ray_trainer,
-            param_space={"train_loop_config": self.config_prior()},
-            tune_config=tune_config,
-        )
-        return tuner.fit()
-
-
-from typing import Optional
-
-=======
->>>>>>> 5181bdb4
+
 
 def return_toml_config(
     config_path: Optional[str] = None,
@@ -1114,15 +921,10 @@
     model = NeuralNetworkPotentialFactory.create_nnp(
         use="training",
         model_type=model_name,
-<<<<<<< HEAD
-        model_parameters=potential_config["potential_parameters"],
-        training_parameters=training_config["training_parameters"],
         dataset_statistics=dataset_statistics["atomic_energies_stats"],
-=======
         loss_parameter=training_config["loss_parameter"],
         model_parameters=potential_config["potential_parameter"],
         training_parameters=training_config["training_parameter"],
->>>>>>> 5181bdb4
     )
 
     # set up traininer
@@ -1163,22 +965,6 @@
         log_every_n_steps=50,
     )
 
-<<<<<<< HEAD
-=======
-    dm.prepare_data()
-    dm.setup()
-
-    log.info(f"Setting E_i_mean and E_i_stddev for {model_name}")
-    log.info(f"E_i_mean: {dm.dataset_statistics.E_i_mean}")
-    log.info(f"E_i_stddev: {dm.dataset_statistics.E_i_stddev}")
-    model.model.core_module.readout_module.E_i_mean = torch.tensor(
-        [dm.dataset_statistics.E_i_mean], dtype=torch.float32
-    )
-    model.model.core_module.readout_module.E_i_stddev = torch.tensor(
-        [dm.dataset_statistics.E_i_stddev], dtype=torch.float32
-    )
-
->>>>>>> 5181bdb4
     # Run training loop and validate
     trainer.fit(
         model,
