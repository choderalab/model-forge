from torch.optim.lr_scheduler import ReduceLROnPlateau
import lightning as pl
from typing import Any, Union, Dict, Type, Optional, List
import torch
from loguru import logger as log
from modelforge.dataset.dataset import BatchData, NNPInput
import torchmetrics
from torch import nn
from abc import ABC, abstractmethod


class Error(nn.Module, ABC):
    """
    Class representing the error calculation for predicted and true values.

    Methods:
        calculate_error(predicted: torch.Tensor, true: torch.Tensor) -> torch.Tensor:
            Calculates the error between the predicted and true values.

        scale_by_number_of_atoms(error, atomic_subsystem_counts) -> torch.Tensor:
            Scales the error by the number of atoms in the atomic subsystems.
    """

    @abstractmethod
    def calculate_error(
        self, predicted: torch.Tensor, true: torch.Tensor
    ) -> torch.Tensor:
        """
        Calculates the error between the predicted and true values
        """
        raise NotImplementedError

    @staticmethod
    def calculate_squared_error(
        predicted_tensor: torch.Tensor, reference_tensor: torch.Tensor
    ) -> torch.Tensor:
        """
        Calculates the squared error between the predicted and true values.

        Parameters:
            predicted_tensor (torch.Tensor): The predicted values.
            reference_tensor (torch.Tensor): The values provided by the dataset.

        Returns:
            torch.Tensor: The calculated error.
        """
        return (predicted_tensor - reference_tensor).pow(2).sum(dim=1, keepdim=True)

    @staticmethod
    def scale_by_number_of_atoms(error, atomic_subsystem_counts) -> torch.Tensor:
        """
        Scales the error by the number of atoms in the atomic subsystems.

        Parameters:
            error: The error to be scaled.
            atomic_subsystem_counts: The number of atoms in the atomic subsystems.

        Returns:
            torch.Tensor: The scaled error.
        """
        # divide by number of atoms
        scaled_by_number_of_atoms = error / atomic_subsystem_counts.unsqueeze(
            1
        )  # FIXME: ensure that all per-atom properties have dimension (N, 1)
        return scaled_by_number_of_atoms


class FromPerAtomToPerMoleculeMeanSquaredError(Error):
    """
    Calculates the per-atom error and aggregates it to per-molecule mean squared error.
    """

    def __init__(self):
        """
        Initializes the PerAtomToPerMoleculeError class.
        """
        super().__init__()

    def calculate_error(
        self,
        per_atom_prediction: torch.Tensor,
        per_atom_reference: torch.Tensor,
    ) -> torch.Tensor:
        """
        Computes the per-atom error.
        """
        return self.calculate_squared_error(per_atom_prediction, per_atom_reference)

    def forward(
        self,
        per_atom_prediction: torch.Tensor,
        per_atom_reference: torch.Tensor,
        batch: "NNPInput",
    ) -> torch.Tensor:
        """
        Computes the per-atom error and aggregates it to per-molecule mean squared error.

        Parameters
        ----------
        per_atom_prediction : torch.Tensor
            The predicted values.
        per_atom_reference : torch.Tensor
            The reference values provided by the dataset.
        batch : NNPInput
            The batch data containing metadata and input information.

        Returns
        -------
        torch.Tensor
            The aggregated per-molecule error.
        """

        # squared error
        per_atom_squared_error = self.calculate_error(
            per_atom_prediction, per_atom_reference
        )

        per_molecule_squared_error = torch.zeros_like(
            batch.metadata.E, dtype=per_atom_squared_error.dtype
        )
        # Aggregate error per molecule

        per_molecule_squared_error.scatter_add_(
            0,
            batch.nnp_input.atomic_subsystem_indices.long().unsqueeze(1),
            per_atom_squared_error,
        )
        # divide by number of atoms
        per_molecule_square_error_scaled = self.scale_by_number_of_atoms(
            per_molecule_squared_error, batch.metadata.atomic_subsystem_counts
        )
        # return the average
        return torch.mean(per_molecule_square_error_scaled)


class PerMoleculeMeanSquaredError(Error):
    """
    Calculates the per-molecule mean squared error.

    """

    def __init__(self):
        """
        Initializes the PerMoleculeMeanSquaredError class.
        """

        super().__init__()

    def forward(
        self,
        per_molecule_prediction: torch.Tensor,
        per_molecule_reference: torch.Tensor,
        batch,
    ) -> torch.Tensor:
        """
        Computes the per-molecule mean squared error.

        Parameters
        ----------
        per_molecule_prediction : torch.Tensor
            The predicted values.
        per_molecule_reference : torch.Tensor
            The true values.
        batch : Any
            The batch data containing metadata and input information.

        Returns
        -------
        torch.Tensor
            The mean per-molecule error.
        """

        per_molecule_squared_error = self.calculate_error(
            per_molecule_prediction, per_molecule_reference
        )
        per_molecule_square_error_scaled = self.scale_by_number_of_atoms(
            per_molecule_squared_error, batch.metadata.atomic_subsystem_counts
        )

        # return the average
        return torch.mean(per_molecule_square_error_scaled)

    def calculate_error(
        self,
        per_atom_prediction: torch.Tensor,
        per_atom_reference: torch.Tensor,
    ) -> torch.Tensor:
        """
        Computes the per-atom error.
        """
        return self.calculate_squared_error(per_atom_prediction, per_atom_reference)


class Loss(nn.Module):
    """
    Calculates the combined loss for energy and force predictions.

    Attributes
    ----------
    loss_property : List[str]
        List of properties to include in the loss calculation.
    weight : Dict[str, float]
        Dictionary containing the weights for each property in the loss calculation.
    loss : nn.ModuleDict
        Module dictionary containing the loss functions for each property.
    """

    _SUPPORTED_PROPERTIES = ["per_molecule_energy", "per_atom_force"]

    def __init__(self, loss_porperty: List[str], weight: Dict[str, float]):
        """
        Initializes the Loss class.

        Parameters
        ----------
        loss_property : List[str]
            List of properties to include in the loss calculation.
        weight : Dict[str, float]
            Dictionary containing the weights for each property in the loss calculation.

        Raises
        ------
        NotImplementedError
            If an unsupported loss type is specified.
        """
        super().__init__()
        from torch.nn import ModuleDict

        self.loss_property = loss_porperty
        self.weight = weight

        self.loss = ModuleDict()

        for prop, w in weight.items():
            if prop in self._SUPPORTED_PROPERTIES:
                if prop == "per_atom_force":
                    self.loss[prop] = FromPerAtomToPerMoleculeMeanSquaredError()
                elif prop == "per_molecule_energy":
                    self.loss[prop] = PerMoleculeMeanSquaredError()
                self.register_buffer(prop, torch.tensor(w))
            else:
                raise NotImplementedError(f"Loss type {prop} not implemented.")

    def forward(self, predict_target: Dict[str, torch.Tensor], batch):
        """
        Calculates the combined loss for the specified properties.

        Parameters
        ----------
        predict_target : Dict[str, torch.Tensor]
            Dictionary containing predicted and true values for energy and per_atom_force.
        batch : Any
            The batch data containing metadata and input information.

        Returns
        -------
        Dict{str, torch.Tensor]
            Individual loss terms and the combined, total loss.
        """
        # save the loss as a dictionary
        loss_dict = {}
        # accumulate loss
        loss = torch.tensor(
            [0.0], dtype=batch.metadata.E.dtype, device=batch.metadata.E.device
        )
        # iterate over loss properties
        for prop in self.loss_property:
            # calculate loss per property
            loss_ = self.weight[prop] * self.loss[prop](
                predict_target[f"{prop}_predict"], predict_target[f"{prop}_true"], batch
            )
            # add total loss
            loss = loss + loss_
            # save loss
            loss_dict[f"{prop}/mse"] = loss_

        # add total loss to results dict and return
        loss_dict["total_loss"] = loss

        return loss_dict


class LossFactory(object):
    """
    Factory class to create different types of loss functions.
    """

    @staticmethod
    def create_loss(loss_property: List[str], weight: Dict[str, float]) -> Type[Loss]:
        """
        Creates an instance of the specified loss type.

        Parameters
        ----------
        loss_property : List[str]
            List of properties to include in the loss calculation.
        weight : Dict[str, float]
            Dictionary containing the weights for each property in the loss calculation.
        Returns
        -------
        Loss
            An instance of the specified loss function.
        """

        return Loss(loss_property, weight)


from torch.optim import Optimizer


from torch.nn import ModuleDict


def create_error_metrics(loss_properties: List[str]) -> ModuleDict:
    """
    Creates a ModuleDict of MetricCollections for the given loss properties.

    Parameters
    ----------
    loss_properties : List[str]
        List of loss properties for which to create the metrics.

    Returns
    -------
    ModuleDict
        A dictionary where keys are loss properties and values are MetricCollections.
    """
    from torchmetrics.regression import (
        MeanAbsoluteError,
        MeanSquaredError,
    )
    from torchmetrics import MetricCollection

    return ModuleDict(
        {
            prop: MetricCollection(
                [MeanAbsoluteError(), MeanSquaredError(squared=False)]
            )
            for prop in loss_properties
        }
    )


class TrainingAdapter(pl.LightningModule):
    """
    Adapter class for training neural network potentials using PyTorch Lightning.
    """

    def __init__(
        self,
        *,
        model_parameter: Dict[str, Any],
        lr_scheduler_config: Dict[str, Union[str, int, float]],
        lr: float,
        loss_parameter: Dict[str, Any],
        dataset_statistic: Optional[Dict[str, float]] = None,
        optimizer: Type[Optimizer] = torch.optim.AdamW,
        verbose: bool = False,
    ):
        """
        Initializes the TrainingAdapter with the specified model and training configuration.

        Parameters
        ----------
        model_parameter : Dict[str, Any]
            The parameters for the neural network potential model.
        lr_scheduler_config : Dict[str, Union[str, int, float]]
            The configuration for the learning rate scheduler.
        lr : float
            The learning rate for the optimizer.
        loss_module : Loss, optional
        optimizer : Type[Optimizer], optional
            The optimizer class to use for training, by default torch.optim.AdamW.
        """

        from modelforge.potential import _Implemented_NNPs

        super().__init__()
        self.save_hyperparameters()

        # Get requested model class
        potential_name = model_parameter["potential_name"]
        nnp_class: Type = _Implemented_NNPs.get_neural_network_class(potential_name)

        # initialize model
        self.model = nnp_class(
            **model_parameter["core_parameter"],
            dataset_statistic=dataset_statistic,
            postprocessing_parameter=model_parameter["postprocessing_parameter"],
        )

        self.optimizer = optimizer
        self.learning_rate = lr
        self.lr_scheduler_config = lr_scheduler_config

        # verbose output, only True if requested
        if verbose:
            self.log_histograms = True
            self.log_on_training_step = True
        else:
            self.log_histograms = False
            self.log_on_training_step = False

        # initialize loss
        self.loss = LossFactory.create_loss(**loss_parameter)

        # Assign the created error metrics to the respective attributes
        self.test_error = create_error_metrics(loss_parameter["loss_property"])
        self.val_error = create_error_metrics(loss_parameter["loss_property"])
        self.train_error = create_error_metrics(loss_parameter["loss_property"])

    def _get_forces(
        self, batch: "BatchData", energies: Dict[str, torch.Tensor]
    ) -> Dict[str, torch.Tensor]:
        """
        Computes the forces from a given batch using the model.

        Parameters
        ----------
        batch : BatchData
            A single batch of data, including input features and target energies.
        energies : dict
            Dictionary containing predicted energies.

        Returns
        -------
        Dict[str, torch.Tensor]
            The true forces from the dataset and the predicted forces by the model.
        """
        nnp_input = batch.nnp_input
        per_atom_force_true = batch.metadata.F.to(torch.float32)

        if per_atom_force_true.numel() < 1:
            raise RuntimeError("No force can be calculated.")

        per_molecule_energy_predict = energies["per_molecule_energy_predict"]

        # Ensure E_predict and nnp_input.positions require gradients and are on the same device
        if not per_molecule_energy_predict.requires_grad:
            per_molecule_energy_predict.requires_grad = True
        if not nnp_input.positions.requires_grad:
            nnp_input.positions.requires_grad = True

        # Compute the gradient (forces) from the predicted energies
        grad = torch.autograd.grad(
            per_molecule_energy_predict.sum(),
            nnp_input.positions,
            create_graph=False,
            retain_graph=True,
        )[0]
        per_atom_force_predict = -1 * grad  # Forces are the negative gradient of energy

        return {
            "per_atom_force_true": per_atom_force_true,
            "per_atom_force_predict": per_atom_force_predict,
        }

    def _get_energies(self, batch: "BatchData") -> Dict[str, torch.Tensor]:
        """
        Computes the energies from a given batch using the model.

        Parameters
        ----------
        batch : BatchData
            A single batch of data, including input features and target energies.

        Returns
        -------
        Dict[str, torch.Tensor]
            The true energies from the dataset and the predicted energies by the model.
        """
        nnp_input = batch.nnp_input
        per_molecule_energy_true = batch.metadata.E.to(torch.float32)
        per_molecule_energy_predict = self.model.forward(nnp_input)[
            "per_molecule_energy"
        ].unsqueeze(
            1
        )  # FIXME: ensure that all per-molecule properties have dimension (N, 1)
        assert per_molecule_energy_true.shape == per_molecule_energy_predict.shape, (
            f"Shapes of true and predicted energies do not match: "
            f"{per_molecule_energy_true.shape} != {per_molecule_energy_predict.shape}"
        )
        return {
            "per_molecule_energy_true": per_molecule_energy_true,
            "per_molecule_energy_predict": per_molecule_energy_predict,
        }

    def _get_predictions(self, batch: "BatchData") -> Dict[str, torch.Tensor]:
        """
        Computes the energies and forces from a given batch using the model.

        Parameters
        ----------
        batch : BatchData
            A single batch of data, including input features and target energies.

        Returns
        -------
        Dict[str, torch.Tensor]
            The true and predicted energies and forces from the dataset and the model.
        """
        energies = self._get_energies(batch)
        forces = self._get_forces(batch, energies)
        return {**energies, **forces}

    def config_prior(self):
        """
        Configures model-specific priors if the model implements them.
        """
        if hasattr(self.model, "_config_prior"):
            return self.model._config_prior()

        log.warning("Model does not implement _config_prior().")
        raise NotImplementedError()

    def _update_metrics(
        self,
        error_dict: Dict[str, torchmetrics.MetricCollection],
        predict_target: Dict[str, torch.Tensor],
    ):
        """
        Updates the provided metric collections with the predicted and true targets.

        Parameters
        ----------
        error_dict : dict
            Dictionary containing metric collections for energy and force.
        predict_target : dict
            Dictionary containing predicted and true values for energy and force.

        Returns
        -------
        Dict[str, torch.Tensor]
            Dictionary containing updated metrics.
        """

        for property, metrics in error_dict.items():
            for _, error_log in metrics.items():
                error_log(
                    predict_target[f"{property}_predict"].detach(),
                    predict_target[f"{property}_true"].detach(),
                )

    def training_step(self, batch: "BatchData", batch_idx: int) -> torch.Tensor:
        """
        Training step to compute the MSE loss for a given batch.

        Parameters
        ----------
        batch : BatchData
            The batch of data provided for the training.
        batch_idx : int
            The index of the current batch.

        Returns
        -------
        torch.Tensor
            The loss tensor computed for the current training step.
        """

        # calculate energy and forces
        predict_target = self._get_predictions(batch)

        # calculate the loss
        loss_dict = self.loss(predict_target, batch)

        # Update and log training error
        self._update_metrics(self.train_error, predict_target)

        # log the loss (this includes the individual contributions that the loss contains)
        for key, loss in loss_dict.items():
            self.log(
                f"loss/{key}",
                torch.mean(loss),
                on_step=False,
                prog_bar=True,
                on_epoch=True,
                batch_size=1,
            )  # batch size is 1 because the mean of the batch is logged

        return loss_dict["total_loss"]

    @torch.enable_grad()
    def validation_step(self, batch: "BatchData", batch_idx: int) -> None:
        """
        Validation step to compute the RMSE/MAE across epochs.

        Parameters
        ----------
        batch : BatchData
            The batch of data provided for validation.
        batch_idx : int
            The index of the current batch.

        Returns
        -------
        None
        """

        # Ensure positions require gradients for force calculation
        batch.nnp_input.positions.requires_grad_(True)
        # calculate energy and forces
        predict_target = self._get_predictions(batch)
        # calculate the loss
        loss = self.loss(predict_target, batch)
        # log the loss
        self._update_metrics(self.val_error, predict_target)

    @torch.enable_grad()
    def test_step(self, batch: "BatchData", batch_idx: int) -> None:
        """
        Test step to compute the RMSE loss for a given batch.

        This method is called automatically during the test loop of the training process. It computes
        the loss on a batch of test data and logs the results for analysis.

        Parameters
        ----------
        batch : BatchData
            The batch of data to test the model on.
        batch_idx : int
            The index of the batch within the test dataset.

        Returns
        -------
        None
            The results are logged and not directly returned.
        """
        # Ensure positions require gradients for force calculation
        batch.nnp_input.positions.requires_grad_(True)
        # calculate energy and forces
        predict_target = self._get_predictions(batch)
        # Update and log metrics
        self._update_metrics(self.test_error, predict_target)

    def on_test_epoch_end(self):
        """
        Operations to perform at the end of the test set pass.
        """
        self._log_on_epoch(log_mode="test")

    def on_train_epoch_end(self):
        """
        Operations to perform at the end of each training epoch.

        Logs histograms of weights and biases, and learning rate.
        Also, resets validation loss.
        """
        if self.log_histograms == True:
            for name, params in self.named_parameters():
                if params is not None:
                    self.logger.experiment.add_histogram(
                        name, params, self.current_epoch
                    )
                if params.grad is not None:
                    self.logger.experiment.add_histogram(
                        f"{name}.grad", params.grad, self.current_epoch
                    )

        sch = self.lr_schedulers()
        try:
            self.log("lr", sch.get_last_lr()[0], on_epoch=True, prog_bar=True)
        except AttributeError:
            pass

        self._log_on_epoch()

    def _log_on_epoch(self, log_mode: str = "train"):
        # convert long names to shorter versions
        conv = {
            "MeanAbsoluteError": "mae",
            "MeanSquaredError": "rmse",
        }  # NOTE: MeanSquaredError(squared=False) is RMSE

        # Log all accumulated metrics for train and val phases
        if log_mode == "train":
            errors = [
                ("train", self.train_error),
                ("val", self.val_error),
            ]
        elif log_mode == "test":
            errors = [
                ("test", self.test_error),
            ]
        else:
            raise RuntimeError(f"Unrecognized mode: {log_mode}")

        for phase, error_dict in errors:
            # skip if log_on_training_step is not requested
            if phase == "train" and not self.log_on_training_step:
                continue

            metrics = {}
            for property, metrics_dict in error_dict.items():
                for name, metric in metrics_dict.items():
                    name = f"{phase}/{property}/{conv[name]}"
                    metrics[name] = metric.compute()
                    metric.reset()
            # log dict, print val metrics to console
            self.log_dict(metrics, on_epoch=True, prog_bar=(phase == "val"))

    def configure_optimizers(self) -> Dict[str, Any]:
        """
        Configures the model's optimizers (and optionally schedulers).

        Returns
        -------
        Dict[str, Any]
            A dictionary containing the optimizer and optionally the learning rate scheduler
            to be used within the PyTorch Lightning training process.
        """

        optimizer = self.optimizer(self.model.parameters(), lr=self.learning_rate)

        lr_scheduler_config = self.lr_scheduler_config
        lr_scheduler = ReduceLROnPlateau(
            optimizer,
            mode=lr_scheduler_config["mode"],
            factor=lr_scheduler_config["factor"],
            patience=lr_scheduler_config["patience"],
            cooldown=lr_scheduler_config["cooldown"],
            min_lr=lr_scheduler_config["min_lr"],
            threshold=lr_scheduler_config["threshold"],
            threshold_mode="abs",
        )

        lr_scheduler_config = {
            "scheduler": lr_scheduler,
            "monitor": lr_scheduler_config["monitor"],  # Name of the metric to monitor
            "interval": "epoch",
            "frequency": 1,
        }
        return {"optimizer": optimizer, "lr_scheduler": lr_scheduler_config}


from typing import List, Optional, Union


def read_config(
    condensed_config_path: Optional[str] = None,
    training_config_path: Optional[str] = None,
    dataset_config_path: Optional[str] = None,
    potential_config_path: Optional[str] = None,
    runtime_config_path: Optional[str] = None,
    accelerator: Optional[str] = None,
    devices: Optional[Union[int, List[int]]] = None,
    number_of_nodes: Optional[int] = None,
):
    """
    Reads one or more TOML configuration files and loads them into the pydantic models

    Parameters
    ----------
    condensed_config_path : str, optional
        Path to the TOML configuration that contains all parameters for the dataset, potential, training, and runtime parameters.
        Any other provided configuration files will be ignored.
    training_config_path : str, optional
        Path to the TOML file defining the training parameters.
    dataset_config_path : str, optional
        Path to the TOML file defining the dataset parameters.
    potential_config_path : str, optional
        Path to the TOML file defining the potential parameters.
    runtime_config_path : str, optional
        Path to the TOML file defining the runtime parameters.
    accelerator : str, optional
        Accelerator type to use.  If provided, this  overrides the accelerator type in the runtime_defaults configuration.
    devices : int|List[int], optional
        Device index/indices to use.  If provided, this overrides the devices in the runtime_defaults configuration.
    number_of_nodes : int, optional
        Number of nodes to use.  If provided, this overrides the number of nodes in the runtime_defaults configuration.

    Returns
    -------
    Tuple
        Tuple containing the potential, training, dataset, and runtime parameters.

    """
    import toml

    if condensed_config_path is not None:
        config = toml.load(condensed_config_path)
        log.info(f"Reading config from : {condensed_config_path}")

        training_config_dict = config["training"]
        dataset_config_dict = config["dataset"]
        potential_config_dict = config["potential"]
        runtime_config_dict = config["runtime"]

    else:
        training_config_dict = toml.load(training_config_path)["training"]
        dataset_config_dict = toml.load(dataset_config_path)["dataset"]
        potential_config_dict = toml.load(potential_config_path)["potential"]
        runtime_config_dict = toml.load(runtime_config_path)["runtime"]

    from modelforge.potential import _Implemented_NNP_Parameters
    from modelforge.dataset.dataset import DatasetParameters
    from modelforge.train.parameters import TrainingParameters, RuntimeParameters

    potential_name = potential_config_dict["potential_name"]
    PotentialParameters = (
        _Implemented_NNP_Parameters.get_neural_network_parameter_class(potential_name)
    )

<<<<<<< HEAD
    potential_parameters = PotentialParameters(**potential_config_dict)

    from modelforge.dataset.dataset import DatasetParameters
    from modelforge.train.parameters import TrainingParameters, RuntimeParameters

    dataset_parameters = DatasetParameters(**dataset_config_dict)
    training_parameters = TrainingParameters(**training_config_dict)
    runtime_parameters = RuntimeParameters(**runtime_config_dict)
=======
    dataset_parameters = DatasetParameters(**dataset_config_dict)
    training_parameters = TrainingParameters(**training_config_dict)
    runtime_parameters = RuntimeParameters(**runtime_config_dict)
    potential_parameters = PotentialParameters(**potential_config_dict)
>>>>>>> 4a5941f0

    # if accelerator, devices, or number_of_nodes are provided, override the runtime_defaults parameters
    # note, since these are being set in the runtime data model, they will be validated by the model
    if accelerator:
        runtime_parameters.accelerator = accelerator
        log.info(f"Using accelerator: {accelerator}")
    if devices:
        runtime_parameters.device_index = devices
        log.info(f"Using device index: {devices}")
    if number_of_nodes:
        runtime_parameters.number_of_nodes = number_of_nodes
        log.info(f"Using number of nodes: {number_of_nodes}")

    return (
        potential_parameters,
        training_parameters,
        dataset_parameters,
        runtime_parameters,
    )


def read_config_and_train(
    condensed_config_path: Optional[str] = None,
    training_config_path: Optional[str] = None,
    dataset_config_path: Optional[str] = None,
    potential_config_path: Optional[str] = None,
    runtime_config_path: Optional[str] = None,
    accelerator: Optional[str] = None,
    devices: Optional[Union[int, List[int]]] = None,
    number_of_nodes: Optional[int] = None,
):
    """
    Reads one or more TOML configuration files and performs training based on the parameters.

    Parameters
    ----------
    condensed_config_path : str, optional
        Path to the TOML configuration that contains all parameters for the dataset, potential, training, and runtime parameters.
        Any other provided configuration files will be ignored.
    training_config_path : str, optional
        Path to the TOML file defining the training parameters.
    dataset_config_path : str, optional
        Path to the TOML file defining the dataset parameters.
    potential_config_path : str, optional
        Path to the TOML file defining the potential parameters.
    runtime_config_path : str, optional
        Path to the TOML file defining the runtime parameters.
    accelerator : str, optional
        Accelerator type to use.  If provided, this  overrides the accelerator type in the runtime_defaults configuration.
    devices : int|List[int], optional
        Device index/indices to use.  If provided, this overrides the devices in the runtime_defaults configuration.
    number_of_nodes : int, optional
        Number of nodes to use.  If provided, this overrides the number of nodes in the runtime_defaults configuration.

    Returns
    -------

    """

    (
        potential_config,
        training_config,
        dataset_config,
        runtime_config,
    ) = read_config(
        condensed_config_path,
        training_config_path,
        dataset_config_path,
        potential_config_path,
        runtime_config_path,
        accelerator,
        devices,
        number_of_nodes,
    )

    return perform_training(
        potential_config=potential_config,
        training_config=training_config,
        dataset_config=dataset_config,
        runtime_config=runtime_config,
    )


from lightning import Trainer


from modelforge.train.parameters import RuntimeParameters, TrainingParameters
from modelforge.dataset.dataset import DatasetParameters
from modelforge.potential import (
    ANI2xParameters,
    PhysNetParameters,
    SchNetParameters,
    PaiNNParameters,
    SAKEParameters,
)


def perform_training(
    dataset_config: DatasetParameters,
    potential_config: Union[
        ANI2xParameters,
        SAKEParameters,
        SchNetParameters,
        PhysNetParameters,
        PaiNNParameters,
    ],
    training_config: TrainingParameters,
    runtime_config: RuntimeParameters,
) -> Trainer:
    """
    Performs the training process for a neural network potential model.

    Parameters
    ----------
    dataset_config : Dict[str, Any], optional
        Parameters for the dataset.
    potential_config : BaseModel
        Parameters for the potential model.
    training_config : BaseModel
       Parameters for the training process.
    runtime_config : BaseModel
        Parameters for runtime configuration.

    Returns
    -------
    Trainer
    """

    from modelforge.dataset.utils import REGISTERED_SPLITTING_STRATEGIES
    from lightning import Trainer
    from modelforge.potential import NeuralNetworkPotentialFactory
    from modelforge.dataset.dataset import DataModule

    # set up tensor board logger
    if training_config.experiment_logger.logger_name == "tensorboard":
        from pytorch_lightning.loggers import TensorBoardLogger

        logger = TensorBoardLogger(
            save_dir=training_config.experiment_logger.tensorboard_configuration.save_dir,
            name=runtime_config.experiment_name,
        )
    elif training_config.experiment_logger.logger_name == "wandb":

        # Since we are not calling the wandb api directly, but rather through the lightning logger interface
        # we get the built in messages from lightning, which suggests we install via pip
        # since we are trying to stay withing the condaforge ecosystem, we can use our own check_import function
        # to raise an error and suggest the user install wandb via conda-forge.
        from modelforge.utils.io import check_import

        check_import("wandb")

        from pytorch_lightning.loggers import WandbLogger

        logger = WandbLogger(
            save_dir=training_config.experiment_logger.wandb_configuration.save_dir,
            log_model=training_config.experiment_logger.wandb_configuration.log_model,
            project=training_config.experiment_logger.wandb_configuration.project,
            group=training_config.experiment_logger.wandb_configuration.group,
            job_type=training_config.experiment_logger.wandb_configuration.job_type,
            tags=training_config.experiment_logger.wandb_configuration.tags,
            notes=training_config.experiment_logger.wandb_configuration.notes,
            name=runtime_config.experiment_name,
        )

    # Set up dataset
    dm = DataModule(
        name=dataset_config.dataset_name,
        batch_size=training_config.batch_size,
        remove_self_energies=training_config.remove_self_energies,
        version_select=dataset_config.version_select,
        local_cache_dir=runtime_config.local_cache_dir,
        splitting_strategy=REGISTERED_SPLITTING_STRATEGIES[
            training_config.splitting_strategy.name
        ](
            seed=training_config.splitting_strategy.seed,
            split=training_config.splitting_strategy.data_split,
        ),
    )
    dm.prepare_data()
    dm.setup()

    # read dataset statistics
    import toml

    dataset_statistic = toml.load(dm.dataset_statistic_filename)
    log.info(
        f"Setting per_atom_energy_mean and per_atom_energy_stddev for {potential_config.potential_name}"
    )
    log.info(
        f"per_atom_energy_mean: {dataset_statistic['training_dataset_statistics']['per_atom_energy_mean']}"
    )
    log.info(
        f"per_atom_energy_stddev: {dataset_statistic['training_dataset_statistics']['per_atom_energy_stddev']}"
    )

    # Set up model
    model = NeuralNetworkPotentialFactory.generate_model(
        use="training",
        dataset_statistic=dataset_statistic,
        model_parameter=potential_config.model_dump(),
        training_parameter=training_config.model_dump(),
    )

    # set up traininer
    from lightning.pytorch.callbacks.early_stopping import EarlyStopping
    from lightning.pytorch.callbacks.stochastic_weight_avg import (
        StochasticWeightAveraging,
    )

    # set up callbacks
    callbacks = []
    if training_config.stochastic_weight_averaging is not None:
        callbacks.append(
            StochasticWeightAveraging(
                **training_config.stochastic_weight_averaging.model_dump()
            )
        )

    if training_config.early_stopping is not None:
        callbacks.append(EarlyStopping(**training_config.early_stopping.model_dump()))

    from lightning.pytorch.callbacks import ModelCheckpoint

    checkpoint_filename = (
        f"best_{potential_config.potential_name}-{dataset_config.dataset_name}"
        + "-{epoch:02d}-{val_loss:.2f}"
    )
    checkpoint_callback = ModelCheckpoint(
        save_top_k=2,
        monitor=training_config.monitor,
        filename=checkpoint_filename,
    )

    callbacks.append(checkpoint_callback)

    # set up trainer
    trainer = Trainer(
        max_epochs=training_config.number_of_epochs,
        num_nodes=runtime_config.number_of_nodes,
        devices=runtime_config.devices,
        accelerator=runtime_config.accelerator,
        logger=logger,
        callbacks=callbacks,
        inference_mode=False,
        num_sanity_val_steps=2,
        log_every_n_steps=runtime_config.log_every_n_steps,
    )
    if runtime_config.checkpoint_path == "None":
        checkpoint_path = None
    else:
        checkpoint_path = runtime_config.checkpoint_path
    # Run training loop and validate
    trainer.fit(
        model,
        train_dataloaders=dm.train_dataloader(
            num_workers=dataset_config.num_workers, pin_memory=dataset_config.pin_memory
        ),
        val_dataloaders=dm.val_dataloader(),
        ckpt_path=checkpoint_path,
    )

    trainer.validate(
        model=model, dataloaders=dm.val_dataloader(), ckpt_path="best", verbose=True
    )
    trainer.test(dataloaders=dm.test_dataloader(), ckpt_path="best", verbose=True)
    return trainer<|MERGE_RESOLUTION|>--- conflicted
+++ resolved
@@ -801,21 +801,10 @@
         _Implemented_NNP_Parameters.get_neural_network_parameter_class(potential_name)
     )
 
-<<<<<<< HEAD
-    potential_parameters = PotentialParameters(**potential_config_dict)
-
-    from modelforge.dataset.dataset import DatasetParameters
-    from modelforge.train.parameters import TrainingParameters, RuntimeParameters
-
-    dataset_parameters = DatasetParameters(**dataset_config_dict)
-    training_parameters = TrainingParameters(**training_config_dict)
-    runtime_parameters = RuntimeParameters(**runtime_config_dict)
-=======
     dataset_parameters = DatasetParameters(**dataset_config_dict)
     training_parameters = TrainingParameters(**training_config_dict)
     runtime_parameters = RuntimeParameters(**runtime_config_dict)
     potential_parameters = PotentialParameters(**potential_config_dict)
->>>>>>> 4a5941f0
 
     # if accelerator, devices, or number_of_nodes are provided, override the runtime_defaults parameters
     # note, since these are being set in the runtime data model, they will be validated by the model
