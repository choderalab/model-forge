# This is an example script that trains an implemented model on the QM9 dataset.
from lightning import Trainer
import torch

# import the models implemented in modelforge, for now SchNet, PaiNN, ANI2x or PhysNet
from modelforge.potential import NeuralNetworkPotentialFactory
from modelforge.dataset.qm9 import QM9Dataset
from modelforge.dataset.dataset import TorchDataModule
from modelforge.dataset.utils import RandomRecordSplittingStrategy
from pytorch_lightning.loggers import TensorBoardLogger

# set up tensor board logger
logger = TensorBoardLogger("tb_logs", name="training")

<<<<<<< HEAD
# Set up dataset
data = QM9Dataset(force_download=True, for_unit_testing=True)
=======
# Set up and prepare dataset
data = QM9Dataset()
>>>>>>> 164ed3cd
dataset = TorchDataModule(
    data, batch_size=512, splitting_strategy=RandomRecordSplittingStrategy()
)

dataset.prepare_data(remove_self_energies=True, normalize=False)

# Set up model
model = NeuralNetworkPotentialFactory.create_nnp("training", "ANI2x")
model = model.to(torch.float32)

print(model)

# set up traininer
from lightning.pytorch.callbacks.early_stopping import EarlyStopping

trainer = Trainer(
    max_epochs=10_000,
    num_nodes=1,
    devices=1,
    accelerator="cpu",
    logger=logger,  # Add the logger here
    callbacks=[
        EarlyStopping(monitor="val_loss", min_delta=0.05, patience=20, verbose=True)
    ],
)


# Run training loop and validate
trainer.fit(model, dataset.train_dataloader(), dataset.val_dataloader())

# tensorboard --logdir tb_logs<|MERGE_RESOLUTION|>--- conflicted
+++ resolved
@@ -12,13 +12,9 @@
 # set up tensor board logger
 logger = TensorBoardLogger("tb_logs", name="training")
 
-<<<<<<< HEAD
 # Set up dataset
 data = QM9Dataset(force_download=True, for_unit_testing=True)
-=======
-# Set up and prepare dataset
-data = QM9Dataset()
->>>>>>> 164ed3cd
+
 dataset = TorchDataModule(
     data, batch_size=512, splitting_strategy=RandomRecordSplittingStrategy()
 )
